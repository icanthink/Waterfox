/*
 * Copyright 2006-2012 The Android Open Source Project
 * Copyright 2012 Mozilla Foundation
 *
 * Use of this source code is governed by a BSD-style license that can be
 * found in the LICENSE file.
 */

#include "SkBitmap.h"
#include "SkCanvas.h"
#include "SkColor.h"
#include "SkColorPriv.h"
#include "SkFDot6.h"
#include "SkFontHost_FreeType_common.h"
#include "SkPath.h"

#include <ft2build.h>
#include FT_FREETYPE_H
#include FT_BITMAP_H
#include FT_IMAGE_H
#include FT_OUTLINE_H
// In the past, FT_GlyphSlot_Own_Bitmap was defined in this header file.
#include FT_SYNTHESIS_H

// FT_LOAD_COLOR and the corresponding FT_Pixel_Mode::FT_PIXEL_MODE_BGRA
// were introduced in FreeType 2.5.0.
// The following may be removed once FreeType 2.5.0 is required to build.
#ifndef FT_LOAD_COLOR
#    define FT_LOAD_COLOR ( 1L << 20 )
#    define FT_PIXEL_MODE_BGRA 7
#endif

//#define SK_SHOW_TEXT_BLIT_COVERAGE

namespace {

FT_Pixel_Mode compute_pixel_mode(SkMask::Format format) {
    switch (format) {
        case SkMask::kBW_Format:
            return FT_PIXEL_MODE_MONO;
        case SkMask::kA8_Format:
        default:
            return FT_PIXEL_MODE_GRAY;
    }
}

///////////////////////////////////////////////////////////////////////////////

uint16_t packTriple(U8CPU r, U8CPU g, U8CPU b) {
#ifdef SK_SHOW_TEXT_BLIT_COVERAGE
    r = SkTMax(r, (U8CPU)0x40);
    g = SkTMax(g, (U8CPU)0x40);
    b = SkTMax(b, (U8CPU)0x40);
#endif
    return SkPack888ToRGB16(r, g, b);
}

uint16_t grayToRGB16(U8CPU gray) {
#ifdef SK_SHOW_TEXT_BLIT_COVERAGE
    gray = SkTMax(gray, (U8CPU)0x40);
#endif
    return SkPack888ToRGB16(gray, gray, gray);
}

int bittst(const uint8_t data[], int bitOffset) {
    SkASSERT(bitOffset >= 0);
    int lowBit = data[bitOffset >> 3] >> (~bitOffset & 7);
    return lowBit & 1;
}

/**
 *  Copies a FT_Bitmap into an SkMask with the same dimensions.
 *
 *  FT_PIXEL_MODE_MONO
 *  FT_PIXEL_MODE_GRAY
 *  FT_PIXEL_MODE_LCD
 *  FT_PIXEL_MODE_LCD_V
 */
template<bool APPLY_PREBLEND>
void copyFT2LCD16(const FT_Bitmap& bitmap, const SkMask& mask, int lcdIsBGR,
                  const uint8_t* tableR, const uint8_t* tableG, const uint8_t* tableB)
{
    SkASSERT(SkMask::kLCD16_Format == mask.fFormat);
    if (FT_PIXEL_MODE_LCD != bitmap.pixel_mode) {
        SkASSERT(mask.fBounds.width() == static_cast<int>(bitmap.width));
    }
    if (FT_PIXEL_MODE_LCD_V != bitmap.pixel_mode) {
        SkASSERT(mask.fBounds.height() == static_cast<int>(bitmap.rows));
    }

    const uint8_t* src = bitmap.buffer;
    uint16_t* dst = reinterpret_cast<uint16_t*>(mask.fImage);
    const size_t dstRB = mask.fRowBytes;

    const int width = mask.fBounds.width();
    const int height = mask.fBounds.height();

    switch (bitmap.pixel_mode) {
        case FT_PIXEL_MODE_MONO:
            for (int y = height; y --> 0;) {
                for (int x = 0; x < width; ++x) {
                    dst[x] = -bittst(src, x);
                }
                dst = (uint16_t*)((char*)dst + dstRB);
                src += bitmap.pitch;
            }
            break;
        case FT_PIXEL_MODE_GRAY:
            for (int y = height; y --> 0;) {
                for (int x = 0; x < width; ++x) {
                    dst[x] = grayToRGB16(src[x]);
                }
                dst = (uint16_t*)((char*)dst + dstRB);
                src += bitmap.pitch;
            }
            break;
        case FT_PIXEL_MODE_LCD:
            SkASSERT(3 * mask.fBounds.width() == static_cast<int>(bitmap.width));
            for (int y = height; y --> 0;) {
                const uint8_t* triple = src;
                if (lcdIsBGR) {
                    for (int x = 0; x < width; x++) {
                        dst[x] = packTriple(sk_apply_lut_if<APPLY_PREBLEND>(triple[2], tableR),
                                            sk_apply_lut_if<APPLY_PREBLEND>(triple[1], tableG),
                                            sk_apply_lut_if<APPLY_PREBLEND>(triple[0], tableB));
                        triple += 3;
                    }
                } else {
                    for (int x = 0; x < width; x++) {
                        dst[x] = packTriple(sk_apply_lut_if<APPLY_PREBLEND>(triple[0], tableR),
                                            sk_apply_lut_if<APPLY_PREBLEND>(triple[1], tableG),
                                            sk_apply_lut_if<APPLY_PREBLEND>(triple[2], tableB));
                        triple += 3;
                    }
                }
                src += bitmap.pitch;
                dst = (uint16_t*)((char*)dst + dstRB);
            }
            break;
        case FT_PIXEL_MODE_LCD_V:
            SkASSERT(3 * mask.fBounds.height() == static_cast<int>(bitmap.rows));
            for (int y = height; y --> 0;) {
                const uint8_t* srcR = src;
                const uint8_t* srcG = srcR + bitmap.pitch;
                const uint8_t* srcB = srcG + bitmap.pitch;
                if (lcdIsBGR) {
                    SkTSwap(srcR, srcB);
                }
                for (int x = 0; x < width; x++) {
                    dst[x] = packTriple(sk_apply_lut_if<APPLY_PREBLEND>(*srcR++, tableR),
                                        sk_apply_lut_if<APPLY_PREBLEND>(*srcG++, tableG),
                                        sk_apply_lut_if<APPLY_PREBLEND>(*srcB++, tableB));
                }
                src += 3 * bitmap.pitch;
                dst = (uint16_t*)((char*)dst + dstRB);
            }
            break;
        default:
            SkDEBUGF(("FT_Pixel_Mode %d", bitmap.pixel_mode));
            SkDEBUGFAIL("unsupported FT_Pixel_Mode for LCD16");
            break;
    }
}

/**
 *  Copies a FT_Bitmap into an SkMask with the same dimensions.
 *
 *  Yes, No, Never Requested, Never Produced
 *
 *                        kBW kA8 k3D kARGB32 kLCD16
 *  FT_PIXEL_MODE_MONO     Y   Y  NR     N       Y
 *  FT_PIXEL_MODE_GRAY     N   Y  NR     N       Y
 *  FT_PIXEL_MODE_GRAY2   NP  NP  NR    NP      NP
 *  FT_PIXEL_MODE_GRAY4   NP  NP  NR    NP      NP
 *  FT_PIXEL_MODE_LCD     NP  NP  NR    NP      NP
 *  FT_PIXEL_MODE_LCD_V   NP  NP  NR    NP      NP
 *  FT_PIXEL_MODE_BGRA     N   N  NR     Y       N
 *
 *  TODO: All of these N need to be Y or otherwise ruled out.
 */
void copyFTBitmap(const FT_Bitmap& srcFTBitmap, SkMask& dstMask) {
    SkASSERTF(dstMask.fBounds.width() == static_cast<int>(srcFTBitmap.width),
              "dstMask.fBounds.width() = %d\n"
              "static_cast<int>(srcFTBitmap.width) = %d",
              dstMask.fBounds.width(),
              static_cast<int>(srcFTBitmap.width)
    );
    SkASSERTF(dstMask.fBounds.height() == static_cast<int>(srcFTBitmap.rows),
              "dstMask.fBounds.height() = %d\n"
              "static_cast<int>(srcFTBitmap.rows) = %d",
              dstMask.fBounds.height(),
              static_cast<int>(srcFTBitmap.rows)
    );

    const uint8_t* src = reinterpret_cast<const uint8_t*>(srcFTBitmap.buffer);
    const FT_Pixel_Mode srcFormat = static_cast<FT_Pixel_Mode>(srcFTBitmap.pixel_mode);
    // FT_Bitmap::pitch is an int and allowed to be negative.
    const int srcPitch = srcFTBitmap.pitch;
    const size_t srcRowBytes = SkTAbs(srcPitch);

    uint8_t* dst = dstMask.fImage;
    const SkMask::Format dstFormat = static_cast<SkMask::Format>(dstMask.fFormat);
    const size_t dstRowBytes = dstMask.fRowBytes;

    const size_t width = srcFTBitmap.width;
    const size_t height = srcFTBitmap.rows;

    if (SkMask::kLCD16_Format == dstFormat) {
        copyFT2LCD16<false>(srcFTBitmap, dstMask, false, nullptr, nullptr, nullptr);
        return;
    }

    if ((FT_PIXEL_MODE_MONO == srcFormat && SkMask::kBW_Format == dstFormat) ||
        (FT_PIXEL_MODE_GRAY == srcFormat && SkMask::kA8_Format == dstFormat))
    {
        size_t commonRowBytes = SkTMin(srcRowBytes, dstRowBytes);
        for (size_t y = height; y --> 0;) {
            memcpy(dst, src, commonRowBytes);
            src += srcPitch;
            dst += dstRowBytes;
        }
    } else if (FT_PIXEL_MODE_MONO == srcFormat && SkMask::kA8_Format == dstFormat) {
        for (size_t y = height; y --> 0;) {
            uint8_t byte = 0;
            int bits = 0;
            const uint8_t* src_row = src;
            uint8_t* dst_row = dst;
            for (size_t x = width; x --> 0;) {
                if (0 == bits) {
                    byte = *src_row++;
                    bits = 8;
                }
                *dst_row++ = byte & 0x80 ? 0xff : 0x00;
                bits--;
                byte <<= 1;
            }
            src += srcPitch;
            dst += dstRowBytes;
        }
    } else if (FT_PIXEL_MODE_BGRA == srcFormat && SkMask::kARGB32_Format == dstFormat) {
        // FT_PIXEL_MODE_BGRA is pre-multiplied.
        for (size_t y = height; y --> 0;) {
            const uint8_t* src_row = src;
            SkPMColor* dst_row = reinterpret_cast<SkPMColor*>(dst);
            for (size_t x = 0; x < width; ++x) {
                uint8_t b = *src_row++;
                uint8_t g = *src_row++;
                uint8_t r = *src_row++;
                uint8_t a = *src_row++;
                *dst_row++ = SkPackARGB32(a, r, g, b);
#ifdef SK_SHOW_TEXT_BLIT_COVERAGE
                *(dst_row-1) = SkFourByteInterp256(*(dst_row-1), SK_ColorWHITE, 0x40);
#endif
            }
            src += srcPitch;
            dst += dstRowBytes;
        }
    } else {
        SkDEBUGF(("FT_Pixel_Mode %d, SkMask::Format %d\n", srcFormat, dstFormat));
        SkDEBUGFAIL("unsupported combination of FT_Pixel_Mode and SkMask::Format");
    }
}

inline int convert_8_to_1(unsigned byte) {
    SkASSERT(byte <= 0xFF);
    // Arbitrary decision that making the cutoff at 1/4 instead of 1/2 in general looks better.
    return (byte >> 6) != 0;
}

uint8_t pack_8_to_1(const uint8_t alpha[8]) {
    unsigned bits = 0;
    for (int i = 0; i < 8; ++i) {
        bits <<= 1;
        bits |= convert_8_to_1(alpha[i]);
    }
    return SkToU8(bits);
}

void packA8ToA1(const SkMask& mask, const uint8_t* src, size_t srcRB) {
    const int height = mask.fBounds.height();
    const int width = mask.fBounds.width();
    const int octs = width >> 3;
    const int leftOverBits = width & 7;

    uint8_t* dst = mask.fImage;
    const int dstPad = mask.fRowBytes - SkAlign8(width)/8;
    SkASSERT(dstPad >= 0);

    const int srcPad = srcRB - width;
    SkASSERT(srcPad >= 0);

    for (int y = 0; y < height; ++y) {
        for (int i = 0; i < octs; ++i) {
            *dst++ = pack_8_to_1(src);
            src += 8;
        }
        if (leftOverBits > 0) {
            unsigned bits = 0;
            int shift = 7;
            for (int i = 0; i < leftOverBits; ++i, --shift) {
                bits |= convert_8_to_1(*src++) << shift;
            }
            *dst++ = bits;
        }
        src += srcPad;
        dst += dstPad;
    }
}

inline SkMask::Format SkMaskFormat_for_SkColorType(SkColorType colorType) {
    switch (colorType) {
        case kAlpha_8_SkColorType:
            return SkMask::kA8_Format;
        case kN32_SkColorType:
            return SkMask::kARGB32_Format;
        default:
            SkDEBUGFAIL("unsupported SkBitmap::Config");
            return SkMask::kA8_Format;
    }
}

inline SkColorType SkColorType_for_FTPixelMode(FT_Pixel_Mode pixel_mode) {
    switch (pixel_mode) {
        case FT_PIXEL_MODE_MONO:
        case FT_PIXEL_MODE_GRAY:
            return kAlpha_8_SkColorType;
        case FT_PIXEL_MODE_BGRA:
            return kN32_SkColorType;
        default:
            SkDEBUGFAIL("unsupported FT_PIXEL_MODE");
            return kAlpha_8_SkColorType;
    }
}

inline SkColorType SkColorType_for_SkMaskFormat(SkMask::Format format) {
    switch (format) {
        case SkMask::kBW_Format:
        case SkMask::kA8_Format:
        case SkMask::kLCD16_Format:
            return kAlpha_8_SkColorType;
        case SkMask::kARGB32_Format:
            return kN32_SkColorType;
        default:
            SkDEBUGFAIL("unsupported destination SkBitmap::Config");
            return kAlpha_8_SkColorType;
    }
}

#ifdef SK_DEBUG

#  define SK_STRING(X) SK_STRING_IMPL(X)
#  define SK_STRING_IMPL(X) #X

#  undef __FTERRORS_H__
#  define FT_ERROR_START_LIST
#  define FT_ERRORDEF(e, v, s)  { SK_STRING(e), s },
#  define FT_ERROR_END_LIST

const struct {
  const char* err_code;
  const char* err_msg;
} sk_ft_errors[] = {
#  include FT_ERRORS_H
};

void SkTraceFTR(const char* file, unsigned long line, FT_Error err, const char* msg) {
    SkString s;
    s.printf("%s:%lu:1: error: 0x%x ", file, line, err);
    if (0 <= err && (unsigned)err < SK_ARRAY_COUNT(sk_ft_errors)) {
        s.appendf("%s '%s' ", sk_ft_errors[err].err_code, sk_ft_errors[err].err_msg);
    } else {
        s.appendf("<unknown> ");
    }
    if (msg) {
        s.appendf("%s", msg);
    }
    SkDebugf("%s\n", s.c_str());
}

#  define SK_TRACEFTR(_err, _msg) SkTraceFTR(__FILE__, __LINE__, _err, _msg)
#else
#  define SK_TRACEFTR(_err, _msg) sk_ignore_unused_variable(_err)
#endif

}  // namespace

void SkScalerContext_FreeType_Base::generateGlyphImage(
    FT_Face face,
    const SkGlyph& glyph,
    const SkMatrix& bitmapTransform)
{
    const bool doBGR = SkToBool(fRec.fFlags & SkScalerContext::kLCD_BGROrder_Flag);
    const bool doVert = SkToBool(fRec.fFlags & SkScalerContext::kLCD_Vertical_Flag);

    switch ( face->glyph->format ) {
        case FT_GLYPH_FORMAT_OUTLINE: {
            FT_Outline* outline = &face->glyph->outline;

            int dx = 0, dy = 0;
            if (fRec.fFlags & SkScalerContext::kSubpixelPositioning_Flag) {
                dx = SkFixedToFDot6(glyph.getSubXFixed());
                dy = SkFixedToFDot6(glyph.getSubYFixed());
                // negate dy since freetype-y-goes-up and skia-y-goes-down
                dy = -dy;
            }

            memset(glyph.fImage, 0, glyph.rowBytes() * glyph.fHeight);

            if (SkMask::kLCD16_Format == glyph.fMaskFormat) {
                FT_Outline_Translate(outline, dx, dy);
                FT_Error err = FT_Render_Glyph(face->glyph, doVert ? FT_RENDER_MODE_LCD_V :
                                                                     FT_RENDER_MODE_LCD);
                if (err) {
                    SK_TRACEFTR(err, "Could not render glyph.");
                    return;
                }

                SkMask mask;
                glyph.toMask(&mask);
#ifdef SK_SHOW_TEXT_BLIT_COVERAGE
                memset(mask.fImage, 0x80, mask.fBounds.height() * mask.fRowBytes);
#endif
                FT_GlyphSlotRec& ftGlyph = *face->glyph;

                if (!SkIRect::Intersects(mask.fBounds,
                                         SkIRect::MakeXYWH( ftGlyph.bitmap_left,
                                                           -ftGlyph.bitmap_top,
                                                            ftGlyph.bitmap.width,
                                                            ftGlyph.bitmap.rows)))
                {
                    return;
                }

                // If the FT_Bitmap extent is larger, discard bits of the bitmap outside the mask.
                // If the SkMask extent is larger, shrink mask to fit bitmap (clearing discarded).
                unsigned char* origBuffer = ftGlyph.bitmap.buffer;
                // First align the top left (origin).
                if (-ftGlyph.bitmap_top < mask.fBounds.fTop) {
                    int32_t topDiff = mask.fBounds.fTop - (-ftGlyph.bitmap_top);
                    ftGlyph.bitmap.buffer += ftGlyph.bitmap.pitch * topDiff;
                    ftGlyph.bitmap.rows -= topDiff;
                    ftGlyph.bitmap_top = -mask.fBounds.fTop;
                }
                if (ftGlyph.bitmap_left < mask.fBounds.fLeft) {
                    int32_t leftDiff = mask.fBounds.fLeft - ftGlyph.bitmap_left;
                    ftGlyph.bitmap.buffer += leftDiff;
                    ftGlyph.bitmap.width -= leftDiff;
                    ftGlyph.bitmap_left = mask.fBounds.fLeft;
                }
                if (mask.fBounds.fTop < -ftGlyph.bitmap_top) {
                    mask.fImage += mask.fRowBytes * (-ftGlyph.bitmap_top - mask.fBounds.fTop);
                    mask.fBounds.fTop = -ftGlyph.bitmap_top;
                }
                if (mask.fBounds.fLeft < ftGlyph.bitmap_left) {
                    mask.fImage += sizeof(uint16_t) * (ftGlyph.bitmap_left - mask.fBounds.fLeft);
                    mask.fBounds.fLeft = ftGlyph.bitmap_left;
                }
                // Origins aligned, clean up the width and height.
                int ftVertScale = (doVert ? 3 : 1);
                int ftHoriScale = (doVert ? 1 : 3);
                if (mask.fBounds.height() * ftVertScale < SkToInt(ftGlyph.bitmap.rows)) {
                    ftGlyph.bitmap.rows = mask.fBounds.height() * ftVertScale;
                }
                if (mask.fBounds.width() * ftHoriScale < SkToInt(ftGlyph.bitmap.width)) {
                    ftGlyph.bitmap.width = mask.fBounds.width() * ftHoriScale;
                }
                if (SkToInt(ftGlyph.bitmap.rows) < mask.fBounds.height() * ftVertScale) {
                    mask.fBounds.fBottom = mask.fBounds.fTop + ftGlyph.bitmap.rows / ftVertScale;
                }
                if (SkToInt(ftGlyph.bitmap.width) < mask.fBounds.width() * ftHoriScale) {
                    mask.fBounds.fRight = mask.fBounds.fLeft + ftGlyph.bitmap.width / ftHoriScale;
                }
                if (fPreBlend.isApplicable()) {
                    copyFT2LCD16<true>(ftGlyph.bitmap, mask, doBGR,
                                       fPreBlend.fR, fPreBlend.fG, fPreBlend.fB);
                } else {
                    copyFT2LCD16<false>(ftGlyph.bitmap, mask, doBGR,
                                        fPreBlend.fR, fPreBlend.fG, fPreBlend.fB);
                }
                // Restore the buffer pointer so FreeType can properly free it.
                ftGlyph.bitmap.buffer = origBuffer;
            } else {
                FT_BBox     bbox;
                FT_Bitmap   target;
                FT_Outline_Get_CBox(outline, &bbox);
                /*
                    what we really want to do for subpixel is
                        offset(dx, dy)
                        compute_bounds
                        offset(bbox & !63)
                    but that is two calls to offset, so we do the following, which
                    achieves the same thing with only one offset call.
                */
                FT_Outline_Translate(outline, dx - ((bbox.xMin + dx) & ~63),
                                              dy - ((bbox.yMin + dy) & ~63));
<<<<<<< HEAD
=======

>>>>>>> 5f1100aa
                target.width = glyph.fWidth;
                target.rows = glyph.fHeight;
                target.pitch = glyph.rowBytes();
                target.buffer = reinterpret_cast<uint8_t*>(glyph.fImage);
                target.pixel_mode = compute_pixel_mode( (SkMask::Format)fRec.fMaskFormat);
                target.num_grays = 256;

                FT_Outline_Get_Bitmap(face->glyph->library, outline, &target);
#ifdef SK_SHOW_TEXT_BLIT_COVERAGE
                for (int y = 0; y < glyph.fHeight; ++y) {
                    for (int x = 0; x < glyph.fWidth; ++x) {
                        uint8_t& a = ((uint8_t*)glyph.fImage)[(glyph.rowBytes() * y) + x];
                        a = SkTMax<uint8_t>(a, 0x20);
                    }
                }
#endif
            }
        } break;

        case FT_GLYPH_FORMAT_BITMAP: {
            FT_Pixel_Mode pixel_mode = static_cast<FT_Pixel_Mode>(face->glyph->bitmap.pixel_mode);
            SkMask::Format maskFormat = static_cast<SkMask::Format>(glyph.fMaskFormat);

            // Assume that the other formats do not exist.
            SkASSERT(FT_PIXEL_MODE_MONO == pixel_mode ||
                     FT_PIXEL_MODE_GRAY == pixel_mode ||
                     FT_PIXEL_MODE_BGRA == pixel_mode);

            // These are the only formats this ScalerContext should request.
            SkASSERT(SkMask::kBW_Format == maskFormat ||
                     SkMask::kA8_Format == maskFormat ||
                     SkMask::kARGB32_Format == maskFormat ||
                     SkMask::kLCD16_Format == maskFormat);

            // If no scaling needed, directly copy glyph bitmap.
            if (bitmapTransform.isIdentity()) {
                SkMask dstMask;
                glyph.toMask(&dstMask);
                copyFTBitmap(face->glyph->bitmap, dstMask);
                break;
            }

            // Otherwise, scale the bitmap.

            // Copy the FT_Bitmap into an SkBitmap (either A8 or ARGB)
            SkBitmap unscaledBitmap;
            // TODO: mark this as sRGB when the blits will be sRGB.
            unscaledBitmap.allocPixels(SkImageInfo::Make(face->glyph->bitmap.width,
                                                         face->glyph->bitmap.rows,
                                                         SkColorType_for_FTPixelMode(pixel_mode),
                                                         kPremul_SkAlphaType));

            SkMask unscaledBitmapAlias;
            unscaledBitmapAlias.fImage = reinterpret_cast<uint8_t*>(unscaledBitmap.getPixels());
            unscaledBitmapAlias.fBounds.set(0, 0, unscaledBitmap.width(), unscaledBitmap.height());
            unscaledBitmapAlias.fRowBytes = unscaledBitmap.rowBytes();
            unscaledBitmapAlias.fFormat = SkMaskFormat_for_SkColorType(unscaledBitmap.colorType());
            copyFTBitmap(face->glyph->bitmap, unscaledBitmapAlias);

            // Wrap the glyph's mask in a bitmap, unless the glyph's mask is BW or LCD.
            // BW requires an A8 target for resizing, which can then be down sampled.
            // LCD should use a 4x A8 target, which will then be down sampled.
            // For simplicity, LCD uses A8 and is replicated.
            int bitmapRowBytes = 0;
            if (SkMask::kBW_Format != maskFormat && SkMask::kLCD16_Format != maskFormat) {
                bitmapRowBytes = glyph.rowBytes();
            }
            SkBitmap dstBitmap;
            // TODO: mark this as sRGB when the blits will be sRGB.
            dstBitmap.setInfo(SkImageInfo::Make(glyph.fWidth, glyph.fHeight,
                                                SkColorType_for_SkMaskFormat(maskFormat),
                                                kPremul_SkAlphaType),
                              bitmapRowBytes);
            if (SkMask::kBW_Format == maskFormat || SkMask::kLCD16_Format == maskFormat) {
                dstBitmap.allocPixels();
            } else {
                dstBitmap.setPixels(glyph.fImage);
            }

            // Scale unscaledBitmap into dstBitmap.
            SkCanvas canvas(dstBitmap);
#ifdef SK_SHOW_TEXT_BLIT_COVERAGE
            canvas.clear(0x33FF0000);
#else
            canvas.clear(SK_ColorTRANSPARENT);
#endif
            canvas.translate(-glyph.fLeft, -glyph.fTop);
            canvas.concat(bitmapTransform);
            canvas.translate(face->glyph->bitmap_left, -face->glyph->bitmap_top);

            SkPaint paint;
            paint.setFilterQuality(kMedium_SkFilterQuality);
            canvas.drawBitmap(unscaledBitmap, 0, 0, &paint);

            // If the destination is BW or LCD, convert from A8.
            if (SkMask::kBW_Format == maskFormat) {
                // Copy the A8 dstBitmap into the A1 glyph.fImage.
                SkMask dstMask;
                glyph.toMask(&dstMask);
                packA8ToA1(dstMask, dstBitmap.getAddr8(0, 0), dstBitmap.rowBytes());
            } else if (SkMask::kLCD16_Format == maskFormat) {
                // Copy the A8 dstBitmap into the LCD16 glyph.fImage.
                uint8_t* src = dstBitmap.getAddr8(0, 0);
                uint16_t* dst = reinterpret_cast<uint16_t*>(glyph.fImage);
                for (int y = dstBitmap.height(); y --> 0;) {
                    for (int x = 0; x < dstBitmap.width(); ++x) {
                        dst[x] = grayToRGB16(src[x]);
                    }
                    dst = (uint16_t*)((char*)dst + glyph.rowBytes());
                    src += dstBitmap.rowBytes();
                }
            }

        } break;

        default:
            SkDEBUGFAIL("unknown glyph format");
            memset(glyph.fImage, 0, glyph.rowBytes() * glyph.fHeight);
            return;
    }

// We used to always do this pre-USE_COLOR_LUMINANCE, but with colorlum,
// it is optional
#if defined(SK_GAMMA_APPLY_TO_A8)
    if (SkMask::kA8_Format == glyph.fMaskFormat && fPreBlend.isApplicable()) {
        uint8_t* SK_RESTRICT dst = (uint8_t*)glyph.fImage;
        unsigned rowBytes = glyph.rowBytes();

        for (int y = glyph.fHeight - 1; y >= 0; --y) {
            for (int x = glyph.fWidth - 1; x >= 0; --x) {
                dst[x] = fPreBlend.fG[dst[x]];
            }
            dst += rowBytes;
        }
    }
#endif
}

///////////////////////////////////////////////////////////////////////////////

namespace {

int move_proc(const FT_Vector* pt, void* ctx) {
    SkPath* path = (SkPath*)ctx;
    path->close();  // to close the previous contour (if any)
    path->moveTo(SkFDot6ToScalar(pt->x), -SkFDot6ToScalar(pt->y));
    return 0;
}

int line_proc(const FT_Vector* pt, void* ctx) {
    SkPath* path = (SkPath*)ctx;
    path->lineTo(SkFDot6ToScalar(pt->x), -SkFDot6ToScalar(pt->y));
    return 0;
}

int quad_proc(const FT_Vector* pt0, const FT_Vector* pt1,
                     void* ctx) {
    SkPath* path = (SkPath*)ctx;
    path->quadTo(SkFDot6ToScalar(pt0->x), -SkFDot6ToScalar(pt0->y),
                 SkFDot6ToScalar(pt1->x), -SkFDot6ToScalar(pt1->y));
    return 0;
}

int cubic_proc(const FT_Vector* pt0, const FT_Vector* pt1,
                      const FT_Vector* pt2, void* ctx) {
    SkPath* path = (SkPath*)ctx;
    path->cubicTo(SkFDot6ToScalar(pt0->x), -SkFDot6ToScalar(pt0->y),
                  SkFDot6ToScalar(pt1->x), -SkFDot6ToScalar(pt1->y),
                  SkFDot6ToScalar(pt2->x), -SkFDot6ToScalar(pt2->y));
    return 0;
}

}  // namespace

void SkScalerContext_FreeType_Base::generateGlyphPath(FT_Face face, SkPath* path) {
    FT_Outline_Funcs    funcs;

    funcs.move_to   = move_proc;
    funcs.line_to   = line_proc;
    funcs.conic_to  = quad_proc;
    funcs.cubic_to  = cubic_proc;
    funcs.shift     = 0;
    funcs.delta     = 0;

    FT_Error err = FT_Outline_Decompose(&face->glyph->outline, &funcs, path);

    if (err != 0) {
        path->reset();
        return;
    }

    path->close();
}<|MERGE_RESOLUTION|>--- conflicted
+++ resolved
@@ -493,10 +493,7 @@
                 */
                 FT_Outline_Translate(outline, dx - ((bbox.xMin + dx) & ~63),
                                               dy - ((bbox.yMin + dy) & ~63));
-<<<<<<< HEAD
-=======
-
->>>>>>> 5f1100aa
+
                 target.width = glyph.fWidth;
                 target.rows = glyph.fHeight;
                 target.pitch = glyph.rowBytes();
