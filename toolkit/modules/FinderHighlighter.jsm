/* This Source Code Form is subject to the terms of the Mozilla Public
 * License, v. 2.0. If a copy of the MPL was not distributed with this
 * file, You can obtain one at http://mozilla.org/MPL/2.0/. */

"use strict";

this.EXPORTED_SYMBOLS = ["FinderHighlighter"];

const { interfaces: Ci, utils: Cu } = Components;

Cu.import("resource://gre/modules/Services.jsm");
Cu.import("resource://gre/modules/Task.jsm");
Cu.import("resource://gre/modules/XPCOMUtils.jsm");

XPCOMUtils.defineLazyModuleGetter(this, "Color", "resource://gre/modules/Color.jsm");
XPCOMUtils.defineLazyModuleGetter(this, "Rect", "resource://gre/modules/Geometry.jsm");
XPCOMUtils.defineLazyGetter(this, "kDebug", () => {
  const kDebugPref = "findbar.modalHighlight.debug";
  return Services.prefs.getPrefType(kDebugPref) && Services.prefs.getBoolPref(kDebugPref);
});

const kContentChangeThresholdPx = 5;
const kBrightTextSampleSize = 5;
const kModalHighlightRepaintLoFreqMs = 100;
const kModalHighlightRepaintHiFreqMs = 16;
const kHighlightAllPref = "findbar.highlightAll";
const kModalHighlightPref = "findbar.modalHighlight";
const kFontPropsCSS = ["color", "font-family", "font-kerning", "font-size",
  "font-size-adjust", "font-stretch", "font-variant", "font-weight", "line-height",
  "letter-spacing", "text-emphasis", "text-orientation", "text-transform", "word-spacing"];
const kFontPropsCamelCase = kFontPropsCSS.map(prop => {
  let parts = prop.split("-");
  return parts.shift() + parts.map(part => part.charAt(0).toUpperCase() + part.slice(1)).join("");
});
const kRGBRE = /^rgba?\s*\(\s*(\d+)\s*,\s*(\d+)\s*,\s*(\d+)\s*/i;
// This uuid is used to prefix HTML element IDs in order to make them unique and
// hard to clash with IDs content authors come up with.
const kModalIdPrefix = "cedee4d0-74c5-4f2d-ab43-4d37c0f9d463";
const kModalOutlineId = kModalIdPrefix + "-findbar-modalHighlight-outline";
const kOutlineBoxColor = "255,197,53";
const kOutlineBoxBorderSize = 2;
const kOutlineBoxBorderRadius = 3;
const kModalStyles = {
  outlineNode: [
    ["background-color", `rgb(${kOutlineBoxColor})`],
    ["background-clip", "padding-box"],
    ["border", `${kOutlineBoxBorderSize}px solid`],
    ["-moz-border-top-colors", `rgba(${kOutlineBoxColor},.1) rgba(${kOutlineBoxColor},.4) rgba(${kOutlineBoxColor},.7)`],
    ["-moz-border-right-colors", `rgba(${kOutlineBoxColor},.1) rgba(${kOutlineBoxColor},.4) rgba(${kOutlineBoxColor},.7)`],
    ["-moz-border-bottom-colors", `rgba(${kOutlineBoxColor},.1) rgba(${kOutlineBoxColor},.4) rgba(${kOutlineBoxColor},.7)`],
    ["-moz-border-left-colors", `rgba(${kOutlineBoxColor},.1) rgba(${kOutlineBoxColor},.4) rgba(${kOutlineBoxColor},.7)`],
    ["border-radius", `${kOutlineBoxBorderRadius}px`],
    ["box-shadow", `0 ${kOutlineBoxBorderSize}px 0 0 rgba(0,0,0,.1)`],
    ["color", "#000"],
    ["display", "-moz-box"],
    ["margin", `-${kOutlineBoxBorderSize}px 0 0 -${kOutlineBoxBorderSize}px !important`],
    ["overflow", "hidden"],
    ["pointer-events", "none"],
    ["position", "absolute"],
    ["white-space", "nowrap"],
    ["will-change", "transform"],
    ["z-index", 2]
  ],
  outlineNodeDebug: [ ["z-index", 2147483647] ],
  outlineText: [
    ["margin", "0 !important"],
    ["padding", "0 !important"],
    ["vertical-align", "top !important"]
  ],
  maskNode: [
    ["background", "rgba(0,0,0,.25)"],
    ["pointer-events", "none"],
    ["position", "absolute"],
    ["z-index", 1]
  ],
  maskNodeTransition: [
    ["transition", "background .2s ease-in"]
  ],
  maskNodeDebug: [
    ["z-index", 2147483646],
    ["top", 0],
    ["left", 0]
  ],
  maskNodeBrightText: [ ["background", "rgba(255,255,255,.25)"] ]
};
const kModalOutlineAnim = {
  "keyframes": [
    { transform: "scaleX(1) scaleY(1)" },
    { transform: "scaleX(1.5) scaleY(1.5)", offset: .5, easing: "ease-in" },
    { transform: "scaleX(1) scaleY(1)" }
  ],
  duration: 50,
};
const kNSHTML = "http://www.w3.org/1999/xhtml";

function mockAnonymousContentNode(domNode) {
  return {
    setTextContentForElement(id, text) {
      (domNode.querySelector("#" + id) || domNode).textContent = text;
    },
    getAttributeForElement(id, attrName) {
      let node = domNode.querySelector("#" + id) || domNode;
      if (!node.hasAttribute(attrName))
        return undefined;
      return node.getAttribute(attrName);
    },
    setAttributeForElement(id, attrName, attrValue) {
      (domNode.querySelector("#" + id) || domNode).setAttribute(attrName, attrValue);
    },
    removeAttributeForElement(id, attrName) {
      let node = domNode.querySelector("#" + id) || domNode;
      if (!node.hasAttribute(attrName))
        return;
      node.removeAttribute(attrName);
    },
    remove() {
      try {
        domNode.parentNode.removeChild(domNode);
      } catch (ex) {}
    },
    setAnimationForElement(id, keyframes, duration) {
      return (domNode.querySelector("#" + id) || domNode).animate(keyframes, duration);
    },
    setCutoutRectsForElement(id, rects) {
      // no-op for now.
    }
  };
}

let gWindows = new Map();

/**
 * FinderHighlighter class that is used by Finder.jsm to take care of the
 * 'Highlight All' feature, which can highlight all find occurrences in a page.
 *
 * @param {Finder} finder Finder.jsm instance
 */
function FinderHighlighter(finder) {
  this._highlightAll = Services.prefs.getBoolPref(kHighlightAllPref);
  this._modal = Services.prefs.getBoolPref(kModalHighlightPref);
  this.finder = finder;
}

FinderHighlighter.prototype = {
  get iterator() {
    if (this._iterator)
      return this._iterator;
    this._iterator = Cu.import("resource://gre/modules/FinderIterator.jsm", null).FinderIterator;
    return this._iterator;
  },

  /**
   * Each window is unique, globally, and the relation between an active
   * highlighting session and a window is 1:1.
   * For each window we track a number of properties which _at least_ consist of
   *  - {Boolean} detectedGeometryChange Whether the geometry of the found ranges'
   *                                     rectangles has changed substantially
   *  - {Set}     dynamicRangesSet       Set of ranges that may move around, depending
   *                                     on page layout changes and user input
   *  - {Map}     frames                 Collection of frames that were encountered
   *                                     when inspecting the found ranges
   *  - {Map}     modalHighlightRectsMap Collection of ranges and their corresponding
   *                                     Rects and texts
   *
   * @param  {nsIDOMWindow} window
   * @return {Object}
   */
  getForWindow(window, propName = null) {
    if (!gWindows.has(window)) {
      gWindows.set(window, {
        detectedGeometryChange: false,
        dynamicRangesSet: new Set(),
        frames: new Map(),
        modalHighlightRectsMap: new Map(),
        previousRangeRectsCount: 0
      });
    }
    return gWindows.get(window);
  },

  /**
   * Notify all registered listeners that the 'Highlight All' operation finished.
   *
   * @param {Boolean} highlight Whether highlighting was turned on
   */
  notifyFinished(highlight) {
    for (let l of this.finder._listeners) {
      try {
        l.onHighlightFinished(highlight);
      } catch (ex) {}
    }
  },

  /**
   * Toggle highlighting all occurrences of a word in a page. This method will
   * be called recursively for each (i)frame inside a page.
   *
   * @param {Booolean} highlight Whether highlighting should be turned on
   * @param {String}   word      Needle to search for and highlight when found
   * @param {Boolean}  linksOnly Only consider nodes that are links for the search
   * @yield {Promise}  that resolves once the operation has finished
   */
  highlight: Task.async(function* (highlight, word, linksOnly) {
    let window = this.finder._getWindow();
    let dict = this.getForWindow(window);
    let controller = this.finder._getSelectionController(window);
    let doc = window.document;
    this._found = false;

    if (!controller || !doc || !doc.documentElement) {
      // Without the selection controller,
      // we are unable to (un)highlight any matches
      return this._found;
    }

    if (highlight) {
      let params = {
        allowDistance: 1,
        caseSensitive: this.finder._fastFind.caseSensitive,
        entireWord: this.finder._fastFind.entireWord,
        linksOnly, word,
        finder: this.finder,
        listener: this,
        useCache: true,
        window
      };
      if (this._modal && this.iterator._areParamsEqual(params, dict.lastIteratorParams))
        return this._found;

      if (!this._modal)
        dict.visible = true;
      yield this.iterator.start(params);
      if (this._found) {
        this.finder._outlineLink(true);
        dict.updateAllRanges = true;
      }
    } else {
      this.hide(window);

      // Removing the highlighting always succeeds, so return true.
      this._found = true;
    }

    this.notifyFinished({ highlight, found: this._found });

    return this._found;
  }),

  // FinderIterator listener implementation

  onIteratorRangeFound(range) {
    this.highlightRange(range);
    this._found = true;
  },

  onIteratorReset() {},

  onIteratorRestart() {
    this.clear(this.finder._getWindow());
  },

  onIteratorStart(params) {
    let window = this.finder._getWindow();
    let dict = this.getForWindow(window);
    // Save a clean params set for use later in the `update()` method.
    dict.lastIteratorParams = params;
    if (!this._modal)
      this.hide(window, this.finder._fastFind.getFoundRange());
    this.clear(window);
  },

  /**
   * Add a range to the find selection, i.e. highlight it, and if it's inside an
   * editable node, track it.
   *
   * @param {nsIDOMRange} range Range object to be highlighted
   */
  highlightRange(range) {
    let node = range.startContainer;
    let editableNode = this._getEditableNode(node);
    let window = node.ownerDocument.defaultView;
    let controller = this.finder._getSelectionController(window);
    if (editableNode) {
      controller = editableNode.editor.selectionController;
    }

    if (this._modal) {
      this._modalHighlight(range, controller, window);
    } else {
      let findSelection = controller.getSelection(Ci.nsISelectionController.SELECTION_FIND);
      findSelection.addRange(range);
      // Check if the range is inside an iframe.
      if (window != window.top) {
        let dict = this.getForWindow(window.top);
        if (!dict.frames.has(window))
          dict.frames.set(window, null);
      }
    }

    if (editableNode) {
      // Highlighting added, so cache this editor, and hook up listeners
      // to ensure we deal properly with edits within the highlighting
      this._addEditorListeners(editableNode.editor);
    }
  },

  /**
   * If modal highlighting is enabled, show the dimmed background that will overlay
   * the page.
   *
   * @param {nsIDOMWindow} window The dimmed background will overlay this window.
   *                              Optional, defaults to the finder window.
   */
  show(window = null) {
    window = (window || this.finder._getWindow()).top;
    let dict = this.getForWindow(window);
    if (!this._modal || dict.visible)
      return;

    dict.visible = true;

    this._maybeCreateModalHighlightNodes(window);
    this._addModalHighlightListeners(window);
  },

  /**
   * Clear all highlighted matches. If modal highlighting is enabled and
   * the outline + dimmed background is currently visible, both will be hidden.
   *
   * @param {nsIDOMWindow} window    The dimmed background will overlay this window.
   *                                 Optional, defaults to the finder window.
   * @param {nsIDOMRange}  skipRange A range that should not be removed from the
   *                                 find selection.
   * @param {nsIDOMEvent}  event     When called from an event handler, this will
   *                                 be the triggering event.
   */
  hide(window = null, skipRange = null, event = null) {
    try {
      window = (window || this.finder._getWindow()).top;
    } catch (ex) {
      Cu.reportError(ex);
      return;
    }
    let dict = this.getForWindow(window);

    let isBusySelecting = dict.busySelecting;
    dict.busySelecting = false;
    // Do not hide on anything but a left-click.
    if (event && event.type == "click" && (event.button !== 0 || event.altKey ||
        event.ctrlKey || event.metaKey || event.shiftKey || event.relatedTarget ||
        isBusySelecting || (event.target.localName == "a" && event.target.href))) {
      return;
    }

    this._clearSelection(this.finder._getSelectionController(window), skipRange);
    for (let frame of dict.frames.keys())
      this._clearSelection(this.finder._getSelectionController(frame), skipRange);

    // Next, check our editor cache, for editors belonging to this
    // document
    if (this._editors) {
      let doc = window.document;
      for (let x = this._editors.length - 1; x >= 0; --x) {
        if (this._editors[x].document == doc) {
          this._clearSelection(this._editors[x].selectionController, skipRange);
          // We don't need to listen to this editor any more
          this._unhookListenersAtIndex(x);
        }
      }
    }

    if (dict.modalRepaintScheduler) {
      window.clearTimeout(dict.modalRepaintScheduler);
      dict.modalRepaintScheduler = null;
    }
    dict.lastWindowDimensions = null;

    if (dict.modalHighlightOutline) {
      dict.modalHighlightOutline.setAttributeForElement(kModalOutlineId, "style",
        dict.modalHighlightOutline.getAttributeForElement(kModalOutlineId, "style") +
        "; opacity: 0");
    }

    this._removeHighlightAllMask(window);
    this._removeModalHighlightListeners(window);

    dict.visible = false;
  },

  /**
   * Called by the Finder after a find result comes in; update the position and
   * content of the outline to the newly found occurrence.
   * To make sure that the outline covers the found range completely, all the
   * CSS styles that influence the text are copied and applied to the outline.
   *
   * @param {Object} data Dictionary coming from Finder that contains the
   *                      following properties:
   *   {Number}  result        One of the nsITypeAheadFind.FIND_* constants
   *                           indicating the result of a search operation.
   *   {Boolean} findBackwards If TRUE, the search was performed backwards,
   *                           FALSE if forwards.
   *   {Boolean} findAgain     If TRUE, the search was performed using the same
   *                           search string as before.
   *   {String}  linkURL       If a link was hit, this will contain a URL string.
   *   {Rect}    rect          An object with top, left, width and height
   *                           coordinates of the current selection.
   *   {String}  searchString  The string the search was performed with.
   *   {Boolean} storeResult   Indicator if the search string should be stored
   *                           by the consumer of the Finder.
   */
  update(data) {
    let window = this.finder._getWindow();
    let dict = this.getForWindow(window);
    let foundRange = this.finder._fastFind.getFoundRange();

    if (data.result == Ci.nsITypeAheadFind.FIND_NOTFOUND || !data.searchString || !foundRange) {
      this.hide();
      return;
    }

    if (!this._modal) {
      if (this._highlightAll) {
        dict.currentFoundRange = foundRange;
        let params = this.iterator.params;
        if (dict.visible && this.iterator._areParamsEqual(params, dict.lastIteratorParams))
          return;
        if (!dict.visible && !params)
          params = {word: data.searchString, linksOnly: data.linksOnly};
        if (params)
          this.highlight(true, params.word, params.linksOnly);
      }
      return;
    }

    if (foundRange !== dict.currentFoundRange || data.findAgain) {
      dict.currentFoundRange = foundRange;

      let textContent = this._getRangeContentArray(foundRange);
      if (!textContent.length) {
        this.hide(window);
        return;
      }

      if (data.findAgain)
        dict.updateAllRanges = true;

      if (!dict.visible)
        this.show(window);
      else
        this._maybeCreateModalHighlightNodes(window);
    }

    let outlineNode = dict.modalHighlightOutline;
    if (outlineNode) {
      if (dict.animation)
        dict.animation.finish();
      dict.animation = outlineNode.setAnimationForElement(kModalOutlineId,
        Cu.cloneInto(kModalOutlineAnim.keyframes, window), kModalOutlineAnim.duration);
      dict.animation.onfinish = () => dict.animation = null;
    }

    if (this._highlightAll)
      this.highlight(true, data.searchString, data.linksOnly);
  },

  /**
   * Invalidates the list by clearing the map of highlighted ranges that we
   * keep to build the mask for.
   */
  clear(window = null) {
    if (!window) {
      // Since we're clearing _all the things_, make sure we hide 'em all as well.
      for (let win of gWindows.keys())
        this.hide(win);
      // Reset the Map, because no range references a node anymore.
      gWindows.clear();
      return;
    }

    let dict = this.getForWindow(window.top);
    if (dict.animation)
      dict.animation.finish();
    dict.dynamicRangesSet.clear();
    dict.frames.clear();
    dict.modalHighlightRectsMap.clear();
    dict.brightText = null;
  },

  /**
   * When the current page is refreshed or navigated away from, the CanvasFrame
   * contents is not valid anymore, i.e. all anonymous content is destroyed.
   * We need to clear the references we keep, which'll make sure we redraw
   * everything when the user starts to find in page again.
   */
  onLocationChange() {
    let window = this.finder._getWindow();
    this.hide(window);
    let dict = this.getForWindow(window);
    this.clear(window);
    dict.currentFoundRange = dict.lastIteratorParams = null;

    if (!dict.modalHighlightOutline)
      return;

    if (kDebug) {
      dict.modalHighlightOutline.remove();
    } else {
      try {
        window.document.removeAnonymousContent(dict.modalHighlightOutline);
      } catch (ex) {}
    }

    dict.modalHighlightOutline = null;
  },

  /**
   * When `kModalHighlightPref` pref changed during a session, this callback is
   * invoked. When modal highlighting is turned off, we hide the CanvasFrame
   * contents.
   *
   * @param {Boolean} useModalHighlight
   */
  onModalHighlightChange(useModalHighlight) {
    if (this._modal && !useModalHighlight) {
      this.hide();
      this.clear();
    }
    this._modal = useModalHighlight;
  },

  /**
   * When 'Highlight All' is toggled during a session, this callback is invoked
   * and when it's turned off, the found occurrences will be removed from the mask.
   *
   * @param {Boolean} highlightAll
   */
  onHighlightAllChange(highlightAll) {
    this._highlightAll = highlightAll;
    if (!highlightAll) {
      let window = this.finder._getWindow();
      if (!this._modal)
        this.hide(window);
      this.clear(window);
      this._scheduleRepaintOfMask(window);
    }
  },

  /**
   * Utility; removes all ranges from the find selection that belongs to a
   * controller. Optionally skips a specific range.
   *
   * @param  {nsISelectionController} controller
   * @param  {nsIDOMRange}            restoreRange
   */
  _clearSelection(controller, restoreRange = null) {
    if (!controller)
      return;
    let sel = controller.getSelection(Ci.nsISelectionController.SELECTION_FIND);
    sel.removeAllRanges();
    if (restoreRange) {
      sel = controller.getSelection(Ci.nsISelectionController.SELECTION_NORMAL);
      sel.addRange(restoreRange);
      controller.setDisplaySelection(Ci.nsISelectionController.SELECTION_ATTENTION);
      controller.repaintSelection(Ci.nsISelectionController.SELECTION_NORMAL);
    }
  },

  /**
   * Utility; get the nsIDOMWindowUtils for a window.
   *
   * @param  {nsIDOMWindow} window Optional, defaults to the finder window.
   * @return {nsIDOMWindowUtils}
   */
  _getDWU(window = null) {
    return (window || this.finder._getWindow())
      .QueryInterface(Ci.nsIInterfaceRequestor)
      .getInterface(Ci.nsIDOMWindowUtils);
  },

  /**
   * Utility; returns the bounds of the page relative to the viewport.
   * If the pages is part of a frameset or inside an iframe of any kind, its
   * offset is accounted for.
   * Geometry.jsm takes care of the DOMRect calculations.
   *
   * @param  {nsIDOMWindow} window          Window to read the boundary rect from
   * @param  {Boolean}      [includeScroll] Whether to ignore the scroll offset,
   *                                        which is useful for comparing DOMRects.
   *                                        Optional, defaults to `true`
   * @return {Rect}
   */
  _getRootBounds(window, includeScroll = true) {
    let dwu = this._getDWU(window.top);
    let cssPageRect = Rect.fromRect(dwu.getRootBounds());
    let scrollX = {};
    let scrollY = {};
    if (includeScroll && window == window.top) {
      dwu.getScrollXY(false, scrollX, scrollY);
      cssPageRect.translate(scrollX.value, scrollY.value);
    }

    // If we're in a frame, update the position of the rect (top/ left).
    let currWin = window;
    while (currWin != window.top) {
      // Since the frame is an element inside a parent window, we'd like to
      // learn its position relative to it.
      let el = this._getDWU(currWin).containerElement;
      currWin = currWin.parent;
      dwu = this._getDWU(currWin);
      let parentRect = Rect.fromRect(dwu.getBoundsWithoutFlushing(el));

      if (includeScroll) {
        dwu.getScrollXY(false, scrollX, scrollY);
        parentRect.translate(scrollX.value, scrollY.value);
        // If the current window is an iframe with scrolling="no" and its parent
        // is also an iframe the scroll offsets from the parents' documentElement
        // (inverse scroll position) needs to be subtracted from the parent
        // window rect.
        if (el.getAttribute("scrolling") == "no" && currWin != window.top) {
          let docEl = currWin.document.documentElement;
          parentRect.translate(-docEl.scrollLeft, -docEl.scrollTop);
        }
      }

      cssPageRect.translate(parentRect.left, parentRect.top);
    }

    return cssPageRect;
  },

  /**
   * Utility; fetch the full width and height of the current window, excluding
   * scrollbars.
   *
   * @param  {nsiDOMWindow} window The current finder window.
   * @return {Object} The current full page dimensions with `width` and `height`
   *                  properties
   */
  _getWindowDimensions(window) {
    // First we'll try without flushing layout, because it's way faster.
    let dwu = this._getDWU(window);
    let { width, height } = dwu.getRootBounds();

    if (!width || !height) {
      // We need a flush after all :'(
      width = window.innerWidth + window.scrollMaxX - window.scrollMinX;
      height = window.innerHeight + window.scrollMaxY - window.scrollMinY;

      let scrollbarHeight = {};
      let scrollbarWidth = {};
      dwu.getScrollbarSize(false, scrollbarWidth, scrollbarHeight);
      width -= scrollbarWidth.value;
      height -= scrollbarHeight.value;
    }

    return { width, height };
  },

  /**
   * Utility; fetch the current text contents of a given range.
   *
   * @param  {nsIDOMRange} range Range object to extract the contents from.
   * @return {Array} Snippets of text.
   */
  _getRangeContentArray(range) {
    let content = range.cloneContents();
    let textContent = [];
    for (let node of content.childNodes) {
      textContent.push(node.textContent || node.nodeValue);
    }
    return textContent;
  },

  /**
   * Utility; get all available font styles as applied to the content of a given
   * range. The CSS properties we look for can be found in `kFontPropsCSS`.
   *
   * @param  {nsIDOMRange} range Range to fetch style info from.
   * @return {Object} Dictionary consisting of the styles that were found.
   */
  _getRangeFontStyle(range) {
    let node = range.startContainer;
    while (node.nodeType != 1)
      node = node.parentNode;
    let style = node.ownerDocument.defaultView.getComputedStyle(node, "");
    let props = {};
    for (let prop of kFontPropsCamelCase) {
      if (prop in style && style[prop])
        props[prop] = style[prop];
    }
    return props;
  },

  /**
   * Utility; transform a dictionary object as returned by `_getRangeFontStyle`
   * above into a HTML style attribute value.
   *
   * @param  {Object} fontStyle
   * @return {String}
   */
  _getHTMLFontStyle(fontStyle) {
    let style = [];
    for (let prop of Object.getOwnPropertyNames(fontStyle)) {
      let idx = kFontPropsCamelCase.indexOf(prop);
      if (idx == -1)
        continue;
      style.push(`${kFontPropsCSS[idx]}: ${fontStyle[prop]}`);
    }
    return style.join("; ");
  },

  /**
   * Transform a style definition array as defined in `kModalStyles` into a CSS
   * string that can be used to set the 'style' property of a DOM node.
   *
   * @param  {Array}    stylePairs         Two-dimensional array of style pairs
   * @param  {...Array} [additionalStyles] Optional set of style pairs that will
   *                                       augment or override the styles defined
   *                                       by `stylePairs`
   * @return {String}
   */
  _getStyleString(stylePairs, ...additionalStyles) {
    let baseStyle = new Map(stylePairs);
    for (let additionalStyle of additionalStyles) {
      for (let [prop, value] of additionalStyle)
        baseStyle.set(prop, value);
    }
    return [...baseStyle].map(([cssProp, cssVal]) => `${cssProp}: ${cssVal}`).join("; ");
  },

  /**
   * Checks whether a CSS RGB color value can be classified as being 'bright'.
   *
   * @param  {String} cssColor RGB color value in the default format rgb[a](r,g,b)
   * @return {Boolean}
   */
  _isColorBright(cssColor) {
    cssColor = cssColor.match(kRGBRE);
    if (!cssColor || !cssColor.length)
      return false;
    cssColor.shift();
    return new Color(...cssColor).isBright;
  },

  /**
   * Detects if the overall text color in the page can be described as bright.
   * This is done according to the following algorithm:
   *  1. With the entire set of ranges that we have found thusfar;
   *  2. Get an odd-numbered `sampleSize`, with a maximum of `kBrightTextSampleSize`
   *     ranges,
   *  3. Slice the set of ranges into `sampleSize` number of equal parts,
   *  4. Grab the first range for each slice and inspect the brightness of the
   *     color of its text content.
   *  5. When the majority of ranges are counted as contain bright colored text,
   *     the page is considered to contain bright text overall.
   *
   * @param {Object} dict Dictionary of properties belonging to the
   *                      currently active window. The page text color property
   *                      will be recorded in `dict.brightText` as `true` or `false`.
   */
  _detectBrightText(dict) {
    let sampleSize = Math.min(dict.modalHighlightRectsMap.size, kBrightTextSampleSize);
    let ranges = [...dict.modalHighlightRectsMap.keys()];
    let rangesCount = ranges.length;
    // Make sure the sample size is an odd number.
    if (sampleSize % 2 == 0) {
      // Make the currently found range weigh heavier.
      if (dict.currentFoundRange) {
        ranges.push(dict.currentFoundRange);
        ++sampleSize;
        ++rangesCount;
      } else {
        --sampleSize;
      }
    }
    let brightCount = 0;
    for (let i = 0; i < sampleSize; ++i) {
      let range = ranges[Math.floor((rangesCount / sampleSize) * i)];
      let fontStyle = this._getRangeFontStyle(range);
      if (this._isColorBright(fontStyle.color))
        ++brightCount;
    }

    dict.brightText = (brightCount >= Math.ceil(sampleSize / 2));
  },

  /**
   * Checks if a range is inside a DOM node that's positioned in a way that it
   * doesn't scroll along when the document is scrolled and/ or zoomed. This
   * is the case for 'fixed' and 'sticky' positioned elements, elements inside
   * (i)frames and elements that have their overflow styles set to 'auto' or
   * 'scroll'.
   *
   * @param  {nsIDOMRange} range Range that be enclosed in a dynamic container
   * @return {Boolean}
   */
  _isInDynamicContainer(range) {
    const kFixed = new Set(["fixed", "sticky", "scroll", "auto"]);
    let node = range.startContainer;
    while (node.nodeType != 1)
      node = node.parentNode;
    let document = node.ownerDocument;
    let window = document.defaultView;
    let dict = this.getForWindow(window.top);

    // Check if we're in a frameset (including iframes).
    if (window != window.top) {
      if (!dict.frames.has(window))
        dict.frames.set(window, null);
      return true;
    }

    do {
      let style = window.getComputedStyle(node, null);
      if (kFixed.has(style.position) || kFixed.has(style.overflow) ||
          kFixed.has(style.overflowX) || kFixed.has(style.overflowY)) {
        return true;
      }
      node = node.parentNode;
    } while (node && node != document.documentElement)

    return false;
  },

  /**
   * Read and store the rectangles that encompass the entire region of a range
   * for use by the drawing function of the highlighter.
   *
   * @param  {nsIDOMRange} range  Range to fetch the rectangles from
   * @param  {Object}      [dict] Dictionary of properties belonging to
   *                              the currently active window
   * @return {Set}         Set of rects that were found for the range
   */
  _getRangeRectsAndTexts(range, dict = null) {
    let window = range.startContainer.ownerDocument.defaultView;
    let bounds;
    // If the window is part of a frameset, try to cache the bounds query.
    if (dict && dict.frames.has(window)) {
      bounds = dict.frames.get(window);
      if (!bounds) {
        bounds = this._getRootBounds(window);
        dict.frames.set(window, bounds);
      }
    } else
      bounds = this._getRootBounds(window);

    let topBounds = this._getRootBounds(window.top, false);
    let rects = [];
    // A range may consist of multiple rectangles, we can also do these kind of
    // precise cut-outs. range.getBoundingClientRect() returns the fully
    // encompassing rectangle, which is too much for our purpose here.
    let {rectList, textList} = range.getClientRectsAndTexts();
    for (let rect of rectList) {
      rect = Rect.fromRect(rect);
      rect.x += bounds.x;
      rect.y += bounds.y;
      // If the rect is not even visible from the top document, we can ignore it.
      if (rect.intersects(topBounds))
        rects.push(rect);
    }
    return {rectList: rects, textList};
  },

  /**
   * Read and store the rectangles that encompass the entire region of a range
   * for use by the drawing function of the highlighter and store them in the
   * cache.
   *
   * @param  {nsIDOMRange} range            Range to fetch the rectangles from
   * @param  {Boolean}     [checkIfDynamic] Whether we should check if the range
   *                                        is dynamic as per the rules in
   *                                        `_isInDynamicContainer()`. Optional,
   *                                        defaults to `true`
   * @param  {Object}      [dict]           Dictionary of properties belonging to
   *                                        the currently active window
   * @return {Set}         Set of rects that were found for the range
   */
  _updateRangeRects(range, checkIfDynamic = true, dict = null) {
    let window = range.startContainer.ownerDocument.defaultView;
    let rectsAndTexts = this._getRangeRectsAndTexts(range, dict);

    // Only fetch the rect at this point, if not passed in as argument.
    dict = dict || this.getForWindow(window.top);
    let oldRectsAndTexts = dict.modalHighlightRectsMap.get(range);
    dict.modalHighlightRectsMap.set(range, rectsAndTexts);
    // Check here if we suddenly went down to zero rects from more than zero before,
    // which indicates that we should re-iterate the document.
    if (oldRectsAndTexts && oldRectsAndTexts.rectList.length && !rectsAndTexts.rectList.length)
      dict.detectedGeometryChange = true;
    if (checkIfDynamic && this._isInDynamicContainer(range))
      dict.dynamicRangesSet.add(range);
    return rectsAndTexts;
  },

  /**
   * Re-read the rectangles of the ranges that we keep track of separately,
   * because they're enclosed by a position: fixed container DOM node or (i)frame.
   *
   * @param {Object} dict Dictionary of properties belonging to the currently
   *                      active window
   */
  _updateDynamicRangesRects(dict) {
    // Reset the frame bounds cache.
    for (let frame of dict.frames.keys())
      dict.frames.set(frame, null);
    for (let range of dict.dynamicRangesSet)
      this._updateRangeRects(range, false, dict);
  },

  /**
   * Update the content, position and style of the yellow current found range
   * outline that floats atop the mask with the dimmed background.
   * Rebuild it, if necessary, This will deactivate the animation between
   * occurrences.
   *
   * @param {Object} dict          Dictionary of properties belonging to the
   *                               currently active window
   * @param {Array}  [textContent] Array of text that's inside the range. Optional,
   *                               defaults to `null`
   * @param {Object} [fontStyle]   Dictionary of CSS styles in camelCase as
   *                               returned by `_getRangeFontStyle()`. Optional
   */
  _updateRangeOutline(dict, textContent = null, fontStyle = null) {
    let range = dict.currentFoundRange;
    if (!range)
      return;

    fontStyle = fontStyle || this._getRangeFontStyle(range);
    // Text color in the outline is determined by kModalStyles.
    delete fontStyle.color;

    let rectsAndTexts = this._getRangeRectsAndTexts(range);
    textContent = textContent || this._getRangeContentArray(range);

    let outlineAnonNode = dict.modalHighlightOutline;
    let rectCount = rectsAndTexts.rectList.length;
    // (re-)Building the outline is conditional and happens when one of the
    // following conditions is met:
    // 1. No outline nodes were built before, or
    // 2. When the amount of rectangles to draw is different from before, or
    // 3. When there's more than one rectangle to draw, because it's impossible
    //    to animate that consistently with AnonymousContent nodes.
    let rebuildOutline = (!outlineAnonNode || rectCount !== dict.previousRangeRectsCount ||
      rectCount != 1);
    dict.previousRangeRectsCount = rectCount;

    let window = range.startContainer.ownerDocument.defaultView.top;
    let document = window.document;
    // First see if we need to and can remove the previous outline nodes.
    if (rebuildOutline && outlineAnonNode) {
      if (kDebug) {
        outlineAnonNode.remove();
      } else {
        try {
          document.removeAnonymousContent(outlineAnonNode);
        } catch (ex) {}
      }
      dict.modalHighlightOutline = null;
    }

    // Abort when there's no text to highlight.
    if (!rectsAndTexts.textList.length)
      return;

    let outlineBox;
    if (rebuildOutline) {
      // Create the main (yellow) highlight outline box.
      outlineBox = document.createElementNS(kNSHTML, "div");
      outlineBox.setAttribute("id", kModalOutlineId);
    }

    const kModalOutlineTextId = kModalOutlineId + "-text";
    let i = 0;
    for (let rect of rectsAndTexts.rectList) {
      let text = rectsAndTexts.textList[i];

      // Next up is to check of the outline box' borders will not overlap with
      // rects that we drew before or will draw after this one.
      // We're taking the width of the border into account, which is
      // `kOutlineBoxBorderSize` pixels.
      // When left and/ or right sides will overlap with the current, previous
      // or next rect, make sure to make the necessary adjustments to the style.
      // These adjustments will override the styles as defined in `kModalStyles.outlineNode`.
      let intersectingSides = new Set();
      let previous = rectsAndTexts.rectList[i - 1];
      if (previous &&
          rect.left - previous.right <= 2 * kOutlineBoxBorderSize) {
        intersectingSides.add("left");
      }
      let next = rectsAndTexts.rectList[i + 1];
      if (next &&
          next.left - rect.right <= 2 * kOutlineBoxBorderSize) {
        intersectingSides.add("right");
      }
      let borderStyles = [...intersectingSides].map(side => [ "border-" + side, 0 ]);
      if (intersectingSides.size) {
        borderStyles.push([ "margin",  `-${kOutlineBoxBorderSize}px 0 0 ${
          intersectingSides.has("left") ? 0 : -kOutlineBoxBorderSize}px !important`]);
        borderStyles.push([ "border-radius",
          (intersectingSides.has("left") ? 0 : kOutlineBoxBorderRadius) + "px " +
          (intersectingSides.has("right") ? 0 : kOutlineBoxBorderRadius) + "px " +
          (intersectingSides.has("right") ? 0 : kOutlineBoxBorderRadius) + "px " +
          (intersectingSides.has("left") ? 0 : kOutlineBoxBorderRadius) + "px" ]);
      }

      ++i;
      let outlineStyle = this._getStyleString(kModalStyles.outlineNode, [
        ["top", rect.top + "px"],
        ["left", rect.left + "px"],
        ["height", rect.height + "px"],
        ["width", rect.width + "px"]
      ], borderStyles, kDebug ? kModalStyles.outlineNodeDebug : []);
      fontStyle.lineHeight = rect.height + "px";
      let textStyle = this._getStyleString(kModalStyles.outlineText) + "; " +
        this._getHTMLFontStyle(fontStyle);

      if (rebuildOutline) {
        let textBoxParent = (rectCount == 1) ? outlineBox :
          outlineBox.appendChild(document.createElementNS(kNSHTML, "div"));
        textBoxParent.setAttribute("style", outlineStyle);

        let textBox = document.createElementNS(kNSHTML, "span");
        if (rectCount == 1)
          textBox.setAttribute("id", kModalOutlineTextId);
        textBox.setAttribute("style", textStyle);
        textBox.textContent = text;
        textBoxParent.appendChild(textBox);
      } else {
        // Set the appropriate properties on the existing nodes, which will also
        // activate the transitions.
        outlineAnonNode.setAttributeForElement(kModalOutlineId, "style", outlineStyle);
        outlineAnonNode.setAttributeForElement(kModalOutlineTextId, "style", textStyle);
        outlineAnonNode.setTextContentForElement(kModalOutlineTextId, text);
      }
    }

    if (rebuildOutline) {
      dict.modalHighlightOutline = kDebug ?
        mockAnonymousContentNode((document.body ||
          document.documentElement).appendChild(outlineBox)) :
        document.insertAnonymousContent(outlineBox);
    }
  },

  /**
   * Add a range to the list of ranges to highlight on, or cut out of, the dimmed
   * background.
   *
   * @param {nsIDOMRange}  range  Range object that should be inspected
   * @param {nsIDOMWindow} window Window object, whose DOM tree is being traversed
   */
  _modalHighlight(range, controller, window) {
    if (!this._getRangeContentArray(range).length)
      return;

    this._updateRangeRects(range);

    this.show(window);
    // We don't repaint the mask right away, but pass it off to a render loop of
    // sorts.
    this._scheduleRepaintOfMask(window);
  },

  /**
   * Lazily insert the nodes we need as anonymous content into the CanvasFrame
   * of a window.
   *
   * @param {nsIDOMWindow} window Window to draw in.
   */
  _maybeCreateModalHighlightNodes(window) {
    window = window.top;
    let dict = this.getForWindow(window);
    if (dict.modalHighlightOutline) {
      if (!dict.modalHighlightAllMask) {
        // Make sure to at least show the dimmed background.
        this._repaintHighlightAllMask(window, false);
        this._scheduleRepaintOfMask(window);
      } else {
        this._scheduleRepaintOfMask(window, { scrollOnly: true });
      }
      return;
    }

    let document = window.document;
    // A hidden document doesn't accept insertAnonymousContent calls yet.
    if (document.hidden) {
      let onVisibilityChange = () => {
        document.removeEventListener("visibilitychange", onVisibilityChange);
        this._maybeCreateModalHighlightNodes(window);
      };
      document.addEventListener("visibilitychange", onVisibilityChange);
      return;
    }

    // Make sure to at least show the dimmed background.
    this._repaintHighlightAllMask(window, false);
  },

  /**
   * Build and draw the mask that takes care of the dimmed background that
   * overlays the current page and the mask that cuts out all the rectangles of
   * the ranges that were found.
   *
   * @param {nsIDOMWindow} window Window to draw in.
   * @param {Boolean} [paintContent]
   */
  _repaintHighlightAllMask(window, paintContent = true) {
    window = window.top;
    let dict = this.getForWindow(window);

    const kMaskId = kModalIdPrefix + "-findbar-modalHighlight-outlineMask";
    if (!dict.modalHighlightAllMask) {
      let document = window.document;
      let maskNode = document.createElementNS(kNSHTML, "div");
      maskNode.setAttribute("id", kMaskId);
      dict.modalHighlightAllMask = kDebug ?
        mockAnonymousContentNode((document.body || document.documentElement).appendChild(maskNode)) :
        document.insertAnonymousContent(maskNode);
    }

    // Make sure the dimmed mask node takes the full width and height that's available.
    let {width, height} = dict.lastWindowDimensions = this._getWindowDimensions(window);
    if (typeof dict.brightText != "boolean" || dict.updateAllRanges)
      this._detectBrightText(dict);
    let maskStyle = this._getStyleString(kModalStyles.maskNode,
      [ ["width", width + "px"], ["height", height + "px"] ],
      dict.brightText ? kModalStyles.maskNodeBrightText : [],
      paintContent ? kModalStyles.maskNodeTransition : [],
      kDebug ? kModalStyles.maskNodeDebug : []);
    dict.modalHighlightAllMask.setAttributeForElement(kMaskId, "style", maskStyle);

    this._updateRangeOutline(dict);

    let allRects = [];
    if (paintContent || dict.modalHighlightAllMask) {
      this._updateDynamicRangesRects(dict);

      let DOMRect = window.DOMRect;
<<<<<<< HEAD
      for (let [range, rectsAndTexts] of dict.modalHighlightRectsMap) {
=======
      for (let [range, rects] of dict.modalHighlightRectsMap) {
        if (!this.finder._fastFind.isRangeVisible(range, false))
          continue;

>>>>>>> 18488c35
        if (dict.updateAllRanges)
          rectsAndTexts = this._updateRangeRects(range);

        // If a geometry change was detected, we bail out right away here, because
        // the current set of ranges has been invalidated.
        if (dict.detectedGeometryChange)
          return;

        for (let rect of rectsAndTexts.rectList)
          allRects.push(new DOMRect(rect.x, rect.y, rect.width, rect.height));
      }
      dict.updateAllRanges = false;
    }

    dict.modalHighlightAllMask.setCutoutRectsForElement(kMaskId, allRects);
  },

  /**
   * Safely remove the mask AnoymousContent node from the CanvasFrame.
   *
   * @param {nsIDOMWindow} window
   */
  _removeHighlightAllMask(window) {
    window = window.top;
    let dict = this.getForWindow(window);
    if (!dict.modalHighlightAllMask)
      return;

    // If the current window isn't the one the content was inserted into, this
    // will fail, but that's fine.
    if (kDebug) {
      dict.modalHighlightAllMask.remove();
    } else {
      try {
        window.document.removeAnonymousContent(dict.modalHighlightAllMask);
      } catch (ex) {}
    }
    dict.modalHighlightAllMask = null;
  },

  /**
   * Doing a full repaint each time a range is delivered by the highlight iterator
   * is way too costly, thus we pipe the frequency down to every
   * `kModalHighlightRepaintLoFreqMs` milliseconds. If there are dynamic ranges
   * found (see `_isInDynamicContainer()` for the definition), the frequency
   * will be upscaled to `kModalHighlightRepaintHiFreqMs`.
   *
   * @param {nsIDOMWindow} window
   * @param {Object}       options Dictionary of painter hints that contains the
   *                               following properties:
   *   {Boolean} contentChanged  Whether the documents' content changed in the
   *                             meantime. This happens when the DOM is updated
   *                             whilst the page is loaded.
   *   {Boolean} scrollOnly      TRUE when the page has scrolled in the meantime,
   *                             which means that the dynamically positioned
   *                             elements need to be repainted.
   *   {Boolean} updateAllRanges Whether to recalculate the rects of all ranges
   *                             that were found up until now.
   */
  _scheduleRepaintOfMask(window, { contentChanged, scrollOnly, updateAllRanges } =
                                 { contentChanged: false, scrollOnly: false, updateAllRanges: false }) {
    if (!this._modal)
      return;

    window = window.top;
    let dict = this.getForWindow(window);
    let hasDynamicRanges = !!dict.dynamicRangesSet.size;
    let repaintDynamicRanges = ((scrollOnly || contentChanged) && hasDynamicRanges);

    // When we request to repaint unconditionally, we mean to call
    // `_repaintHighlightAllMask()` right after the timeout.
    if (!dict.unconditionalRepaintRequested)
      dict.unconditionalRepaintRequested = !contentChanged || repaintDynamicRanges;
    // Some events, like a resize, call for recalculation of all the rects of all ranges.
    if (!dict.updateAllRanges)
      dict.updateAllRanges = updateAllRanges;

    if (dict.modalRepaintScheduler)
      return;

    dict.modalRepaintScheduler = window.setTimeout(() => {
      dict.modalRepaintScheduler = null;

      let { width: previousWidth, height: previousHeight } = dict.lastWindowDimensions;
      let { width, height } = dict.lastWindowDimensions = this._getWindowDimensions(window);
      let pageContentChanged = dict.detectedGeometryChange ||
                               (Math.abs(previousWidth - width) > kContentChangeThresholdPx ||
                                Math.abs(previousHeight - height) > kContentChangeThresholdPx);
      dict.detectedGeometryChange = false;
      // When the page has changed significantly enough in size, we'll restart
      // the iterator with the same parameters as before to find us new ranges.
      if (pageContentChanged)
        this.iterator.restart(this.finder);

      if (dict.unconditionalRepaintRequested ||
          (dict.modalHighlightRectsMap.size && pageContentChanged)) {
        dict.unconditionalRepaintRequested = false;
        this._repaintHighlightAllMask(window);
      }
    }, hasDynamicRanges ? kModalHighlightRepaintHiFreqMs : kModalHighlightRepaintLoFreqMs);
  },

  /**
   * Add event listeners to the content which will cause the modal highlight
   * AnonymousContent to be re-painted or hidden.
   *
   * @param {nsIDOMWindow} window
   */
  _addModalHighlightListeners(window) {
    window = window.top;
    let dict = this.getForWindow(window);
    if (dict.highlightListeners)
      return;

    window = window.top;
    dict.highlightListeners = [
      this._scheduleRepaintOfMask.bind(this, window, { contentChanged: true }),
      this._scheduleRepaintOfMask.bind(this, window, { updateAllRanges: true }),
      this._scheduleRepaintOfMask.bind(this, window, { scrollOnly: true }),
      this.hide.bind(this, window, null),
      () => dict.busySelecting = true
    ];
    let target = this.iterator._getDocShell(window).chromeEventHandler;
    target.addEventListener("MozAfterPaint", dict.highlightListeners[0]);
    target.addEventListener("resize", dict.highlightListeners[1]);
    target.addEventListener("scroll", dict.highlightListeners[2]);
    target.addEventListener("click", dict.highlightListeners[3]);
    target.addEventListener("selectstart", dict.highlightListeners[4]);
  },

  /**
   * Remove event listeners from content.
   *
   * @param {nsIDOMWindow} window
   */
  _removeModalHighlightListeners(window) {
    window = window.top;
    let dict = this.getForWindow(window);
    if (!dict.highlightListeners)
      return;

    let target = this.iterator._getDocShell(window).chromeEventHandler;
    target.removeEventListener("MozAfterPaint", dict.highlightListeners[0]);
    target.removeEventListener("resize", dict.highlightListeners[1]);
    target.removeEventListener("scroll", dict.highlightListeners[2]);
    target.removeEventListener("click", dict.highlightListeners[3]);
    target.removeEventListener("selectstart", dict.highlightListeners[4]);

    dict.highlightListeners = null;
  },

  /**
   * For a given node returns its editable parent or null if there is none.
   * It's enough to check if node is a text node and its parent's parent is
   * instance of nsIDOMNSEditableElement.
   *
   * @param node the node we want to check
   * @returns the first node in the parent chain that is editable,
   *          null if there is no such node
   */
  _getEditableNode(node) {
    if (node.nodeType === node.TEXT_NODE && node.parentNode && node.parentNode.parentNode &&
        node.parentNode.parentNode instanceof Ci.nsIDOMNSEditableElement) {
      return node.parentNode.parentNode;
    }
    return null;
  },

  /**
   * Add ourselves as an nsIEditActionListener and nsIDocumentStateListener for
   * a given editor
   *
   * @param editor the editor we'd like to listen to
   */
  _addEditorListeners(editor) {
    if (!this._editors) {
      this._editors = [];
      this._stateListeners = [];
    }

    let existingIndex = this._editors.indexOf(editor);
    if (existingIndex == -1) {
      let x = this._editors.length;
      this._editors[x] = editor;
      this._stateListeners[x] = this._createStateListener();
      this._editors[x].addEditActionListener(this);
      this._editors[x].addDocumentStateListener(this._stateListeners[x]);
    }
  },

  /**
   * Helper method to unhook listeners, remove cached editors
   * and keep the relevant arrays in sync
   *
   * @param idx the index into the array of editors/state listeners
   *        we wish to remove
   */
  _unhookListenersAtIndex(idx) {
    this._editors[idx].removeEditActionListener(this);
    this._editors[idx]
        .removeDocumentStateListener(this._stateListeners[idx]);
    this._editors.splice(idx, 1);
    this._stateListeners.splice(idx, 1);
    if (!this._editors.length) {
      delete this._editors;
      delete this._stateListeners;
    }
  },

  /**
   * Remove ourselves as an nsIEditActionListener and
   * nsIDocumentStateListener from a given cached editor
   *
   * @param editor the editor we no longer wish to listen to
   */
  _removeEditorListeners(editor) {
    // editor is an editor that we listen to, so therefore must be
    // cached. Find the index of this editor
    let idx = this._editors.indexOf(editor);
    if (idx == -1) {
      return;
    }
    // Now unhook ourselves, and remove our cached copy
    this._unhookListenersAtIndex(idx);
  },

  /*
   * nsIEditActionListener logic follows
   *
   * We implement this interface to allow us to catch the case where
   * the findbar found a match in a HTML <input> or <textarea>. If the
   * user adjusts the text in some way, it will no longer match, so we
   * want to remove the highlight, rather than have it expand/contract
   * when letters are added or removed.
   */

  /**
   * Helper method used to check whether a selection intersects with
   * some highlighting
   *
   * @param selectionRange the range from the selection to check
   * @param findRange the highlighted range to check against
   * @returns true if they intersect, false otherwise
   */
  _checkOverlap(selectionRange, findRange) {
    if (!selectionRange || !findRange)
      return false;
    // The ranges overlap if one of the following is true:
    // 1) At least one of the endpoints of the deleted selection
    //    is in the find selection
    // 2) At least one of the endpoints of the find selection
    //    is in the deleted selection
    if (findRange.isPointInRange(selectionRange.startContainer,
                                 selectionRange.startOffset))
      return true;
    if (findRange.isPointInRange(selectionRange.endContainer,
                                 selectionRange.endOffset))
      return true;
    if (selectionRange.isPointInRange(findRange.startContainer,
                                      findRange.startOffset))
      return true;
    if (selectionRange.isPointInRange(findRange.endContainer,
                                      findRange.endOffset))
      return true;

    return false;
  },

  /**
   * Helper method to determine if an edit occurred within a highlight
   *
   * @param selection the selection we wish to check
   * @param node the node we want to check is contained in selection
   * @param offset the offset into node that we want to check
   * @returns the range containing (node, offset) or null if no ranges
   *          in the selection contain it
   */
  _findRange(selection, node, offset) {
    let rangeCount = selection.rangeCount;
    let rangeidx = 0;
    let foundContainingRange = false;
    let range = null;

    // Check to see if this node is inside one of the selection's ranges
    while (!foundContainingRange && rangeidx < rangeCount) {
      range = selection.getRangeAt(rangeidx);
      if (range.isPointInRange(node, offset)) {
        foundContainingRange = true;
        break;
      }
      rangeidx++;
    }

    if (foundContainingRange) {
      return range;
    }

    return null;
  },

  // Start of nsIEditActionListener implementations

  WillDeleteText(textNode, offset, length) {
    let editor = this._getEditableNode(textNode).editor;
    let controller = editor.selectionController;
    let fSelection = controller.getSelection(Ci.nsISelectionController.SELECTION_FIND);
    let range = this._findRange(fSelection, textNode, offset);

    if (range) {
      // Don't remove the highlighting if the deleted text is at the
      // end of the range
      if (textNode != range.endContainer ||
          offset != range.endOffset) {
        // Text within the highlight is being removed - the text can
        // no longer be a match, so remove the highlighting
        fSelection.removeRange(range);
        if (fSelection.rangeCount == 0) {
          this._removeEditorListeners(editor);
        }
      }
    }
  },

  DidInsertText(textNode, offset, aString) {
    let editor = this._getEditableNode(textNode).editor;
    let controller = editor.selectionController;
    let fSelection = controller.getSelection(Ci.nsISelectionController.SELECTION_FIND);
    let range = this._findRange(fSelection, textNode, offset);

    if (range) {
      // If the text was inserted before the highlight
      // adjust the highlight's bounds accordingly
      if (textNode == range.startContainer &&
          offset == range.startOffset) {
        range.setStart(range.startContainer,
                       range.startOffset + aString.length);
      } else if (textNode != range.endContainer ||
                 offset != range.endOffset) {
        // The edit occurred within the highlight - any addition of text
        // will result in the text no longer being a match,
        // so remove the highlighting
        fSelection.removeRange(range);
        if (fSelection.rangeCount == 0) {
          this._removeEditorListeners(editor);
        }
      }
    }
  },

  WillDeleteSelection(selection) {
    let editor = this._getEditableNode(selection.getRangeAt(0)
                                                 .startContainer).editor;
    let controller = editor.selectionController;
    let fSelection = controller.getSelection(Ci.nsISelectionController.SELECTION_FIND);

    let selectionIndex = 0;
    let findSelectionIndex = 0;
    let shouldDelete = {};
    let numberOfDeletedSelections = 0;
    let numberOfMatches = fSelection.rangeCount;

    // We need to test if any ranges in the deleted selection (selection)
    // are in any of the ranges of the find selection
    // Usually both selections will only contain one range, however
    // either may contain more than one.

    for (let fIndex = 0; fIndex < numberOfMatches; fIndex++) {
      shouldDelete[fIndex] = false;
      let fRange = fSelection.getRangeAt(fIndex);

      for (let index = 0; index < selection.rangeCount; index++) {
        if (shouldDelete[fIndex]) {
          continue;
        }

        let selRange = selection.getRangeAt(index);
        let doesOverlap = this._checkOverlap(selRange, fRange);
        if (doesOverlap) {
          shouldDelete[fIndex] = true;
          numberOfDeletedSelections++;
        }
      }
    }

    // OK, so now we know what matches (if any) are in the selection
    // that is being deleted. Time to remove them.
    if (!numberOfDeletedSelections) {
      return;
    }

    for (let i = numberOfMatches - 1; i >= 0; i--) {
      if (shouldDelete[i])
        fSelection.removeRange(fSelection.getRangeAt(i));
    }

    // Remove listeners if no more highlights left
    if (!fSelection.rangeCount) {
      this._removeEditorListeners(editor);
    }
  },

  /*
   * nsIDocumentStateListener logic follows
   *
   * When attaching nsIEditActionListeners, there are no guarantees
   * as to whether the findbar or the documents in the browser will get
   * destructed first. This leads to the potential to either leak, or to
   * hold on to a reference an editable element's editor for too long,
   * preventing it from being destructed.
   *
   * However, when an editor's owning node is being destroyed, the editor
   * sends out a DocumentWillBeDestroyed notification. We can use this to
   * clean up our references to the object, to allow it to be destroyed in a
   * timely fashion.
   */

  /**
   * Unhook ourselves when one of our state listeners has been called.
   * This can happen in 4 cases:
   *  1) The document the editor belongs to is navigated away from, and
   *     the document is not being cached
   *
   *  2) The document the editor belongs to is expired from the cache
   *
   *  3) The tab containing the owning document is closed
   *
   *  4) The <input> or <textarea> that owns the editor is explicitly
   *     removed from the DOM
   *
   * @param the listener that was invoked
   */
  _onEditorDestruction(aListener) {
    // First find the index of the editor the given listener listens to.
    // The listeners and editors arrays must always be in sync.
    // The listener will be in our array of cached listeners, as this
    // method could not have been called otherwise.
    let idx = 0;
    while (this._stateListeners[idx] != aListener) {
      idx++;
    }

    // Unhook both listeners
    this._unhookListenersAtIndex(idx);
  },

  /**
   * Creates a unique document state listener for an editor.
   *
   * It is not possible to simply have the findbar implement the
   * listener interface itself, as it wouldn't have sufficient information
   * to work out which editor was being destroyed. Therefore, we create new
   * listeners on the fly, and cache them in sync with the editors they
   * listen to.
   */
  _createStateListener() {
    return {
      findbar: this,

      QueryInterface: function(iid) {
        if (iid.equals(Ci.nsIDocumentStateListener) ||
            iid.equals(Ci.nsISupports))
          return this;

        throw Components.results.NS_ERROR_NO_INTERFACE;
      },

      NotifyDocumentWillBeDestroyed: function() {
        this.findbar._onEditorDestruction(this);
      },

      // Unimplemented
      notifyDocumentCreated: function() {},
      notifyDocumentStateChanged: function(aDirty) {}
    };
  }
};<|MERGE_RESOLUTION|>--- conflicted
+++ resolved
@@ -1136,14 +1136,10 @@
       this._updateDynamicRangesRects(dict);
 
       let DOMRect = window.DOMRect;
-<<<<<<< HEAD
       for (let [range, rectsAndTexts] of dict.modalHighlightRectsMap) {
-=======
-      for (let [range, rects] of dict.modalHighlightRectsMap) {
         if (!this.finder._fastFind.isRangeVisible(range, false))
           continue;
 
->>>>>>> 18488c35
         if (dict.updateAllRanges)
           rectsAndTexts = this._updateRangeRects(range);
 
