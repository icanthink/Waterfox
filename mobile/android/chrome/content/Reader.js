--- conflicted
+++ resolved
@@ -183,15 +183,9 @@
       return;
     }
 
-<<<<<<< HEAD
-=======
     // not in ReaderMode, to make sure System UI is visible, not dimmed.
     this._showSystemUI(true);
 
-    // Only stop a reader session if the foreground viewer is not visible.
-    UITelemetry.stopSession("reader.1", "", null);
-
->>>>>>> 245e82a7
     if (browser.isArticle) {
       showPageAction("drawable://reader", Strings.reader.GetStringFromName("readerView.enter"));
     } else {
