/* -*- Mode: Java; c-basic-offset: 4; tab-width: 4; indent-tabs-mode: nil; -*-
 * This Source Code Form is subject to the terms of the Mozilla Public
 * License, v. 2.0. If a copy of the MPL was not distributed with this
 * file, You can obtain one at http://mozilla.org/MPL/2.0/. */

package org.mozilla.gecko;

import android.Manifest;
import android.annotation.TargetApi;
import android.app.DownloadManager;
import android.content.ContentProviderClient;
import android.os.Environment;
import android.os.Process;
import android.support.annotation.NonNull;
import android.support.annotation.UiThread;

import android.graphics.Rect;

import org.json.JSONArray;
import org.mozilla.gecko.activitystream.ActivityStream;
import org.mozilla.gecko.adjust.AdjustBrowserAppDelegate;
import org.mozilla.gecko.annotation.RobocopTarget;
import org.mozilla.gecko.AppConstants.Versions;
import org.mozilla.gecko.DynamicToolbar.VisibilityTransition;
import org.mozilla.gecko.Tabs.TabEvents;
import org.mozilla.gecko.animation.PropertyAnimator;
import org.mozilla.gecko.animation.ViewHelper;
import org.mozilla.gecko.cleanup.FileCleanupController;
import org.mozilla.gecko.db.BrowserContract;
import org.mozilla.gecko.db.BrowserDB;
import org.mozilla.gecko.db.SuggestedSites;
import org.mozilla.gecko.delegates.BrowserAppDelegate;
import org.mozilla.gecko.delegates.OfflineTabStatusDelegate;
import org.mozilla.gecko.delegates.ScreenshotDelegate;
import org.mozilla.gecko.distribution.Distribution;
import org.mozilla.gecko.distribution.DistributionStoreCallback;
import org.mozilla.gecko.distribution.PartnerBrowserCustomizationsClient;
import org.mozilla.gecko.dlc.DownloadContentService;
import org.mozilla.gecko.icons.IconsHelper;
import org.mozilla.gecko.icons.decoders.IconDirectoryEntry;
import org.mozilla.gecko.icons.decoders.FaviconDecoder;
import org.mozilla.gecko.feeds.ContentNotificationsDelegate;
import org.mozilla.gecko.feeds.FeedService;
import org.mozilla.gecko.firstrun.FirstrunAnimationContainer;
import org.mozilla.gecko.gfx.DynamicToolbarAnimator;
import org.mozilla.gecko.gfx.DynamicToolbarAnimator.PinReason;
import org.mozilla.gecko.gfx.ImmutableViewportMetrics;
import org.mozilla.gecko.gfx.LayerView;
import org.mozilla.gecko.home.BrowserSearch;
import org.mozilla.gecko.home.HomeBanner;
import org.mozilla.gecko.home.HomeConfig;
import org.mozilla.gecko.home.HomeConfig.PanelType;
import org.mozilla.gecko.home.HomeConfigPrefsBackend;
import org.mozilla.gecko.home.HomeFragment;
import org.mozilla.gecko.home.HomePager.OnUrlOpenInBackgroundListener;
import org.mozilla.gecko.home.HomePager.OnUrlOpenListener;
import org.mozilla.gecko.home.HomePanelsManager;
import org.mozilla.gecko.home.HomeScreen;
import org.mozilla.gecko.home.SearchEngine;
import org.mozilla.gecko.icons.IconCallback;
import org.mozilla.gecko.icons.IconResponse;
import org.mozilla.gecko.icons.Icons;
import org.mozilla.gecko.javaaddons.JavaAddonManager;
import org.mozilla.gecko.media.VideoPlayer;
import org.mozilla.gecko.menu.GeckoMenu;
import org.mozilla.gecko.menu.GeckoMenuItem;
import org.mozilla.gecko.mozglue.GeckoLoader;
import org.mozilla.gecko.mozglue.SafeIntent;
import org.mozilla.gecko.notifications.NotificationHelper;
import org.mozilla.gecko.overlays.ui.ShareDialog;
import org.mozilla.gecko.permissions.Permissions;
import org.mozilla.gecko.preferences.ClearOnShutdownPref;
import org.mozilla.gecko.preferences.GeckoPreferences;
import org.mozilla.gecko.promotion.AddToHomeScreenPromotion;
import org.mozilla.gecko.delegates.BookmarkStateChangeDelegate;
import org.mozilla.gecko.promotion.ReaderViewBookmarkPromotion;
import org.mozilla.gecko.prompts.Prompt;
import org.mozilla.gecko.reader.SavedReaderViewHelper;
import org.mozilla.gecko.reader.ReaderModeUtils;
import org.mozilla.gecko.reader.ReadingListHelper;
import org.mozilla.gecko.restrictions.Restrictable;
import org.mozilla.gecko.restrictions.RestrictedProfileConfiguration;
import org.mozilla.gecko.restrictions.Restrictions;
import org.mozilla.gecko.search.SearchEngineManager;
import org.mozilla.gecko.sync.repositories.android.FennecTabsRepository;
import org.mozilla.gecko.tabqueue.TabQueueHelper;
import org.mozilla.gecko.tabqueue.TabQueuePrompt;
import org.mozilla.gecko.tabs.TabHistoryController;
import org.mozilla.gecko.tabs.TabHistoryController.OnShowTabHistory;
import org.mozilla.gecko.tabs.TabHistoryFragment;
import org.mozilla.gecko.tabs.TabHistoryPage;
import org.mozilla.gecko.tabs.TabsPanel;
import org.mozilla.gecko.telemetry.TelemetryUploadService;
import org.mozilla.gecko.telemetry.TelemetryCorePingDelegate;
import org.mozilla.gecko.telemetry.measurements.SearchCountMeasurements;
import org.mozilla.gecko.toolbar.AutocompleteHandler;
import org.mozilla.gecko.toolbar.BrowserToolbar;
import org.mozilla.gecko.toolbar.BrowserToolbar.TabEditingState;
import org.mozilla.gecko.toolbar.ToolbarProgressView;
import org.mozilla.gecko.trackingprotection.TrackingProtectionPrompt;
import org.mozilla.gecko.updater.PostUpdateHandler;
import org.mozilla.gecko.updater.UpdateServiceHelper;
import org.mozilla.gecko.util.ActivityUtils;
import org.mozilla.gecko.util.Clipboard;
import org.mozilla.gecko.util.ContextUtils;
import org.mozilla.gecko.util.BundleEventListener;
import org.mozilla.gecko.util.EventCallback;
import org.mozilla.gecko.util.FloatUtils;
import org.mozilla.gecko.util.GamepadUtils;
import org.mozilla.gecko.util.GeckoBundle;
import org.mozilla.gecko.util.HardwareUtils;
import org.mozilla.gecko.util.IntentUtils;
import org.mozilla.gecko.util.MenuUtils;
import org.mozilla.gecko.util.PrefUtils;
import org.mozilla.gecko.util.StringUtils;
import org.mozilla.gecko.util.ThreadUtils;
import org.mozilla.gecko.widget.AnchoredPopup;

import org.mozilla.gecko.widget.GeckoActionProvider;

import android.app.Activity;
import android.app.AlertDialog;
import android.app.Notification;
import android.app.NotificationManager;
import android.app.PendingIntent;
import android.content.ContentResolver;
import android.content.Context;
import android.content.DialogInterface;
import android.content.Intent;
import android.content.SharedPreferences;
import android.content.pm.PackageManager;
import android.content.pm.ResolveInfo;
import android.content.res.Resources;
import android.graphics.Bitmap;
import android.graphics.drawable.BitmapDrawable;
import android.net.Uri;
import android.nfc.NdefMessage;
import android.nfc.NdefRecord;
import android.nfc.NfcAdapter;
import android.nfc.NfcEvent;
import android.os.Build;
import android.os.Bundle;
import android.os.StrictMode;
import android.support.design.widget.Snackbar;
import android.support.v4.app.Fragment;
import android.support.v4.app.FragmentManager;
import android.support.v4.app.NotificationCompat;
import android.support.v4.view.MenuItemCompat;
import android.text.TextUtils;
import android.util.AttributeSet;
import android.util.Base64;
import android.util.Base64OutputStream;
import android.util.Log;
import android.view.InputDevice;
import android.view.KeyEvent;
import android.view.LayoutInflater;
import android.view.Menu;
import android.view.MenuInflater;
import android.view.MenuItem;
import android.view.MotionEvent;
import android.view.SubMenu;
import android.view.View;
import android.view.ViewConfiguration;
import android.view.ViewGroup;
import android.view.ViewStub;
import android.view.ViewTreeObserver;
import android.view.Window;
import android.view.animation.Interpolator;
import android.widget.Button;
import android.widget.ListView;
import android.widget.RelativeLayout;
import android.widget.ViewFlipper;
import com.keepsafe.switchboard.AsyncConfigLoader;
import com.keepsafe.switchboard.SwitchBoard;
import android.animation.Animator;
import android.animation.ObjectAnimator;
import org.json.JSONException;
import org.json.JSONObject;

import java.io.ByteArrayOutputStream;
import java.io.File;
import java.io.FileNotFoundException;
import java.io.IOException;
import java.lang.reflect.Method;
import java.net.URLEncoder;
import java.util.Arrays;
import java.util.Collections;
import java.util.EnumSet;
import java.util.HashMap;
import java.util.HashSet;
import java.util.List;
import java.util.Locale;
import java.util.Vector;
import java.util.regex.Pattern;

public class BrowserApp extends GeckoApp
                        implements TabsPanel.TabsLayoutChangeListener,
                                   PropertyAnimator.PropertyAnimationListener,
                                   View.OnKeyListener,
                                   LayerView.DynamicToolbarListener,
                                   BrowserSearch.OnSearchListener,
                                   BrowserSearch.OnEditSuggestionListener,
                                   OnUrlOpenListener,
                                   OnUrlOpenInBackgroundListener,
                                   AnchoredPopup.OnVisibilityChangeListener,
                                   ActionModeCompat.Presenter,
                                   LayoutInflater.Factory {
    private static final String LOGTAG = "GeckoBrowserApp";

    private static final int TABS_ANIMATION_DURATION = 450;

    // Intent String extras used to specify custom Switchboard configurations.
    private static final String INTENT_KEY_SWITCHBOARD_SERVER = "switchboard-server";

    // TODO: Replace with kinto endpoint.
    private static final String SWITCHBOARD_SERVER = "https://firefox.settings.services.mozilla.com/v1/buckets/fennec/collections/experiments/records";

    private static final String STATE_ABOUT_HOME_TOP_PADDING = "abouthome_top_padding";

    private static final String BROWSER_SEARCH_TAG = "browser_search";

    // Request ID for startActivityForResult.
    private static final int ACTIVITY_REQUEST_PREFERENCES = 1001;
    private static final int ACTIVITY_REQUEST_TAB_QUEUE = 2001;
    public static final int ACTIVITY_REQUEST_FIRST_READERVIEW_BOOKMARK = 3001;
    public static final int ACTIVITY_RESULT_FIRST_READERVIEW_BOOKMARKS_GOTO_BOOKMARKS = 3002;
    public static final int ACTIVITY_RESULT_FIRST_READERVIEW_BOOKMARKS_IGNORE = 3003;
    public static final int ACTIVITY_REQUEST_TRIPLE_READERVIEW = 4001;
    public static final int ACTIVITY_RESULT_TRIPLE_READERVIEW_ADD_BOOKMARK = 4002;
    public static final int ACTIVITY_RESULT_TRIPLE_READERVIEW_IGNORE = 4003;

    public static final String ACTION_VIEW_MULTIPLE = AppConstants.ANDROID_PACKAGE_NAME + ".action.VIEW_MULTIPLE";

    @RobocopTarget
    public static final String EXTRA_SKIP_STARTPANE = "skipstartpane";
    private static final String EOL_NOTIFIED = "eol_notified";

    private BrowserSearch mBrowserSearch;
    private View mBrowserSearchContainer;

    public ViewGroup mBrowserChrome;
    public ViewFlipper mActionBarFlipper;
    public ActionModeCompatView mActionBar;
    private VideoPlayer mVideoPlayer;
    private BrowserToolbar mBrowserToolbar;
    private View mDoorhangerOverlay;
    // We can't name the TabStrip class because it's not included on API 9.
    private TabStripInterface mTabStrip;
    private ToolbarProgressView mProgressView;
    private FirstrunAnimationContainer mFirstrunAnimationContainer;
    private HomeScreen mHomeScreen;
    private TabsPanel mTabsPanel;
    /**
     * Container for the home screen implementation. This will be populated with any valid
     * home screen implementation (currently that is just the HomePager, but that will be extended
     * to permit further experimental replacement panels such as the activity-stream panel).
     */
    private ViewGroup mHomeScreenContainer;
    private int mCachedRecentTabsCount;
    private ActionModeCompat mActionMode;
    private TabHistoryController tabHistoryController;
    private ZoomedView mZoomedView;

    private static final int GECKO_TOOLS_MENU = -1;
    private static final int ADDON_MENU_OFFSET = 1000;
    public static final String TAB_HISTORY_FRAGMENT_TAG = "tabHistoryFragment";

    private static class MenuItemInfo {
        public int id;
        public String label;
        public boolean checkable;
        public boolean checked;
        public boolean enabled = true;
        public boolean visible = true;
        public int parent;
        public boolean added;   // So we can re-add after a locale change.
    }

    // The types of guest mode dialogs we show.
    public static enum GuestModeDialog {
        ENTERING,
        LEAVING
    }

    private Vector<MenuItemInfo> mAddonMenuItemsCache;
    private PropertyAnimator mMainLayoutAnimator;

    private static final Interpolator sTabsInterpolator = new Interpolator() {
        @Override
        public float getInterpolation(float t) {
            t -= 1.0f;
            return t * t * t * t * t + 1.0f;
        }
    };

    private FindInPageBar mFindInPageBar;
    private MediaCastingBar mMediaCastingBar;

    // We'll ask for feedback after the user launches the app this many times.
    private static final int FEEDBACK_LAUNCH_COUNT = 15;

    // Stored value of the toolbar height, so we know when it's changed.
    private int mToolbarHeight;

    private SharedPreferencesHelper mSharedPreferencesHelper;

    private ReadingListHelper mReadingListHelper;

    private AccountsHelper mAccountsHelper;

    // The tab to be selected on editing mode exit.
    private Integer mTargetTabForEditingMode;

    private final TabEditingState mLastTabEditingState = new TabEditingState();

    // The animator used to toggle HomePager visibility has a race where if the HomePager is shown
    // (starting the animation), the HomePager is hidden, and the HomePager animation completes,
    // both the web content and the HomePager will be hidden. This flag is used to prevent the
    // race by determining if the web content should be hidden at the animation's end.
    private boolean mHideWebContentOnAnimationEnd;

    private final DynamicToolbar mDynamicToolbar = new DynamicToolbar();

    private final TelemetryCorePingDelegate mTelemetryCorePingDelegate = new TelemetryCorePingDelegate();

    private final List<BrowserAppDelegate> delegates = Collections.unmodifiableList(Arrays.asList(
            new AddToHomeScreenPromotion(),
            new ScreenshotDelegate(),
            new BookmarkStateChangeDelegate(),
            new ReaderViewBookmarkPromotion(),
            new ContentNotificationsDelegate(),
            new PostUpdateHandler(),
            mTelemetryCorePingDelegate,
            new OfflineTabStatusDelegate(),
            new AdjustBrowserAppDelegate(mTelemetryCorePingDelegate)
    ));

    @NonNull
    private SearchEngineManager mSearchEngineManager; // Contains reference to Context - DO NOT LEAK!

    private boolean mHasResumed;

    @Override
    public View onCreateView(final String name, final Context context, final AttributeSet attrs) {
        final View view;
        if (BrowserToolbar.class.getName().equals(name)) {
            view = BrowserToolbar.create(context, attrs);
        } else if (TabsPanel.TabsLayout.class.getName().equals(name)) {
            view = TabsPanel.createTabsLayout(context, attrs);
        } else {
            view = super.onCreateView(name, context, attrs);
        }
        return view;
    }

    @Override
    public void onTabChanged(Tab tab, TabEvents msg, String data) {
        if (tab == null) {
            // Only RESTORED is allowed a null tab: it's the only event that
            // isn't tied to a specific tab.
            if (msg != Tabs.TabEvents.RESTORED) {
                throw new IllegalArgumentException("onTabChanged:" + msg + " must specify a tab.");
            }

            final Tab selectedTab = Tabs.getInstance().getSelectedTab();
            if (selectedTab != null) {
                // After restoring the tabs we want to update the home pager immediately. Otherwise we
                // might wait for an event coming from Gecko and this can take several seconds. (Bug 1283627)
                updateHomePagerForTab(selectedTab);
            }

            return;
        }

        Log.d(LOGTAG, "BrowserApp.onTabChanged: " + tab.getId() + ": " + msg);
        switch (msg) {
            case SELECTED:
                if (mVideoPlayer.isPlaying()) {
                    mVideoPlayer.stop();
                }

                if (Tabs.getInstance().isSelectedTab(tab) && mDynamicToolbar.isEnabled()) {
                    final VisibilityTransition transition = (tab.getShouldShowToolbarWithoutAnimationOnFirstSelection()) ?
                            VisibilityTransition.IMMEDIATE : VisibilityTransition.ANIMATE;
                    mDynamicToolbar.setVisible(true, transition);

                    // The first selection has happened - reset the state.
                    tab.setShouldShowToolbarWithoutAnimationOnFirstSelection(false);
                }
                // fall through
            case LOCATION_CHANGE:
                if (mZoomedView != null) {
                    mZoomedView.stopZoomDisplay(false);
                }
                if (Tabs.getInstance().isSelectedTab(tab)) {
                    updateHomePagerForTab(tab);
                }

                mDynamicToolbar.persistTemporaryVisibility();
                break;
            case START:
                if (Tabs.getInstance().isSelectedTab(tab)) {
                    invalidateOptionsMenu();

                    if (mDynamicToolbar.isEnabled()) {
                        mDynamicToolbar.setVisible(true, VisibilityTransition.ANIMATE);
                    }
                }
                break;
            case LOAD_ERROR:
            case STOP:
            case MENU_UPDATED:
                if (Tabs.getInstance().isSelectedTab(tab)) {
                    invalidateOptionsMenu();
                }
                break;
            case PAGE_SHOW:
                tab.loadFavicon();
                break;

            case UNSELECTED:
                // We receive UNSELECTED immediately after the SELECTED listeners run
                // so we are ensured that the unselectedTabEditingText has not changed.
                if (tab.isEditing()) {
                    // Copy to avoid constructing new objects.
                    tab.getEditingState().copyFrom(mLastTabEditingState);
                }
                break;
        }

        if (HardwareUtils.isTablet() && msg == TabEvents.SELECTED) {
            updateEditingModeForTab(tab);
        }

        super.onTabChanged(tab, msg, data);
    }

    private void updateEditingModeForTab(final Tab selectedTab) {
        // (bug 1086983 comment 11) Because the tab may be selected from the gecko thread and we're
        // running this code on the UI thread, the selected tab argument may not still refer to the
        // selected tab. However, that means this code should be run again and the initial state
        // changes will be overridden. As an optimization, we can skip this update, but it may have
        // unknown side-effects so we don't.
        if (!Tabs.getInstance().isSelectedTab(selectedTab)) {
            Log.w(LOGTAG, "updateEditingModeForTab: Given tab is expected to be selected tab");
        }

        saveTabEditingState(mLastTabEditingState);

        if (selectedTab.isEditing()) {
            enterEditingMode();
            restoreTabEditingState(selectedTab.getEditingState());
        } else {
            mBrowserToolbar.cancelEdit();
        }
    }

    private void saveTabEditingState(final TabEditingState editingState) {
        mBrowserToolbar.saveTabEditingState(editingState);
        editingState.setIsBrowserSearchShown(mBrowserSearch.getUserVisibleHint());
    }

    private void restoreTabEditingState(final TabEditingState editingState) {
        mBrowserToolbar.restoreTabEditingState(editingState);

        // Since changing the editing text will show/hide browser search, this
        // must be called after we restore the editing state in the edit text View.
        if (editingState.isBrowserSearchShown()) {
            showBrowserSearch();
        } else {
            hideBrowserSearch();
        }
    }

    @Override
    public boolean onKey(View v, int keyCode, KeyEvent event) {
        if (AndroidGamepadManager.handleKeyEvent(event)) {
            return true;
        }

        // Global onKey handler. This is called if the focused UI doesn't
        // handle the key event, and before Gecko swallows the events.
        if (event.getAction() != KeyEvent.ACTION_DOWN) {
            return false;
        }

        if ((event.getSource() & InputDevice.SOURCE_GAMEPAD) == InputDevice.SOURCE_GAMEPAD) {
            switch (keyCode) {
                case KeyEvent.KEYCODE_BUTTON_Y:
                    // Toggle/focus the address bar on gamepad-y button.
                    if (mBrowserChrome.getVisibility() == View.VISIBLE) {
                        if (mDynamicToolbar.isEnabled() && !isHomePagerVisible()) {
                            mDynamicToolbar.setVisible(false, VisibilityTransition.ANIMATE);
                            if (mLayerView != null) {
                                mLayerView.requestFocus();
                            }
                        } else {
                            // Just focus the address bar when about:home is visible
                            // or when the dynamic toolbar isn't enabled.
                            mBrowserToolbar.requestFocusFromTouch();
                        }
                    } else {
                        mDynamicToolbar.setVisible(true, VisibilityTransition.ANIMATE);
                        mBrowserToolbar.requestFocusFromTouch();
                    }
                    return true;
                case KeyEvent.KEYCODE_BUTTON_L1:
                    // Go back on L1
                    Tabs.getInstance().getSelectedTab().doBack();
                    return true;
                case KeyEvent.KEYCODE_BUTTON_R1:
                    // Go forward on R1
                    Tabs.getInstance().getSelectedTab().doForward();
                    return true;
            }
        }

        // Check if this was a shortcut. Meta keys exists only on 11+.
        final Tab tab = Tabs.getInstance().getSelectedTab();
        if (tab != null && event.isCtrlPressed()) {
            switch (keyCode) {
                case KeyEvent.KEYCODE_LEFT_BRACKET:
                    tab.doBack();
                    return true;

                case KeyEvent.KEYCODE_RIGHT_BRACKET:
                    tab.doForward();
                    return true;

                case KeyEvent.KEYCODE_R:
                    tab.doReload(false);
                    return true;

                case KeyEvent.KEYCODE_PERIOD:
                    tab.doStop();
                    return true;

                case KeyEvent.KEYCODE_T:
                    addTab();
                    return true;

                case KeyEvent.KEYCODE_W:
                    Tabs.getInstance().closeTab(tab);
                    return true;

                case KeyEvent.KEYCODE_F:
                    mFindInPageBar.show();
                return true;
            }
        }

        return false;
    }

    private Runnable mCheckLongPress;
    {
        // Only initialise the runnable if we are >= N.
        // See onKeyDown() for more details of the back-button long-press workaround
        if (!Versions.preN) {
            mCheckLongPress = new Runnable() {
                public void run() {
                    handleBackLongPress();
                }
            };
        }
    }

    @Override
    public boolean onKeyDown(int keyCode, KeyEvent event) {
        // Bug 1304688: Android N has broken passing onKeyLongPress events for the back button, so we
        // instead copy the long-press-handler technique from Android's KeyButtonView.
        // - For short presses, we cancel the callback in onKeyUp
        // - For long presses, the normal keypress is marked as cancelled, hence won't be handled elsewhere
        //   (but Android still provides the haptic feedback), and the runnable is run.
        if (!Versions.preN &&
                keyCode == KeyEvent.KEYCODE_BACK) {
            ThreadUtils.getUiHandler().removeCallbacks(mCheckLongPress);
            ThreadUtils.getUiHandler().postDelayed(mCheckLongPress, ViewConfiguration.getLongPressTimeout());
        }

        if (!mBrowserToolbar.isEditing() && onKey(null, keyCode, event)) {
            return true;
        }
        return super.onKeyDown(keyCode, event);
    }

    @Override
    public boolean onKeyUp(int keyCode, KeyEvent event) {
        if (!Versions.preN &&
                keyCode == KeyEvent.KEYCODE_BACK) {
            ThreadUtils.getUiHandler().removeCallbacks(mCheckLongPress);
        }

        if (AndroidGamepadManager.handleKeyEvent(event)) {
            return true;
        }
        return super.onKeyUp(keyCode, event);
    }

    @Override
    public void onCreate(Bundle savedInstanceState) {
        final Context appContext = getApplicationContext();

        GeckoLoader.loadMozGlue(appContext);
        if (!HardwareUtils.isSupportedSystem() || !GeckoLoader.neonCompatible()) {
            // This build does not support the Android version of the device; Exit early.
            super.onCreate(savedInstanceState);
            return;
        }

        final SafeIntent intent = new SafeIntent(getIntent());
        final boolean isInAutomation = IntentUtils.getIsInAutomationFromEnvironment(intent);

        // This has to be prepared prior to calling GeckoApp.onCreate, because
        // widget code and BrowserToolbar need it, and they're created by the
        // layout, which GeckoApp takes care of.
        ((GeckoApplication) getApplication()).prepareLightweightTheme();

        super.onCreate(savedInstanceState);

        initSwitchboard(this, intent, isInAutomation);
        initTelemetryUploader(isInAutomation);

        mBrowserChrome = (ViewGroup) findViewById(R.id.browser_chrome);
        mActionBarFlipper = (ViewFlipper) findViewById(R.id.browser_actionbar);
        mActionBar = (ActionModeCompatView) findViewById(R.id.actionbar);

        mVideoPlayer = (VideoPlayer) findViewById(R.id.video_player);
        mVideoPlayer.setFullScreenListener(new VideoPlayer.FullScreenListener() {
            @Override
            public void onFullScreenChanged(boolean fullScreen) {
                mVideoPlayer.setFullScreen(fullScreen);
                setFullScreen(fullScreen);
            }
        });

        mBrowserToolbar = (BrowserToolbar) findViewById(R.id.browser_toolbar);
        mBrowserToolbar.setTouchEventInterceptor(new TouchEventInterceptor() {
            @Override
            public boolean onInterceptTouchEvent(View view, MotionEvent event) {
                // Manually dismiss text selection bar if it's not overlaying the toolbar.
                mTextSelection.dismiss();
                return false;
            }

            @Override
            public boolean onTouch(View v, MotionEvent event) {
                return false;
            }
        });

        mProgressView = (ToolbarProgressView) findViewById(R.id.progress);
        mProgressView.setDynamicToolbar(mDynamicToolbar);
        mBrowserToolbar.setProgressBar(mProgressView);

        // Initialize Tab History Controller.
        tabHistoryController = new TabHistoryController(new OnShowTabHistory() {
            @Override
            public void onShowHistory(final List<TabHistoryPage> historyPageList, final int toIndex) {
                runOnUiThread(new Runnable() {
                    @Override
                    public void run() {
                        if (BrowserApp.this.isFinishing()) {
                            // TabHistoryController is rather slow - and involves calling into Gecko
                            // to retrieve tab history. That means there can be a significant
                            // delay between the back-button long-press, and onShowHistory()
                            // being called. Hence we need to guard against the Activity being
                            // shut down (in which case trying to perform UI changes, such as showing
                            // fragments below, will crash).
                            return;
                        }

                        final TabHistoryFragment fragment = TabHistoryFragment.newInstance(historyPageList, toIndex);
                        final FragmentManager fragmentManager = getSupportFragmentManager();
                        GeckoAppShell.vibrateOnHapticFeedbackEnabled(getResources().getIntArray(R.array.long_press_vibrate_msec));
                        fragment.show(R.id.tab_history_panel, fragmentManager.beginTransaction(), TAB_HISTORY_FRAGMENT_TAG);
                    }
                });
            }
        });
        mBrowserToolbar.setTabHistoryController(tabHistoryController);

        final String action = intent.getAction();
        if (Intent.ACTION_VIEW.equals(action)) {
            // Show the target URL immediately in the toolbar.
            mBrowserToolbar.setTitle(intent.getDataString());

            showTabQueuePromptIfApplicable(intent);
        } else if (ACTION_VIEW_MULTIPLE.equals(action) && savedInstanceState == null) {
            // We only want to handle this intent if savedInstanceState is null. In the case where
            // savedInstanceState is not null this activity is being re-created and we already
            // opened tabs for the URLs the last time. Our session store will take care of restoring
            // them.
            openMultipleTabsFromIntent(intent);
        } else if (GuestSession.NOTIFICATION_INTENT.equals(action)) {
            GuestSession.onNotificationIntentReceived(this);
        } else if (TabQueueHelper.LOAD_URLS_ACTION.equals(action)) {
            Telemetry.sendUIEvent(TelemetryContract.Event.ACTION, TelemetryContract.Method.NOTIFICATION, "tabqueue");
        }

        if (HardwareUtils.isTablet()) {
            mTabStrip = (TabStripInterface) (((ViewStub) findViewById(R.id.tablet_tab_strip)).inflate());
        }

        ((GeckoApp.MainLayout) mMainLayout).setTouchEventInterceptor(new HideOnTouchListener());
        ((GeckoApp.MainLayout) mMainLayout).setMotionEventInterceptor(new MotionEventInterceptor() {
            @Override
            public boolean onInterceptMotionEvent(View view, MotionEvent event) {
                // If we get a gamepad panning MotionEvent while the focus is not on the layerview,
                // put the focus on the layerview and carry on
                if (mLayerView != null && !mLayerView.hasFocus() && GamepadUtils.isPanningControl(event)) {
                    if (mHomeScreen == null) {
                        return false;
                    }

                    if (isHomePagerVisible()) {
                        mLayerView.requestFocus();
                    } else {
                        mHomeScreen.requestFocus();
                    }
                }
                return false;
            }
        });

        mHomeScreenContainer = (ViewGroup) findViewById(R.id.home_screen_container);

        mBrowserSearchContainer = findViewById(R.id.search_container);
        mBrowserSearch = (BrowserSearch) getSupportFragmentManager().findFragmentByTag(BROWSER_SEARCH_TAG);
        if (mBrowserSearch == null) {
            mBrowserSearch = BrowserSearch.newInstance();
            mBrowserSearch.setUserVisibleHint(false);
        }

        setBrowserToolbarListeners();

        mFindInPageBar = (FindInPageBar) findViewById(R.id.find_in_page);
        mMediaCastingBar = (MediaCastingBar) findViewById(R.id.media_casting);

        mDoorhangerOverlay = findViewById(R.id.doorhanger_overlay);

        EventDispatcher.getInstance().registerGeckoThreadListener(this,
            "Search:Keyword",
            null);

        EventDispatcher.getInstance().registerUiThreadListener(this,
            "Menu:Open",
            "Menu:Update",
            "Menu:Add",
            "Menu:Remove",
            "LightweightTheme:Update",
            "Tab:Added",
            "Video:Play",
            "CharEncoding:Data",
            "CharEncoding:State",
            "Settings:Show",
            "Updater:Launch",
            "Sanitize:OpenTabs",
            null);

        EventDispatcher.getInstance().registerBackgroundThreadListener(this,
            "Experiments:GetActive",
            "Experiments:SetOverride",
            "Experiments:ClearOverride",
            "Favicon:Request",
            "Feedback:MaybeLater",
            "Sanitize:ClearHistory",
            "Sanitize:ClearSyncedTabs",
            "Telemetry:Gather",
            "Download:AndroidDownloadManager",
            "Website:AppInstalled",
            "Website:Metadata",
            null);

        getAppEventDispatcher().registerUiThreadListener(this, "Prompt:ShowTop");

        final GeckoProfile profile = getProfile();

        // We want to upload the telemetry core ping as soon after startup as possible. It relies on the
        // Distribution being initialized. If you move this initialization, ensure it plays well with telemetry.
        final Distribution distribution = Distribution.init(getApplicationContext());
        distribution.addOnDistributionReadyCallback(
                new DistributionStoreCallback(getApplicationContext(), profile.getName()));

        mSearchEngineManager = new SearchEngineManager(this, distribution);

        // Init suggested sites engine in BrowserDB.
        final SuggestedSites suggestedSites = new SuggestedSites(appContext, distribution);
        final BrowserDB db = BrowserDB.from(profile);
        db.setSuggestedSites(suggestedSites);

        JavaAddonManager.getInstance().init(appContext);
        mSharedPreferencesHelper = new SharedPreferencesHelper(appContext);
        mReadingListHelper = new ReadingListHelper(appContext, profile);
        mAccountsHelper = new AccountsHelper(appContext, profile);

        if (AppConstants.MOZ_ANDROID_BEAM) {
            NfcAdapter nfc = NfcAdapter.getDefaultAdapter(this);
            if (nfc != null) {
                nfc.setNdefPushMessageCallback(new NfcAdapter.CreateNdefMessageCallback() {
                    @Override
                    public NdefMessage createNdefMessage(NfcEvent event) {
                        Tab tab = Tabs.getInstance().getSelectedTab();
                        if (tab == null || tab.isPrivate()) {
                            return null;
                        }
                        return new NdefMessage(new NdefRecord[] { NdefRecord.createUri(tab.getURL()) });
                    }
                }, this);
            }
        }

        if (savedInstanceState != null) {
            mDynamicToolbar.onRestoreInstanceState(savedInstanceState);
            mHomeScreenContainer.setPadding(0, savedInstanceState.getInt(STATE_ABOUT_HOME_TOP_PADDING), 0, 0);
        }

        mDynamicToolbar.setEnabledChangedListener(new DynamicToolbar.OnEnabledChangedListener() {
            @Override
            public void onEnabledChanged(boolean enabled) {
                setDynamicToolbarEnabled(enabled);
            }
        });

        // Set the maximum bits-per-pixel the favicon system cares about.
        IconDirectoryEntry.setMaxBPP(GeckoAppShell.getScreenDepth());

        // The update service is enabled for RELEASE_OR_BETA, which includes the release and beta channels.
        // However, no updates are served.  Therefore, we don't trust the update service directly, and
        // try to avoid prompting unnecessarily. See Bug 1232798.
        if (!AppConstants.RELEASE_OR_BETA && UpdateServiceHelper.isUpdaterEnabled(this)) {
            Permissions.from(this)
                       .withPermissions(Manifest.permission.WRITE_EXTERNAL_STORAGE)
                       .doNotPrompt()
                       .andFallback(new Runnable() {
                           @Override
                           public void run() {
                               showUpdaterPermissionSnackbar();
                           }
                       })
                      .run();
        }

        for (final BrowserAppDelegate delegate : delegates) {
            delegate.onCreate(this, savedInstanceState);
        }

        // We want to get an understanding of how our user base is spread (bug 1221646).
        final String installerPackageName = getPackageManager().getInstallerPackageName(getPackageName());
        Telemetry.sendUIEvent(TelemetryContract.Event.LAUNCH, TelemetryContract.Method.SYSTEM, "installer_" + installerPackageName);
    }

    /**
     * Initializes the default Switchboard URLs the first time.
     * @param intent
     */
    private static void initSwitchboard(final Context context, final SafeIntent intent, final boolean isInAutomation) {
        if (isInAutomation) {
            Log.d(LOGTAG, "Switchboard disabled - in automation");
            return;
        } else if (!AppConstants.MOZ_SWITCHBOARD) {
            Log.d(LOGTAG, "Switchboard compile-time disabled");
            return;
        }

        final String serverExtra = intent.getStringExtra(INTENT_KEY_SWITCHBOARD_SERVER);
        final String serverUrl = TextUtils.isEmpty(serverExtra) ? SWITCHBOARD_SERVER : serverExtra;
        new AsyncConfigLoader(context, serverUrl).execute();
    }

    private static void initTelemetryUploader(final boolean isInAutomation) {
        TelemetryUploadService.setDisabled(isInAutomation);
    }

    private void showUpdaterPermissionSnackbar() {
        SnackbarBuilder.SnackbarCallback allowCallback = new SnackbarBuilder.SnackbarCallback() {
            @Override
            public void onClick(View v) {
                Permissions.from(BrowserApp.this)
                        .withPermissions(Manifest.permission.WRITE_EXTERNAL_STORAGE)
                        .run();
            }
        };

        SnackbarBuilder.builder(this)
                .message(R.string.updater_permission_text)
                .duration(Snackbar.LENGTH_INDEFINITE)
                .action(R.string.updater_permission_allow)
                .callback(allowCallback)
                .buildAndShow();
    }

    private void conditionallyNotifyEOL() {
        final StrictMode.ThreadPolicy savedPolicy = StrictMode.allowThreadDiskReads();
        try {
            final SharedPreferences prefs = GeckoSharedPrefs.forProfile(this);
            if (!prefs.contains(EOL_NOTIFIED)) {

                // Launch main App to load SUMO url on EOL notification.
                final String link = getString(R.string.eol_notification_url,
                                              AppConstants.MOZ_APP_VERSION,
                                              AppConstants.OS_TARGET,
                                              Locales.getLanguageTag(Locale.getDefault()));

                final Intent intent = new Intent(Intent.ACTION_VIEW);
                intent.setClassName(AppConstants.ANDROID_PACKAGE_NAME, AppConstants.MOZ_ANDROID_BROWSER_INTENT_CLASS);
                intent.setData(Uri.parse(link));
                final PendingIntent pendingIntent = PendingIntent.getActivity(this, 0, intent, PendingIntent.FLAG_UPDATE_CURRENT);

                final Notification notification = new NotificationCompat.Builder(this)
                        .setContentTitle(getString(R.string.eol_notification_title))
                        .setContentText(getString(R.string.eol_notification_summary))
                        .setSmallIcon(R.drawable.ic_status_logo)
                        .setAutoCancel(true)
                        .setContentIntent(pendingIntent)
                        .build();

                final NotificationManager notificationManager = (NotificationManager) getSystemService(Context.NOTIFICATION_SERVICE);
                final int notificationID = EOL_NOTIFIED.hashCode();
                notificationManager.notify(notificationID, notification);

                GeckoSharedPrefs.forProfile(this)
                                .edit()
                                .putBoolean(EOL_NOTIFIED, true)
                                .apply();
            }
        } finally {
            StrictMode.setThreadPolicy(savedPolicy);
        }
    }

    /**
     * Code to actually show the first run pager, separated
     * for distribution purposes.
     */
    @UiThread
    private void checkFirstrunInternal() {
        showFirstrunPager();

        if (HardwareUtils.isTablet()) {
            mTabStrip.setOnTabChangedListener(new TabStripInterface.OnTabAddedOrRemovedListener() {
                @Override
                public void onTabChanged() {
                    hideFirstrunPager(TelemetryContract.Method.BUTTON);
                    mTabStrip.setOnTabChangedListener(null);
                }
            });
        }
    }

    /**
     * Check and show the firstrun pane if the browser has never been launched and
     * is not opening an external link from another application.
     *
     * @param context Context of application; used to show firstrun pane if appropriate
     * @param intent Intent that launched this activity
     */
    private void checkFirstrun(Context context, SafeIntent intent) {
        if (getProfile().inGuestMode()) {
            // We do not want to show any first run tour for guest profiles.
            return;
        }

        if (intent.getBooleanExtra(EXTRA_SKIP_STARTPANE, false)) {
            // Note that we don't set the pref, so subsequent launches can result
            // in the firstrun pane being shown.
            return;
        }
        final StrictMode.ThreadPolicy savedPolicy = StrictMode.allowThreadDiskReads();

        try {
            final SharedPreferences prefs = GeckoSharedPrefs.forProfile(this);

            if (prefs.getBoolean(FirstrunAnimationContainer.PREF_FIRSTRUN_ENABLED_OLD, true) &&
                prefs.getBoolean(FirstrunAnimationContainer.PREF_FIRSTRUN_ENABLED, true)) {
                if (!Intent.ACTION_VIEW.equals(intent.getAction())) {
                    // Check to see if a distribution has turned off the first run pager.
                    final Distribution distribution = Distribution.getInstance(BrowserApp.this);
                    if (!distribution.shouldWaitForSystemDistribution()) {
                        checkFirstrunInternal();
                    } else {
                        distribution.addOnDistributionReadyCallback(new Distribution.ReadyCallback() {
                            @Override
                            public void distributionNotFound() {
                                ThreadUtils.postToUiThread(new Runnable() {
                                    @Override
                                    public void run() {
                                        checkFirstrunInternal();
                                    }
                                });
                            }

                            @Override
                            public void distributionFound(final Distribution distribution) {
                                // Check preference again in case distribution turned it off.
                                if (prefs.getBoolean(FirstrunAnimationContainer.PREF_FIRSTRUN_ENABLED, true)) {
                                    ThreadUtils.postToUiThread(new Runnable() {
                                        @Override
                                        public void run() {
                                            checkFirstrunInternal();
                                        }
                                    });
                                }
                            }

                            @Override
                            public void distributionArrivedLate(final Distribution distribution) {
                            }
                        });
                    }
                }

                // Don't bother trying again to show the v1 minimal first run.
                prefs.edit().putBoolean(FirstrunAnimationContainer.PREF_FIRSTRUN_ENABLED, false).apply();

                // We have no intention of stopping this session. The FIRSTRUN session
                // ends when the browsing session/activity has ended. All events
                // during firstrun will be tagged as FIRSTRUN.
                Telemetry.startUISession(TelemetryContract.Session.FIRSTRUN);
            }
        } finally {
            StrictMode.setThreadPolicy(savedPolicy);
        }
    }

    private Class<?> getMediaPlayerManager() {
        if (AppConstants.MOZ_MEDIA_PLAYER) {
            try {
                return Class.forName("org.mozilla.gecko.MediaPlayerManager");
            } catch (Exception ex) {
                // Ignore failures
                Log.e(LOGTAG, "No native casting support", ex);
            }
        }

        return null;
    }

    @Override
    public void onBackPressed() {
        if (mTextSelection.dismiss()) {
            return;
        }

        if (getSupportFragmentManager().getBackStackEntryCount() > 0) {
            super.onBackPressed();
            return;
        }

        if (mBrowserToolbar.onBackPressed()) {
            return;
        }

        if (mActionMode != null) {
            endActionModeCompat();
            return;
        }

        if (hideFirstrunPager(TelemetryContract.Method.BACK)) {
            return;
        }

        if (mVideoPlayer.isFullScreen()) {
            mVideoPlayer.setFullScreen(false);
            setFullScreen(false);
            return;
        }

        if (mVideoPlayer.isPlaying()) {
            mVideoPlayer.stop();
            return;
        }

        super.onBackPressed();
    }

    @Override
    public void onAttachedToWindow() {
        // We can't show the first run experience until Gecko has finished initialization (bug 1077583).
        checkFirstrun(this, new SafeIntent(getIntent()));
    }

    @Override
    protected void processTabQueue() {
        if (TabQueueHelper.TAB_QUEUE_ENABLED && mInitialized) {
            ThreadUtils.postToBackgroundThread(new Runnable() {
                @Override
                public void run() {
                    if (TabQueueHelper.shouldOpenTabQueueUrls(BrowserApp.this)) {
                        openQueuedTabs();
                    }
                }
            });
        }
    }

    @Override
    protected void openQueuedTabs() {
        ThreadUtils.assertNotOnUiThread();

        int queuedTabCount = TabQueueHelper.getTabQueueLength(BrowserApp.this);

        Telemetry.addToHistogram("FENNEC_TABQUEUE_QUEUESIZE", queuedTabCount);
        Telemetry.sendUIEvent(TelemetryContract.Event.LOAD_URL, TelemetryContract.Method.INTENT, "tabqueue-delayed");

        TabQueueHelper.openQueuedUrls(BrowserApp.this, getProfile(), TabQueueHelper.FILE_NAME, false);

        // If there's more than one tab then also show the tabs panel.
        if (queuedTabCount > 1) {
            ThreadUtils.postToUiThread(new Runnable() {
                @Override
                public void run() {
                    showNormalTabs();
                }
            });
        }
    }

    private void openMultipleTabsFromIntent(final SafeIntent intent) {
        final List<String> urls = intent.getStringArrayListExtra("urls");
        if (urls != null) {
            openUrls(urls);
        }
    }

    @Override
    public void onResume() {
        super.onResume();

        if (mIsAbortingAppLaunch) {
            return;
        }

        if (!mHasResumed) {
            getAppEventDispatcher().unregisterUiThreadListener(this, "Prompt:ShowTop");
            mHasResumed = true;
        }

        processTabQueue();

        for (BrowserAppDelegate delegate : delegates) {
            delegate.onResume(this);
        }
    }

    @Override
    public void onPause() {
        super.onPause();
        if (mIsAbortingAppLaunch) {
            return;
        }

        if (mHasResumed) {
            // Register for Prompt:ShowTop so we can foreground this activity even if it's hidden.
            getAppEventDispatcher().registerUiThreadListener(this, "Prompt:ShowTop");
            mHasResumed = false;
        }

        for (BrowserAppDelegate delegate : delegates) {
            delegate.onPause(this);
        }
    }

    @Override
    public void onRestart() {
        super.onRestart();
        if (mIsAbortingAppLaunch) {
            return;
        }

        for (final BrowserAppDelegate delegate : delegates) {
            delegate.onRestart(this);
        }
    }

    @Override
    public void onStart() {
        super.onStart();
        if (mIsAbortingAppLaunch) {
            return;
        }

        // Queue this work so that the first launch of the activity doesn't
        // trigger profile init too early.
        ThreadUtils.postToBackgroundThread(new Runnable() {
            @Override
            public void run() {
                final GeckoProfile profile = getProfile();
                if (profile.inGuestMode()) {
                    GuestSession.showNotification(BrowserApp.this);
                } else {
                    // If we're restarting, we won't destroy the activity.
                    // Make sure we remove any guest notifications that might
                    // have been shown.
                    GuestSession.hideNotification(BrowserApp.this);
                }

                // It'd be better to launch this once, in onCreate, but there's ambiguity for when the
                // profile is created so we run here instead. Don't worry, call start short-circuits pretty fast.
                final SharedPreferences sharedPrefs = GeckoSharedPrefs.forProfileName(BrowserApp.this, profile.getName());
                FileCleanupController.startIfReady(BrowserApp.this, sharedPrefs, profile.getDir().getAbsolutePath());
            }
        });

        for (final BrowserAppDelegate delegate : delegates) {
            delegate.onStart(this);
        }
    }

    @Override
    public void onStop() {
        super.onStop();
        if (mIsAbortingAppLaunch) {
            return;
        }

        // We only show the guest mode notification when our activity is in the foreground.
        GuestSession.hideNotification(this);

        for (final BrowserAppDelegate delegate : delegates) {
            delegate.onStop(this);
        }
    }

    @Override
    public void onWindowFocusChanged(boolean hasFocus) {
        super.onWindowFocusChanged(hasFocus);

        // Sending a message to the toolbar when the browser window gains focus
        // This is needed for qr code input
        if (hasFocus) {
            mBrowserToolbar.onParentFocus();
        }
    }

    private void setBrowserToolbarListeners() {
        mBrowserToolbar.setOnActivateListener(new BrowserToolbar.OnActivateListener() {
            @Override
            public void onActivate() {
                enterEditingMode();
            }
        });

        mBrowserToolbar.setOnCommitListener(new BrowserToolbar.OnCommitListener() {
            @Override
            public void onCommit() {
                commitEditingMode();
            }
        });

        mBrowserToolbar.setOnDismissListener(new BrowserToolbar.OnDismissListener() {
            @Override
            public void onDismiss() {
                mBrowserToolbar.cancelEdit();
            }
        });

        mBrowserToolbar.setOnFilterListener(new BrowserToolbar.OnFilterListener() {
            @Override
            public void onFilter(String searchText, AutocompleteHandler handler) {
                filterEditingMode(searchText, handler);
            }
        });

        mBrowserToolbar.setOnFocusChangeListener(new View.OnFocusChangeListener() {
            @Override
            public void onFocusChange(View v, boolean hasFocus) {
                if (isHomePagerVisible()) {
                    mHomeScreen.onToolbarFocusChange(hasFocus);
                }
            }
        });

        mBrowserToolbar.setOnStartEditingListener(new BrowserToolbar.OnStartEditingListener() {
            @Override
            public void onStartEditing() {
                final Tab selectedTab = Tabs.getInstance().getSelectedTab();
                if (selectedTab != null) {
                    selectedTab.setIsEditing(true);
                }

                // Temporarily disable doorhanger notifications.
                if (mDoorHangerPopup != null) {
                    mDoorHangerPopup.disable();
                }
            }
        });

        mBrowserToolbar.setOnStopEditingListener(new BrowserToolbar.OnStopEditingListener() {
            @Override
            public void onStopEditing() {
                final Tab selectedTab = Tabs.getInstance().getSelectedTab();
                if (selectedTab != null) {
                    selectedTab.setIsEditing(false);
                }

                selectTargetTabForEditingMode();

                // Since the underlying LayerView is set visible in hideHomePager, we would
                // ordinarily want to call it first. However, hideBrowserSearch changes the
                // visibility of the HomePager and hideHomePager will take no action if the
                // HomePager is hidden, so we want to call hideBrowserSearch to restore the
                // HomePager visibility first.
                hideBrowserSearch();
                hideHomePager();

                // Re-enable doorhanger notifications. They may trigger on the selected tab above.
                if (mDoorHangerPopup != null) {
                    mDoorHangerPopup.enable();
                }
            }
        });

        // Intercept key events for gamepad shortcuts
        mBrowserToolbar.setOnKeyListener(this);
    }

    private void setDynamicToolbarEnabled(boolean enabled) {
        ThreadUtils.assertOnUiThread();

        if (enabled) {
            if (mLayerView != null) {
                mLayerView.getDynamicToolbarAnimator().addTranslationListener(this);
            }
            setToolbarMargin(0);
            mHomeScreenContainer.setPadding(0, mBrowserChrome.getHeight(), 0, 0);
        } else {
            // Immediately show the toolbar when disabling the dynamic
            // toolbar.
            if (mLayerView != null) {
                mLayerView.getDynamicToolbarAnimator().removeTranslationListener(this);
            }
            mHomeScreenContainer.setPadding(0, 0, 0, 0);
            if (mBrowserChrome != null) {
                ViewHelper.setTranslationY(mBrowserChrome, 0);
            }
            if (mLayerView != null) {
                mLayerView.setSurfaceTranslation(0);
            }
        }

        refreshToolbarHeight();
    }

    private static boolean isAboutHome(final Tab tab) {
        return AboutPages.isAboutHome(tab.getURL());
    }

    @Override
    public boolean onSearchRequested() {
        enterEditingMode();
        return true;
    }

    @Override
    public boolean onContextItemSelected(MenuItem item) {
        final int itemId = item.getItemId();
        if (itemId == R.id.pasteandgo) {
            hideFirstrunPager(TelemetryContract.Method.CONTEXT_MENU);

            String text = Clipboard.getText();
            if (!TextUtils.isEmpty(text)) {
                loadUrlOrKeywordSearch(text);
                Telemetry.sendUIEvent(TelemetryContract.Event.LOAD_URL, TelemetryContract.Method.CONTEXT_MENU);
                Telemetry.sendUIEvent(TelemetryContract.Event.ACTION, TelemetryContract.Method.CONTEXT_MENU, "pasteandgo");
            }
            return true;
        }

        if (itemId == R.id.paste) {
            String text = Clipboard.getText();
            if (!TextUtils.isEmpty(text)) {
                enterEditingMode(text);
                showBrowserSearch();
                mBrowserSearch.filter(text, null);
                Telemetry.sendUIEvent(TelemetryContract.Event.ACTION, TelemetryContract.Method.CONTEXT_MENU, "paste");
            }
            return true;
        }

        if (itemId == R.id.subscribe) {
            // This can be selected from either the browser menu or the contextmenu, depending on the size and version (v11+) of the phone.
            Tab tab = Tabs.getInstance().getSelectedTab();
            if (tab != null && tab.hasFeeds()) {
                JSONObject args = new JSONObject();
                try {
                    args.put("tabId", tab.getId());
                } catch (JSONException e) {
                    Log.e(LOGTAG, "error building json arguments", e);
                }
                GeckoAppShell.notifyObservers("Feeds:Subscribe", args.toString());
            }
            return true;
        }

        if (itemId == R.id.add_search_engine) {
            // This can be selected from either the browser menu or the contextmenu, depending on the size and version (v11+) of the phone.
            Tab tab = Tabs.getInstance().getSelectedTab();
            if (tab != null && tab.hasOpenSearch()) {
                JSONObject args = new JSONObject();
                try {
                    args.put("tabId", tab.getId());
                } catch (JSONException e) {
                    Log.e(LOGTAG, "error building json arguments", e);
                    return true;
                }
                GeckoAppShell.notifyObservers("SearchEngines:Add", args.toString());
            }
            return true;
        }

        if (itemId == R.id.copyurl) {
            Tab tab = Tabs.getInstance().getSelectedTab();
            if (tab != null) {
                String url = ReaderModeUtils.stripAboutReaderUrl(tab.getURL());
                if (url != null) {
                    Clipboard.setText(url);
                    Telemetry.sendUIEvent(TelemetryContract.Event.ACTION, TelemetryContract.Method.CONTEXT_MENU, "copyurl");
                }
            }
            return true;
        }

        if (itemId == R.id.add_to_launcher) {
            final Tab tab = Tabs.getInstance().getSelectedTab();
            if (tab == null) {
                return true;
            }

            final String url = tab.getURL();
            final String title = tab.getDisplayTitle();
            if (url == null || title == null) {
                return true;
            }

            ThreadUtils.postToBackgroundThread(new Runnable() {
                @Override
                public void run() {
                    GeckoAppShell.createShortcut(title, url);
                }
            });

            Telemetry.sendUIEvent(TelemetryContract.Event.ACTION, TelemetryContract.Method.CONTEXT_MENU,
                getResources().getResourceEntryName(itemId));
            return true;
        }

        return false;
    }

    @Override
    public void setAccessibilityEnabled(boolean enabled) {
        super.setAccessibilityEnabled(enabled);
        mDynamicToolbar.setAccessibilityEnabled(enabled);
    }

    @Override
    public void onDestroy() {
        if (mIsAbortingAppLaunch) {
            super.onDestroy();
            return;
        }

        if (mProgressView != null) {
            mProgressView.setDynamicToolbar(null);
        }

        mDynamicToolbar.destroy();

        if (mBrowserToolbar != null)
            mBrowserToolbar.onDestroy();

        if (mFindInPageBar != null) {
            mFindInPageBar.onDestroy();
            mFindInPageBar = null;
        }

        if (mMediaCastingBar != null) {
            mMediaCastingBar.onDestroy();
            mMediaCastingBar = null;
        }

        if (mSharedPreferencesHelper != null) {
            mSharedPreferencesHelper.uninit();
            mSharedPreferencesHelper = null;
        }

        if (mReadingListHelper != null) {
            mReadingListHelper.uninit();
            mReadingListHelper = null;
        }

        if (mAccountsHelper != null) {
            mAccountsHelper.uninit();
            mAccountsHelper = null;
        }

        if (mZoomedView != null) {
            mZoomedView.destroy();
        }

        mSearchEngineManager.unregisterListeners();

        EventDispatcher.getInstance().unregisterGeckoThreadListener(this,
            "Search:Keyword",
            null);

        EventDispatcher.getInstance().unregisterUiThreadListener(this,
            "Menu:Open",
            "Menu:Update",
            "Menu:Add",
            "Menu:Remove",
            "LightweightTheme:Update",
            "Tab:Added",
            "Video:Play",
            "CharEncoding:Data",
            "CharEncoding:State",
            "Settings:Show",
            "Updater:Launch",
            "Sanitize:OpenTabs",
            null);

        EventDispatcher.getInstance().unregisterBackgroundThreadListener(this,
            "Experiments:GetActive",
            "Experiments:SetOverride",
            "Experiments:ClearOverride",
            "Favicon:Request",
            "Feedback:MaybeLater",
            "Sanitize:ClearHistory",
            "Sanitize:ClearSyncedTabs",
            "Telemetry:Gather",
            "Download:AndroidDownloadManager",
            "Website:AppInstalled",
            "Website:Metadata",
            null);

        getAppEventDispatcher().unregisterUiThreadListener(this, "Prompt:ShowTop");

        if (AppConstants.MOZ_ANDROID_BEAM) {
            NfcAdapter nfc = NfcAdapter.getDefaultAdapter(this);
            if (nfc != null) {
                // null this out even though the docs say it's not needed,
                // because the source code looks like it will only do this
                // automatically on API 14+
                nfc.setNdefPushMessageCallback(null, this);
            }
        }

        for (final BrowserAppDelegate delegate : delegates) {
            delegate.onDestroy(this);
        }

        deleteTempFiles(getApplicationContext());

        if (mDoorHangerPopup != null)
            mDoorHangerPopup.destroy();
        if (mFormAssistPopup != null)
            mFormAssistPopup.destroy();
        if (mTextSelection != null)
            mTextSelection.destroy();
        NotificationHelper.destroy();
        IntentHelper.destroy();
        GeckoNetworkManager.destroy();

        super.onDestroy();

        if (!isFinishing()) {
            // GeckoApp was not intentionally destroyed, so keep our process alive.
            return;
        }

        // Wait for Gecko to handle our pause event sent in onPause.
        if (GeckoThread.isStateAtLeast(GeckoThread.State.PROFILE_READY)) {
            GeckoThread.waitOnGecko();
        }

        if (mRestartIntent != null) {
            // Restarting, so let Restarter kill us.
            final Intent intent = new Intent();
            intent.setClass(getApplicationContext(), Restarter.class)
                  .putExtra("pid", Process.myPid())
                  .putExtra(Intent.EXTRA_INTENT, mRestartIntent);
            startService(intent);
        } else {
            // Exiting, so kill our own process.
            Process.killProcess(Process.myPid());
        }
    }

    @Override
    protected void initializeChrome() {
        super.initializeChrome();

        mDoorHangerPopup.setAnchor(mBrowserToolbar.getDoorHangerAnchor());
        mDoorHangerPopup.setOnVisibilityChangeListener(this);

        mDynamicToolbar.setLayerView(mLayerView);
        setDynamicToolbarEnabled(mDynamicToolbar.isEnabled());

        // Intercept key events for gamepad shortcuts
        mLayerView.setOnKeyListener(this);

        // Initialize the actionbar menu items on startup for both large and small tablets
        if (HardwareUtils.isTablet()) {
            onCreatePanelMenu(Window.FEATURE_OPTIONS_PANEL, null);
            invalidateOptionsMenu();
        }
    }

    @Override
    public void onDoorHangerShow() {
        mDynamicToolbar.setVisible(true, VisibilityTransition.ANIMATE);

        final Animator alphaAnimator = ObjectAnimator.ofFloat(mDoorhangerOverlay, "alpha", 1);
        alphaAnimator.setDuration(250);

        alphaAnimator.start();
    }

    @Override
    public void onDoorHangerHide() {
        final Animator alphaAnimator = ObjectAnimator.ofFloat(mDoorhangerOverlay, "alpha", 0);
        alphaAnimator.setDuration(200);

        alphaAnimator.start();
    }

    private void setToolbarMargin(int margin) {
        ((RelativeLayout.LayoutParams) mGeckoLayout.getLayoutParams()).topMargin = margin;
        mGeckoLayout.requestLayout();
    }

    @Override
    public void onTranslationChanged(float aToolbarTranslation, float aLayerViewTranslation) {
        if (mBrowserChrome == null) {
            return;
        }

        final View browserChrome = mBrowserChrome;
        final ToolbarProgressView progressView = mProgressView;

        ViewHelper.setTranslationY(browserChrome, -aToolbarTranslation);
        mLayerView.setSurfaceTranslation(mToolbarHeight - aLayerViewTranslation);

        // Stop the progressView from moving all the way up so that we can still see a good chunk of it
        // when the chrome is offscreen.
        final float offset = getResources().getDimensionPixelOffset(R.dimen.progress_bar_scroll_offset);
        final float progressTranslationY = Math.min(aToolbarTranslation, mToolbarHeight - offset);
        ViewHelper.setTranslationY(progressView, -progressTranslationY);

        if (mFormAssistPopup != null) {
            mFormAssistPopup.onTranslationChanged();
        }
    }

    @Override
    public void onMetricsChanged(ImmutableViewportMetrics aMetrics) {
        if (isHomePagerVisible() || mBrowserChrome == null) {
            return;
        }

        if (mFormAssistPopup != null) {
            mFormAssistPopup.onMetricsChanged(aMetrics);
        }
    }

    @Override
    public void onPanZoomStopped() {
        if (!mDynamicToolbar.isEnabled() || isHomePagerVisible() ||
            mBrowserChrome.getVisibility() != View.VISIBLE) {
            return;
        }

        // Make sure the toolbar is fully hidden or fully shown when the user
        // lifts their finger, depending on various conditions.
        ImmutableViewportMetrics metrics = mLayerView.getViewportMetrics();
        float toolbarTranslation = mLayerView.getDynamicToolbarAnimator().getToolbarTranslation();

        boolean shortPage = metrics.getPageHeight() < metrics.getHeight();
        boolean atBottomOfLongPage =
            FloatUtils.fuzzyEquals(metrics.pageRectBottom, metrics.viewportRectBottom())
            && (metrics.pageRectBottom > 2 * metrics.getHeight());
        Log.v(LOGTAG, "On pan/zoom stopped, short page: " + shortPage
            + "; atBottomOfLongPage: " + atBottomOfLongPage);
        if (shortPage || atBottomOfLongPage) {
            mDynamicToolbar.setVisible(true, VisibilityTransition.ANIMATE);
        }
    }

    public void refreshToolbarHeight() {
        ThreadUtils.assertOnUiThread();

        int height = 0;
        if (mBrowserChrome != null) {
            height = mBrowserChrome.getHeight();
        }

        if (!mDynamicToolbar.isEnabled() || isHomePagerVisible()) {
            // Use aVisibleHeight here so that when the dynamic toolbar is
            // enabled, the padding will animate with the toolbar becoming
            // visible.
            if (mDynamicToolbar.isEnabled()) {
                // When the dynamic toolbar is enabled, set the padding on the
                // about:home widget directly - this is to avoid resizing the
                // LayerView, which can cause visible artifacts.
                mHomeScreenContainer.setPadding(0, height, 0, 0);
            } else {
                setToolbarMargin(height);
                height = 0;
            }
        } else {
            setToolbarMargin(0);
        }

        if (mLayerView != null && height != mToolbarHeight) {
            mToolbarHeight = height;
            mLayerView.setMaxTranslation(height);
            mDynamicToolbar.setVisible(true, VisibilityTransition.IMMEDIATE);
        }
    }

    @Override
    void toggleChrome(final boolean aShow) {
        if (aShow) {
            mBrowserChrome.setVisibility(View.VISIBLE);
        } else {
            mBrowserChrome.setVisibility(View.GONE);
        }

        super.toggleChrome(aShow);
    }

    @Override
    void focusChrome() {
        mBrowserChrome.setVisibility(View.VISIBLE);
        mActionBarFlipper.requestFocusFromTouch();

        super.focusChrome();
    }

    @Override
    public void refreshChrome() {
        invalidateOptionsMenu();

        if (mTabsPanel != null) {
            mTabsPanel.refresh();
        }

        if (mTabStrip != null) {
            mTabStrip.refresh();
        }

        mBrowserToolbar.refresh();
    }

    @Override // BundleEventListener
    public void handleMessage(final String event, final GeckoBundle message,
                              final EventCallback callback) {
        switch (event) {
            case "Gecko:Ready":
                EventDispatcher.getInstance().registerUiThreadListener(this, "Gecko:DelayedStartup");

                // Handle this message in GeckoApp, but also enable the Settings
                // menuitem, which is specific to BrowserApp.
                super.handleMessage(event, message, callback);

                final Menu menu = mMenu;
                ThreadUtils.postToUiThread(new Runnable() {
                    @Override
                    public void run() {
                        if (menu != null) {
                            menu.findItem(R.id.settings).setEnabled(true);
                            menu.findItem(R.id.help).setEnabled(true);
                        }
                    }
                });

                // Display notification for Mozilla data reporting, if data should be collected.
                if (AppConstants.MOZ_DATA_REPORTING &&
                        Restrictions.isAllowed(this, Restrictable.DATA_CHOICES)) {
                    DataReportingNotification.checkAndNotifyPolicy(GeckoAppShell.getContext());
                }
                break;

            case "Gecko:DelayedStartup":
                EventDispatcher.getInstance().unregisterUiThreadListener(this, "Gecko:DelayedStartup");

                // Force tabs panel inflation once the initial pageload is finished.
                ensureTabsPanelExists();

                if (AppConstants.NIGHTLY_BUILD && mZoomedView == null) {
                    ViewStub stub = (ViewStub) findViewById(R.id.zoomed_view_stub);
                    mZoomedView = (ZoomedView) stub.inflate();
                }

                if (AppConstants.MOZ_MEDIA_PLAYER) {
                    // Check if the fragment is already added. This should never be true
                    // here, but this is a nice safety check. If casting is disabled,
                    // these classes aren't built. We use reflection to initialize them.
                    final Class<?> mediaManagerClass = getMediaPlayerManager();

                    if (mediaManagerClass != null) {
                        try {
                            final String tag = "";
                            mediaManagerClass.getDeclaredField("MEDIA_PLAYER_TAG").get(tag);
                            Log.i(LOGTAG, "Found tag " + tag);
                            final Fragment frag = getSupportFragmentManager().findFragmentByTag(tag);
                            if (frag == null) {
                                final Method getInstance = mediaManagerClass.getMethod(
                                        "getInstance", (Class[]) null);
                                final Fragment mpm = (Fragment) getInstance.invoke(null);
                                getSupportFragmentManager().beginTransaction()
                                        .disallowAddToBackStack().add(mpm, tag).commit();
                            }
                        } catch (Exception ex) {
                            Log.e(LOGTAG, "Error initializing media manager", ex);
                        }
                    }
                }

                if (AppConstants.MOZ_STUMBLER_BUILD_TIME_ENABLED &&
                        Restrictions.isAllowed(this, Restrictable.DATA_CHOICES)) {
                    // Start (this acts as ping if started already) the stumbler lib; if
                    // the stumbler has queued data it will upload it.  Stumbler operates
                    // on its own thread, and startup impact is further minimized by
                    // delaying work (such as upload) a few seconds.  Avoid any potential
                    // startup CPU/thread contention by delaying the pref broadcast.
                    GeckoPreferences.broadcastStumblerPref(BrowserApp.this);
                }

                if (AppConstants.MOZ_ANDROID_DOWNLOAD_CONTENT_SERVICE) {
                    // TODO: Better scheduling of sync action (Bug 1257492)
                    DownloadContentService.startSync(this);
                    DownloadContentService.startVerification(this);
                }

                FeedService.setup(this);
                break;

            case "Menu:Open":
                if (mBrowserToolbar.isEditing()) {
                    mBrowserToolbar.cancelEdit();
                }
                openOptionsMenu();
                break;

            case "Menu:Update":
                updateAddonMenuItem(message.getInt("id") + ADDON_MENU_OFFSET,
                                    message.getBundle("options"));
                break;

            case "Menu:Add":
                final MenuItemInfo info = new MenuItemInfo();
                info.label = message.getString("name");
                info.id = message.getInt("id") + ADDON_MENU_OFFSET;
                info.checked = message.getBoolean("checked", false);
                info.enabled = message.getBoolean("enabled", true);
                info.visible = message.getBoolean("visible", true);
                info.checkable = message.getBoolean("checkable", false);
                final int parent = message.getInt("parent", 0);
                info.parent = parent <= 0 ? parent : parent + ADDON_MENU_OFFSET;
                addAddonMenuItem(info);
                break;

            case "Menu:Remove":
                removeAddonMenuItem(message.getInt("id") + ADDON_MENU_OFFSET);
                break;

            case "LightweightTheme:Update":
                mDynamicToolbar.setVisible(true, VisibilityTransition.ANIMATE);
                break;

            case "Search:Keyword":
                storeSearchQuery(message.getString("query"));
                recordSearch(GeckoSharedPrefs.forProfile(this), message.getString("identifier"),
                        TelemetryContract.Method.ACTIONBAR);
                break;

            case "Prompt:ShowTop":
                // Bring this activity to front so the prompt is visible..
                Intent bringToFrontIntent = new Intent();
                bringToFrontIntent.setClassName(AppConstants.ANDROID_PACKAGE_NAME,
                                                AppConstants.MOZ_ANDROID_BROWSER_INTENT_CLASS);
                bringToFrontIntent.setFlags(Intent.FLAG_ACTIVITY_REORDER_TO_FRONT);
                startActivity(bringToFrontIntent);
                break;

            case "Tab:Added":
                if (message.getBoolean("cancelEditMode")) {
                    // Set the target tab to null so it does not get selected (on editing
                    // mode exit) in lieu of the tab that we're going to open and select.
                    mTargetTabForEditingMode = null;
                    mBrowserToolbar.cancelEdit();
                }
                break;

            case "Video:Play":
                if (SwitchBoard.isInExperiment(this, Experiments.HLS_VIDEO_PLAYBACK)) {
                    mVideoPlayer.start(Uri.parse(message.getString("uri")));
                    Telemetry.sendUIEvent(TelemetryContract.Event.SHOW,
                                          TelemetryContract.Method.CONTENT, "playhls");
                }
                break;

            case "CharEncoding:Data":
                final GeckoBundle[] charsets = message.getBundleArray("charsets");
                final int selected = message.getInt("selected");

                final String[] titleArray = new String[charsets.length];
                final String[] codeArray = new String[charsets.length];
                for (int i = 0; i < charsets.length; i++) {
                    final GeckoBundle charset = charsets[i];
                    titleArray[i] = charset.getString("title");
                    codeArray[i] = charset.getString("code");
                }

                final AlertDialog.Builder dialogBuilder = new AlertDialog.Builder(this);
                dialogBuilder.setSingleChoiceItems(titleArray, selected,
                        new AlertDialog.OnClickListener() {
                            @Override
                            public void onClick(final DialogInterface dialog, final int which) {
                                GeckoAppShell.notifyObservers("CharEncoding:Set", codeArray[which]);
                                dialog.dismiss();
                            }
                        });
                dialogBuilder.setNegativeButton(R.string.button_cancel,
                        new AlertDialog.OnClickListener() {
                            @Override
                            public void onClick(final DialogInterface dialog, final int which) {
                                dialog.dismiss();
                            }
                        });
                dialogBuilder.show();
                break;

            case "CharEncoding:State":
                final boolean visible = "true".equals(message.getString("visible"));
                GeckoPreferences.setCharEncodingState(visible);
                if (mMenu != null) {
                    mMenu.findItem(R.id.char_encoding).setVisible(visible);
                }
                break;

            case "Experiments:GetActive":
                final List<String> experiments = SwitchBoard.getActiveExperiments(this);
                final JSONArray json = new JSONArray(experiments);
                callback.sendSuccess(json.toString());
                break;

            case "Experiments:SetOverride":
                Experiments.setOverride(getContext(), message.getString("name"),
                                        message.getBoolean("isEnabled"));
                break;

            case "Experiments:ClearOverride":
                Experiments.clearOverride(getContext(), message.getString("name"));
                break;

            case "Favicon:Request":
                final String url = message.getString("url");
                final boolean shouldSkipNetwork = message.getBoolean("skipNetwork");

                if (TextUtils.isEmpty(url)) {
                    callback.sendError(null);
                    break;
                }

                Icons.with(this)
                        .pageUrl(url)
                        .privileged(false)
                        .skipNetworkIf(shouldSkipNetwork)
                        .executeCallbackOnBackgroundThread()
                        .build()
                        .execute(IconsHelper.createBase64EventCallback(callback));
                break;

            case "Feedback:MaybeLater":
                SharedPreferences settings = getPreferences(Activity.MODE_PRIVATE);
                settings.edit().putInt(getPackageName() + ".feedback_launch_count", 0).apply();
                break;

            case "Sanitize:OpenTabs":
                Tabs.getInstance().closeAll();
                callback.sendSuccess(null);
                break;

            case "Sanitize:ClearHistory":
                BrowserDB.from(getProfile()).clearHistory(
                        getContentResolver(), message.getBoolean("clearSearchHistory", false));
                callback.sendSuccess(null);
                break;

            case "Sanitize:ClearSyncedTabs":
                FennecTabsRepository.deleteNonLocalClientsAndTabs(getContext());
                callback.sendSuccess(null);
                break;

            case "Settings:Show":
                final Intent settingsIntent = new Intent(this, GeckoPreferences.class);
                final String resource = message.getString(GeckoPreferences.INTENT_EXTRA_RESOURCES);

                GeckoPreferences.setResourceToOpen(settingsIntent, resource);
                startActivityForResult(settingsIntent, ACTIVITY_REQUEST_PREFERENCES);

                // Don't use a transition to settings if we're on a device where that
                // would look bad.
                if (HardwareUtils.IS_KINDLE_DEVICE) {
                    overridePendingTransition(0, 0);
                }
                break;

            case "Telemetry:Gather":
                final BrowserDB db = BrowserDB.from(getProfile());
                final ContentResolver cr = getContentResolver();

                Telemetry.addToHistogram("PLACES_PAGES_COUNT", db.getCount(cr, "history"));
                Telemetry.addToHistogram("FENNEC_BOOKMARKS_COUNT", db.getCount(cr, "bookmarks"));
                Telemetry.addToHistogram("BROWSER_IS_USER_DEFAULT",
                        (isDefaultBrowser(Intent.ACTION_VIEW) ? 1 : 0));
                Telemetry.addToHistogram("FENNEC_CUSTOM_HOMEPAGE",
                        (TextUtils.isEmpty(getHomepage()) ? 0 : 1));

                final SharedPreferences prefs = GeckoSharedPrefs.forProfile(getContext());
                final boolean hasCustomHomepanels =
                        prefs.contains(HomeConfigPrefsBackend.PREFS_CONFIG_KEY) ||
                        prefs.contains(HomeConfigPrefsBackend.PREFS_CONFIG_KEY_OLD);

                Telemetry.addToHistogram("FENNEC_HOMEPANELS_CUSTOM", hasCustomHomepanels ? 1 : 0);

                Telemetry.addToHistogram("FENNEC_READER_VIEW_CACHE_SIZE",
                        SavedReaderViewHelper.getSavedReaderViewHelper(getContext())
                                             .getDiskSpacedUsedKB());

                if (Versions.feature16Plus) {
                    Telemetry.addToHistogram("BROWSER_IS_ASSIST_DEFAULT",
                            (isDefaultBrowser(Intent.ACTION_ASSIST) ? 1 : 0));
                }

                Telemetry.addToHistogram("FENNEC_ORBOT_INSTALLED",
                    ContextUtils.isPackageInstalled(getContext(), "org.torproject.android") ? 1 : 0);
                break;

            case "Website:AppInstalled":
                final String name = message.getString("name");
                final String startUrl = message.getString("start_url");
                final Bitmap icon = FaviconDecoder
                    .decodeDataURI(getContext(), message.getString("icon"))
                    .getBestBitmap(GeckoAppShell.getPreferredIconSize());
                createShortcut(name, startUrl, icon);
                break;

            case "Updater:Launch":
                /**
                 * Launch UI that lets the user update Firefox.
                 *
                 * This depends on the current channel: Release and Beta both direct to
                 * the Google Play Store. If updating is enabled, Aurora, Nightly, and
                 * custom builds open about:, which provides an update interface.
                 *
                 * If updating is not enabled, this simply logs an error.
                 */
                if (AppConstants.RELEASE_OR_BETA) {
                    Intent intent = new Intent(Intent.ACTION_VIEW);
                    intent.setData(Uri.parse("market://details?id=" + getPackageName()));
                    startActivity(intent);
                    break;
                }

                if (AppConstants.MOZ_UPDATER) {
                    Tabs.getInstance().loadUrlInTab(AboutPages.UPDATER);
                    break;
                }

                Log.w(LOGTAG, "No candidate updater found; ignoring launch request.");
                break;

            case "Download:AndroidDownloadManager":
                // Downloading via Android's download manager
                final String uri = message.getString("uri");
                final String filename = message.getString("filename");
                final String mimeType = message.getString("mimeType");

                final DownloadManager.Request request = new DownloadManager.Request(Uri.parse(uri));
                request.setMimeType(mimeType);

                try {
                    request.setDestinationInExternalPublicDir(
                            Environment.DIRECTORY_DOWNLOADS, filename);
                } catch (IllegalStateException e) {
                    Log.e(LOGTAG, "Cannot create download directory");
                    break;
                }

                request.allowScanningByMediaScanner();
                request.setNotificationVisibility(
                        DownloadManager.Request.VISIBILITY_VISIBLE_NOTIFY_COMPLETED);
                request.addRequestHeader("User-Agent", HardwareUtils.isTablet() ?
                        AppConstants.USER_AGENT_FENNEC_TABLET :
                        AppConstants.USER_AGENT_FENNEC_MOBILE);

                try {
                    DownloadManager manager = (DownloadManager)
                            getSystemService(Context.DOWNLOAD_SERVICE);
                    manager.enqueue(request);
                } catch (RuntimeException e) {
                    Log.e(LOGTAG, "Download failed: " + e);
                }
                break;

            case "Website:Metadata":
                final String location = message.getString("location");
                final boolean hasImage = message.getBoolean("hasImage");
                final String metadata = message.getString("metadata");

                final ContentProviderClient contentProviderClient = getContentResolver()
                        .acquireContentProviderClient(BrowserContract.PageMetadata.CONTENT_URI);
                if (contentProviderClient == null) {
                    Log.w(LOGTAG, "Failed to obtain content provider client for: " +
                                  BrowserContract.PageMetadata.CONTENT_URI);
                    return;
                }
                try {
                    GlobalPageMetadata.getInstance().add(
                            BrowserDB.from(getProfile()),
                            contentProviderClient,
                            location, hasImage, metadata);
                } finally {
                    contentProviderClient.release();
                }

                break;

            default:
                super.handleMessage(event, message, callback);
                break;
        }
    }

    /**
     * Use a dummy Intent to do a default browser check.
     *
     * @return true if this package is the default browser on this device, false otherwise.
     */
    private boolean isDefaultBrowser(String action) {
        final Intent viewIntent = new Intent(action, Uri.parse("http://www.mozilla.org"));
        final ResolveInfo info = getPackageManager().resolveActivity(viewIntent, PackageManager.MATCH_DEFAULT_ONLY);
        if (info == null) {
            // No default is set
            return false;
        }

        final String packageName = info.activityInfo.packageName;
        return (TextUtils.equals(packageName, getPackageName()));
    }

    @Override
<<<<<<< HEAD
    public void handleMessage(String event, JSONObject message) {
        try {
            switch (event) {
                case "Menu:Open":
                    if (mBrowserToolbar.isEditing()) {
                        mBrowserToolbar.cancelEdit();
                    }

                    openOptionsMenu();
                    break;

                case "Menu:Update":
                    final int id = message.getInt("id") + ADDON_MENU_OFFSET;
                    final JSONObject options = message.getJSONObject("options");
                    ThreadUtils.postToUiThread(new Runnable() {
                        @Override
                        public void run() {
                            updateAddonMenuItem(id, options);
                        }
                    });
                    break;

                case "Gecko:DelayedStartup":
                    ThreadUtils.postToUiThread(new Runnable() {
                        @Override
                        public void run() {
                            // Force tabs panel inflation once the initial
                            // pageload is finished.
                            ensureTabsPanelExists();
                            if (AppConstants.NIGHTLY_BUILD && mZoomedView == null) {
                                ViewStub stub = (ViewStub) findViewById(R.id.zoomed_view_stub);
                                mZoomedView = (ZoomedView) stub.inflate();
                            }
                        }
                    });

                    if (AppConstants.MOZ_MEDIA_PLAYER) {
                        // Check if the fragment is already added. This should never be true here, but this is
                        // a nice safety check.
                        // If casting is disabled, these classes aren't built. We use reflection to initialize them.
                        final Class<?> mediaManagerClass = getMediaPlayerManager();

                        if (mediaManagerClass != null) {
                            try {
                                final String tag = "";
                                mediaManagerClass.getDeclaredField("MEDIA_PLAYER_TAG").get(tag);
                                Log.i(LOGTAG, "Found tag " + tag);
                                final Fragment frag = getSupportFragmentManager().findFragmentByTag(tag);
                                if (frag == null) {
                                    final Method getInstance = mediaManagerClass.getMethod("getInstance", (Class[]) null);
                                    final Fragment mpm = (Fragment) getInstance.invoke(null);
                                    getSupportFragmentManager().beginTransaction().disallowAddToBackStack().add(mpm, tag).commit();
                                }
                            } catch (Exception ex) {
                                Log.e(LOGTAG, "Error initializing media manager", ex);
                            }
                        }
                    }

                    if (AppConstants.MOZ_STUMBLER_BUILD_TIME_ENABLED && Restrictions.isAllowed(this, Restrictable.DATA_CHOICES)) {
                        // Start (this acts as ping if started already) the stumbler lib; if the stumbler has queued data it will upload it.
                        // Stumbler operates on its own thread, and startup impact is further minimized by delaying work (such as upload) a few seconds.
                        // Avoid any potential startup CPU/thread contention by delaying the pref broadcast.
                        final long oneSecondInMillis = 1000;
                        ThreadUtils.getBackgroundHandler().postDelayed(new Runnable() {
                            @Override
                            public void run() {
                                GeckoPreferences.broadcastStumblerPref(BrowserApp.this);
                            }
                        }, oneSecondInMillis);
                    }

                    if (AppConstants.MOZ_ANDROID_DOWNLOAD_CONTENT_SERVICE) {
                        // TODO: Better scheduling of sync action (Bug 1257492)
                        DownloadContentService.startSync(this);

                        DownloadContentService.startVerification(this);
                    }

                    FeedService.setup(this);

                    super.handleMessage(event, message);
                    break;

                case "Gecko:Ready":
                    if (!GeckoLoader.neonCompatible()) {
                        conditionallyNotifyEOL();
                    }
                    
                    // Handle this message in GeckoApp, but also enable the Settings
                    // menuitem, which is specific to BrowserApp.
                    super.handleMessage(event, message);
                    final Menu menu = mMenu;
                    ThreadUtils.postToUiThread(new Runnable() {
                        @Override
                        public void run() {
                            if (menu != null) {
                                menu.findItem(R.id.settings).setEnabled(true);
                                menu.findItem(R.id.help).setEnabled(true);
                            }
                        }
                    });

                    // Display notification for Mozilla data reporting, if data should be collected.
                    if (AppConstants.MOZ_DATA_REPORTING && Restrictions.isAllowed(this, Restrictable.DATA_CHOICES)) {
                        DataReportingNotification.checkAndNotifyPolicy(GeckoAppShell.getContext());
                    }
                    break;

                case "Search:Keyword":
                    storeSearchQuery(message.getString("query"));
                    break;

                case "LightweightTheme:Update":
                    ThreadUtils.postToUiThread(new Runnable() {
                        @Override
                        public void run() {
                            mDynamicToolbar.setVisible(true, VisibilityTransition.ANIMATE);
                        }
                    });
                    break;

                case "Video:Play":
                    if (SwitchBoard.isInExperiment(this, Experiments.HLS_VIDEO_PLAYBACK)) {
                        final String uri = message.getString("uri");
                        final String uuid = message.getString("uuid");
                        ThreadUtils.postToUiThread(new Runnable() {
                            @Override
                            public void run() {
                                mVideoPlayer.start(Uri.parse(uri));
                                Telemetry.sendUIEvent(TelemetryContract.Event.SHOW, TelemetryContract.Method.CONTENT, "playhls");
                            }
                        });
                    }
                    break;

                case "Prompt:ShowTop":
                    // Bring this activity to front so the prompt is visible..
                    Intent bringToFrontIntent = new Intent();
                    bringToFrontIntent.setClassName(AppConstants.ANDROID_PACKAGE_NAME, AppConstants.MOZ_ANDROID_BROWSER_INTENT_CLASS);
                    bringToFrontIntent.setFlags(Intent.FLAG_ACTIVITY_REORDER_TO_FRONT);
                    startActivity(bringToFrontIntent);
                    break;

                case "Tab:Added":
                    if (message.getBoolean("cancelEditMode")) {
                        ThreadUtils.postToUiThread(new Runnable() {
                            @Override
                            public void run() {
                                // Set the target tab to null so it does not get selected (on editing
                                // mode exit) in lieu of the tab that we're going to open and select.
                                mTargetTabForEditingMode = null;
                                mBrowserToolbar.cancelEdit();
                            }
                        });
                    }
                    break;

                default:
                    super.handleMessage(event, message);
                    break;
            }
        } catch (Exception e) {
            Log.e(LOGTAG, "Exception handling message \"" + event + "\":", e);
        }
    }

    @Override
=======
>>>>>>> 245e82a7
    public void addTab() {
        Tabs.getInstance().addTab();
    }

    @Override
    public void addPrivateTab() {
        Tabs.getInstance().addPrivateTab();
    }

    public void showTrackingProtectionPromptIfApplicable() {
        final SharedPreferences prefs = getSharedPreferences();

        final boolean hasTrackingProtectionPromptBeShownBefore = prefs.getBoolean(GeckoPreferences.PREFS_TRACKING_PROTECTION_PROMPT_SHOWN, false);

        if (hasTrackingProtectionPromptBeShownBefore) {
            return;
        }

        prefs.edit().putBoolean(GeckoPreferences.PREFS_TRACKING_PROTECTION_PROMPT_SHOWN, true).apply();

        startActivity(new Intent(BrowserApp.this, TrackingProtectionPrompt.class));
    }

    @Override
    public void showNormalTabs() {
        showTabs(TabsPanel.Panel.NORMAL_TABS);
    }

    @Override
    public void showPrivateTabs() {
        showTabs(TabsPanel.Panel.PRIVATE_TABS);
    }
    /**
    * Ensure the TabsPanel view is properly inflated and returns
    * true when the view has been inflated, false otherwise.
    */
    private boolean ensureTabsPanelExists() {
        if (mTabsPanel != null) {
            return false;
        }

        ViewStub tabsPanelStub = (ViewStub) findViewById(R.id.tabs_panel);
        mTabsPanel = (TabsPanel) tabsPanelStub.inflate();

        mTabsPanel.setTabsLayoutChangeListener(this);

        return true;
    }

    private void showTabs(final TabsPanel.Panel panel) {
        if (Tabs.getInstance().getDisplayCount() == 0)
            return;

        hideFirstrunPager(TelemetryContract.Method.BUTTON);

        if (ensureTabsPanelExists()) {
            // If we've just inflated the tabs panel, only show it once the current
            // layout pass is done to avoid displayed temporary UI states during
            // relayout.
            ViewTreeObserver vto = mTabsPanel.getViewTreeObserver();
            if (vto.isAlive()) {
                vto.addOnGlobalLayoutListener(new ViewTreeObserver.OnGlobalLayoutListener() {
                    @Override
                    public void onGlobalLayout() {
                        mTabsPanel.getViewTreeObserver().removeGlobalOnLayoutListener(this);
                        showTabs(panel);
                    }
                });
            }
        } else {
            if (mDoorHangerPopup != null) {
                mDoorHangerPopup.disable();
            }
            mTabsPanel.show(panel);

            // Hide potentially visible "find in page" bar (Bug 1177338)
            mFindInPageBar.hide();

            for (final BrowserAppDelegate delegate : delegates) {
                delegate.onTabsTrayShown(this, mTabsPanel);
            }
        }
    }

    @Override
    public void hideTabs() {
        mTabsPanel.hide();
        if (mDoorHangerPopup != null) {
            mDoorHangerPopup.enable();
        }

        for (final BrowserAppDelegate delegate : delegates) {
            delegate.onTabsTrayHidden(this, mTabsPanel);
        }
    }

    @Override
    public boolean autoHideTabs() {
        if (areTabsShown()) {
            hideTabs();
            return true;
        }
        return false;
    }

    @Override
    public boolean areTabsShown() {
        return (mTabsPanel != null && mTabsPanel.isShown());
    }

    @Override
    public String getHomepage() {
        final SharedPreferences preferences = GeckoSharedPrefs.forProfile(this);
        final String homepagePreference = preferences.getString(GeckoPreferences.PREFS_HOMEPAGE, null);

        final boolean readFromPartnerProvider = preferences.getBoolean(
                GeckoPreferences.PREFS_READ_PARTNER_CUSTOMIZATIONS_PROVIDER, false);

        if (!readFromPartnerProvider) {
            // Just return homepage as set by the user (or null).
            return homepagePreference;
        }


        final String homepagePrevious = preferences.getString(GeckoPreferences.PREFS_HOMEPAGE_PARTNER_COPY, null);
        if (homepagePrevious != null && !homepagePrevious.equals(homepagePreference)) {
            // We have read the homepage once and the user has changed it since then. Just use the
            // value the user has set.
            return homepagePreference;
        }

        // This is the first time we read the partner provider or the value has not been altered by the user
        final String homepagePartner = PartnerBrowserCustomizationsClient.getHomepage(this);

        if (homepagePartner == null) {
            // We didn't get anything from the provider. Let's just use what we have locally.
            return homepagePreference;
        }

        if (!homepagePartner.equals(homepagePrevious)) {
            // We have a new value. Update the preferences.
            preferences.edit()
                    .putString(GeckoPreferences.PREFS_HOMEPAGE, homepagePartner)
                    .putString(GeckoPreferences.PREFS_HOMEPAGE_PARTNER_COPY, homepagePartner)
                    .apply();
        }

        return homepagePartner;
    }

    @TargetApi(Build.VERSION_CODES.JELLY_BEAN)
    @Override
    public void onTabsLayoutChange(int width, int height) {
        int animationLength = TABS_ANIMATION_DURATION;

        if (mMainLayoutAnimator != null) {
            animationLength = Math.max(1, animationLength - (int)mMainLayoutAnimator.getRemainingTime());
            mMainLayoutAnimator.stop(false);
        }

        if (areTabsShown()) {
            mTabsPanel.setDescendantFocusability(ViewGroup.FOCUS_AFTER_DESCENDANTS);
            // Hide the web content from accessibility tools even though it's visible
            // so that you can't examine it as long as the tabs are being shown.
            if (Versions.feature16Plus) {
                mLayerView.setImportantForAccessibility(View.IMPORTANT_FOR_ACCESSIBILITY_NO);
            }
        } else {
            if (Versions.feature16Plus) {
                mLayerView.setImportantForAccessibility(View.IMPORTANT_FOR_ACCESSIBILITY_YES);
            }
        }

        mMainLayoutAnimator = new PropertyAnimator(animationLength, sTabsInterpolator);
        mMainLayoutAnimator.addPropertyAnimationListener(this);
        mMainLayoutAnimator.attach(mMainLayout,
                                   PropertyAnimator.Property.SCROLL_Y,
                                   -height);

        mTabsPanel.prepareTabsAnimation(mMainLayoutAnimator);
        mBrowserToolbar.triggerTabsPanelTransition(mMainLayoutAnimator, areTabsShown());

        // If the tabs panel is animating onto the screen, pin the dynamic
        // toolbar.
        if (mDynamicToolbar.isEnabled()) {
            if (width > 0 && height > 0) {
                mDynamicToolbar.setPinned(true, PinReason.RELAYOUT);
                mDynamicToolbar.setVisible(true, VisibilityTransition.ANIMATE);
            } else {
                mDynamicToolbar.setPinned(false, PinReason.RELAYOUT);
            }
        }

        mMainLayoutAnimator.start();
    }

    @Override
    public void onPropertyAnimationStart() {
    }

    @Override
    public void onPropertyAnimationEnd() {
        if (!areTabsShown()) {
            mTabsPanel.setVisibility(View.INVISIBLE);
            mTabsPanel.setDescendantFocusability(ViewGroup.FOCUS_BLOCK_DESCENDANTS);
        } else {
            // Cancel editing mode to return to page content when the TabsPanel closes. We cancel
            // it here because there are graphical glitches if it's canceled while it's visible.
            mBrowserToolbar.cancelEdit();
        }

        mTabsPanel.finishTabsAnimation();

        mMainLayoutAnimator = null;
    }

    @Override
    public void onSaveInstanceState(Bundle outState) {
        super.onSaveInstanceState(outState);
        mDynamicToolbar.onSaveInstanceState(outState);
        outState.putInt(STATE_ABOUT_HOME_TOP_PADDING, mHomeScreenContainer.getPaddingTop());
    }

    /**
     * Attempts to switch to an open tab with the given URL.
     * <p>
     * If the tab exists, this method cancels any in-progress editing as well as
     * calling {@link Tabs#selectTab(int)}.
     *
     * @param url of tab to switch to.
     * @param flags to obey: if {@link OnUrlOpenListener.Flags#ALLOW_SWITCH_TO_TAB}
     *        is not present, return false.
     * @return true if we successfully switched to a tab, false otherwise.
     */
    private boolean maybeSwitchToTab(String url, EnumSet<OnUrlOpenListener.Flags> flags) {
        if (!flags.contains(OnUrlOpenListener.Flags.ALLOW_SWITCH_TO_TAB)) {
            return false;
        }

        final Tabs tabs = Tabs.getInstance();
        final Tab tab;

        if (AboutPages.isAboutReader(url)) {
            tab = tabs.getFirstReaderTabForUrl(url, tabs.getSelectedTab().isPrivate());
        } else {
            tab = tabs.getFirstTabForUrl(url, tabs.getSelectedTab().isPrivate());
        }

        if (tab == null) {
            return false;
        }

        return maybeSwitchToTab(tab.getId());
    }

    /**
     * Attempts to switch to an open tab with the given unique tab ID.
     * <p>
     * If the tab exists, this method cancels any in-progress editing as well as
     * calling {@link Tabs#selectTab(int)}.
     *
     * @param id of tab to switch to.
     * @return true if we successfully switched to the tab, false otherwise.
     */
    private boolean maybeSwitchToTab(int id) {
        final Tabs tabs = Tabs.getInstance();
        final Tab tab = tabs.getTab(id);

        if (tab == null) {
            return false;
        }

        final Tab oldTab = tabs.getSelectedTab();
        if (oldTab != null) {
            oldTab.setIsEditing(false);
        }

        // Set the target tab to null so it does not get selected (on editing
        // mode exit) in lieu of the tab we are about to select.
        mTargetTabForEditingMode = null;
        tabs.selectTab(tab.getId());

        mBrowserToolbar.cancelEdit();

        return true;
    }

    public void openUrlAndStopEditing(String url) {
        openUrlAndStopEditing(url, null, false);
    }

    private void openUrlAndStopEditing(String url, boolean newTab) {
        openUrlAndStopEditing(url, null, newTab);
    }

    private void openUrlAndStopEditing(String url, String searchEngine) {
        openUrlAndStopEditing(url, searchEngine, false);
    }

    private void openUrlAndStopEditing(String url, String searchEngine, boolean newTab) {
        int flags = Tabs.LOADURL_NONE;
        if (newTab) {
            flags |= Tabs.LOADURL_NEW_TAB;
            if (Tabs.getInstance().getSelectedTab().isPrivate()) {
                flags |= Tabs.LOADURL_PRIVATE;
            }
        }

        Tabs.getInstance().loadUrl(url, searchEngine, -1, flags);

        mBrowserToolbar.cancelEdit();
    }

    private boolean isHomePagerVisible() {
        return (mHomeScreen != null && mHomeScreen.isVisible()
                && mHomeScreenContainer != null && mHomeScreenContainer.getVisibility() == View.VISIBLE);
    }

    private boolean isFirstrunVisible() {
        return (mFirstrunAnimationContainer != null && mFirstrunAnimationContainer.isVisible()
                && mHomeScreenContainer != null && mHomeScreenContainer.getVisibility() == View.VISIBLE);
    }

    /**
     * Enters editing mode with the current tab's URL. There might be no
     * tabs loaded by the time the user enters editing mode e.g. just after
     * the app starts. In this case, we simply fallback to an empty URL.
     */
    private void enterEditingMode() {
        String url = "";
        String telemetryMsg = "urlbar-empty";

        final Tab tab = Tabs.getInstance().getSelectedTab();
        if (tab != null) {
            final String userSearchTerm = tab.getUserRequested();
            final String tabURL = tab.getURL();

            // Check to see if there's a user-entered search term,
            // which we save whenever the user performs a search.
            if (!TextUtils.isEmpty(userSearchTerm)) {
                url = userSearchTerm;
                telemetryMsg = "urlbar-userentered";
            } else if (!TextUtils.isEmpty(tabURL)) {
                url = tabURL;
                telemetryMsg = "urlbar-url";
            }
        }

        enterEditingMode(url);
        Telemetry.sendUIEvent(TelemetryContract.Event.SHOW, TelemetryContract.Method.ACTIONBAR, telemetryMsg);
    }

    /**
     * Enters editing mode with the specified URL. If a null
     * url is given, the empty String will be used instead.
     */
    private void enterEditingMode(@NonNull String url) {
        hideFirstrunPager(TelemetryContract.Method.ACTIONBAR);

        if (mBrowserToolbar.isEditing() || mBrowserToolbar.isAnimating()) {
            return;
        }

        final Tab selectedTab = Tabs.getInstance().getSelectedTab();
        final String panelId;
        if (selectedTab != null) {
            mTargetTabForEditingMode = selectedTab.getId();
            panelId = selectedTab.getMostRecentHomePanel();
        } else {
            mTargetTabForEditingMode = null;
            panelId = null;
        }

        final PropertyAnimator animator = new PropertyAnimator(250);
        animator.setUseHardwareLayer(false);

        mBrowserToolbar.startEditing(url, animator);

        showHomePagerWithAnimator(panelId, null, animator);

        animator.start();
        Telemetry.startUISession(TelemetryContract.Session.AWESOMESCREEN);
    }

    private void commitEditingMode() {
        if (!mBrowserToolbar.isEditing()) {
            return;
        }

        Telemetry.stopUISession(TelemetryContract.Session.AWESOMESCREEN,
                                TelemetryContract.Reason.COMMIT);

        final String url = mBrowserToolbar.commitEdit();

        // HACK: We don't know the url that will be loaded when hideHomePager is initially called
        // in BrowserToolbar's onStopEditing listener so on the awesomescreen, hideHomePager will
        // use the url "about:home" and return without taking any action. hideBrowserSearch is
        // then called, but since hideHomePager changes both HomePager and LayerView visibility
        // and exited without taking an action, no Views are displayed and graphical corruption is
        // visible instead.
        //
        // Here we call hideHomePager for the second time with the URL to be loaded so that
        // hideHomePager is called with the correct state for the upcoming page load.
        //
        // Expected to be fixed by bug 915825.
        hideHomePager(url);
        loadUrlOrKeywordSearch(url);
        clearSelectedTabApplicationId();
    }

    private void clearSelectedTabApplicationId() {
        final Tab selected = Tabs.getInstance().getSelectedTab();
        if (selected != null) {
            selected.setApplicationId(null);
        }
    }

    private void loadUrlOrKeywordSearch(final String url) {
        // Don't do anything if the user entered an empty URL.
        if (TextUtils.isEmpty(url)) {
            return;
        }

        // If the URL doesn't look like a search query, just load it.
        if (!StringUtils.isSearchQuery(url, true)) {
            Tabs.getInstance().loadUrl(url, Tabs.LOADURL_USER_ENTERED);
            Telemetry.sendUIEvent(TelemetryContract.Event.LOAD_URL, TelemetryContract.Method.ACTIONBAR, "user");
            return;
        }

        // Otherwise, check for a bookmark keyword.
        final SharedPreferences sharedPrefs = GeckoSharedPrefs.forProfile(this);
        final BrowserDB db = BrowserDB.from(getProfile());
        ThreadUtils.postToBackgroundThread(new Runnable() {
            @Override
            public void run() {
                final String keyword;
                final String keywordSearch;

                final int index = url.indexOf(" ");
                if (index == -1) {
                    keyword = url;
                    keywordSearch = "";
                } else {
                    keyword = url.substring(0, index);
                    keywordSearch = url.substring(index + 1);
                }

                final String keywordUrl = db.getUrlForKeyword(getContentResolver(), keyword);

                // If there isn't a bookmark keyword, load the url. This may result in a query
                // using the default search engine.
                if (TextUtils.isEmpty(keywordUrl)) {
                    Tabs.getInstance().loadUrl(url, Tabs.LOADURL_USER_ENTERED);
                    Telemetry.sendUIEvent(TelemetryContract.Event.LOAD_URL, TelemetryContract.Method.ACTIONBAR, "user");
                    return;
                }

                // Otherwise, construct a search query from the bookmark keyword.
                // Replace lower case bookmark keywords with URLencoded search query or
                // replace upper case bookmark keywords with un-encoded search query.
                // This makes it match the same behaviour as on Firefox for the desktop.
                final String searchUrl = keywordUrl.replace("%s", URLEncoder.encode(keywordSearch)).replace("%S", keywordSearch);

                Tabs.getInstance().loadUrl(searchUrl, Tabs.LOADURL_USER_ENTERED);
                Telemetry.sendUIEvent(TelemetryContract.Event.LOAD_URL,
                                      TelemetryContract.Method.ACTIONBAR,
                                      "keyword");
            }
        });
    }

    /**
     * Store search query in SearchHistoryProvider.
     *
     * @param query
     *        a search query to store. We won't store empty queries.
     */
    private void storeSearchQuery(final String query) {
        if (TextUtils.isEmpty(query)) {
            return;
        }

        // Filter out URLs and long suggestions
        if (query.length() > 50 || Pattern.matches("^(https?|ftp|file)://.*", query)) {
            return;
        }

        final GeckoProfile profile = getProfile();
        // Don't bother storing search queries in guest mode
        if (profile.inGuestMode()) {
            return;
        }

        final BrowserDB db = BrowserDB.from(profile);
        ThreadUtils.postToBackgroundThread(new Runnable() {
            @Override
            public void run() {
                db.getSearches().insert(getContentResolver(), query);
            }
        });
    }

    void filterEditingMode(String searchTerm, AutocompleteHandler handler) {
        if (TextUtils.isEmpty(searchTerm)) {
            hideBrowserSearch();
        } else {
            showBrowserSearch();
            mBrowserSearch.filter(searchTerm, handler);
        }
    }

    /**
     * Selects the target tab for editing mode. This is expected to be the tab selected on editing
     * mode entry, unless it is subsequently overridden.
     *
     * A background tab may be selected while editing mode is active (e.g. popups), causing the
     * new url to load in the newly selected tab. Call this method on editing mode exit to
     * mitigate this.
     *
     * Note that this method is disabled for new tablets because we can see the selected tab in the
     * tab strip and, when the selected tab changes during editing mode as in this hack, the
     * temporarily selected tab is visible to users.
     */
    private void selectTargetTabForEditingMode() {
        if (HardwareUtils.isTablet()) {
            return;
        }

        if (mTargetTabForEditingMode != null) {
            Tabs.getInstance().selectTab(mTargetTabForEditingMode);
        }

        mTargetTabForEditingMode = null;
    }

    /**
     * Shows or hides the home pager for the given tab.
     */
    private void updateHomePagerForTab(Tab tab) {
        // Don't change the visibility of the home pager if we're in editing mode.
        if (mBrowserToolbar.isEditing()) {
            return;
        }

        // History will only store that we were visiting about:home, however the specific panel
        // isn't stored. (We are able to navigate directly to homepanels using an about:home?panel=...
        // URL, but the reverse doesn't apply: manually switching panels doesn't update the URL.)
        // Hence we need to restore the panel, in addition to panel state, here.
        if (isAboutHome(tab)) {
            String panelId = AboutPages.getPanelIdFromAboutHomeUrl(tab.getURL());
            Bundle panelRestoreData = null;
            if (panelId == null) {
                // No panel was specified in the URL. Try loading the most recent
                // home panel for this tab.
                // Note: this isn't necessarily correct. We don't update the URL when we switch tabs.
                // If a user explicitly navigated to about:reader?panel=FOO, and then switches
                // to panel BAR, the history URL still contains FOO, and we restore to FOO. In most
                // cases however we aren't supplying a panel ID in the URL so this code still works
                // for most cases.
                // We can't fix this directly since we can't ignore the panelId if we're explicitly
                // loading a specific panel, and we currently can't distinguish between loading
                // history, and loading new pages, see Bug 1268887
                panelId = tab.getMostRecentHomePanel();
                panelRestoreData = tab.getMostRecentHomePanelData();
            } else if (panelId.equals(HomeConfig.getIdForBuiltinPanelType(PanelType.DEPRECATED_RECENT_TABS))) {
                // Redirect to the Combined History panel.
                panelId = HomeConfig.getIdForBuiltinPanelType(PanelType.COMBINED_HISTORY);
                panelRestoreData = new Bundle();
                // Jump directly to the Recent Tabs subview of the Combined History panel.
                panelRestoreData.putBoolean("goToRecentTabs", true);
            }
            showHomePager(panelId, panelRestoreData);

            if (mDynamicToolbar.isEnabled()) {
                mDynamicToolbar.setVisible(true, VisibilityTransition.ANIMATE);
            }
        } else {
            hideHomePager();
        }
    }

    @Override
    public void onLocaleReady(final String locale) {
        Log.d(LOGTAG, "onLocaleReady: " + locale);
        super.onLocaleReady(locale);

        HomePanelsManager.getInstance().onLocaleReady(locale);

        if (mMenu != null) {
            mMenu.clear();
            onCreateOptionsMenu(mMenu);
        }
    }

    @Override
    public void onActivityResult(int requestCode, int resultCode, Intent data) {
        Log.d(LOGTAG, "onActivityResult: " + requestCode + ", " + resultCode + ", " + data);
        switch (requestCode) {
            case ACTIVITY_REQUEST_PREFERENCES:
                // We just returned from preferences. If our locale changed,
                // we need to redisplay at this point, and do any other browser-level
                // bookkeeping that we associate with a locale change.
                if (resultCode != GeckoPreferences.RESULT_CODE_LOCALE_DID_CHANGE) {
                    Log.d(LOGTAG, "No locale change returning from preferences; nothing to do.");
                    return;
                }

                ThreadUtils.postToBackgroundThread(new Runnable() {
                    @Override
                    public void run() {
                        final LocaleManager localeManager = BrowserLocaleManager.getInstance();
                        final Locale locale = localeManager.getCurrentLocale(getApplicationContext());
                        Log.d(LOGTAG, "Read persisted locale " + locale);
                        if (locale == null) {
                            return;
                        }
                        onLocaleChanged(Locales.getLanguageTag(locale));
                    }
                });
                break;

            case ACTIVITY_REQUEST_TAB_QUEUE:
                TabQueueHelper.processTabQueuePromptResponse(resultCode, this);
                break;

            default:
                for (final BrowserAppDelegate delegate : delegates) {
                    delegate.onActivityResult(this, requestCode, resultCode, data);
                }

                super.onActivityResult(requestCode, resultCode, data);
        }
    }

    private void showFirstrunPager() {
        if (Experiments.isInExperimentLocal(getContext(), Experiments.ONBOARDING3_A)) {
            Telemetry.startUISession(TelemetryContract.Session.EXPERIMENT, Experiments.ONBOARDING3_A);
            GeckoSharedPrefs.forProfile(getContext()).edit().putString(Experiments.PREF_ONBOARDING_VERSION, Experiments.ONBOARDING3_A).apply();
            Telemetry.stopUISession(TelemetryContract.Session.EXPERIMENT, Experiments.ONBOARDING3_A);
            return;
        }

        if (mFirstrunAnimationContainer == null) {
            final ViewStub firstrunPagerStub = (ViewStub) findViewById(R.id.firstrun_pager_stub);
            mFirstrunAnimationContainer = (FirstrunAnimationContainer) firstrunPagerStub.inflate();
            mFirstrunAnimationContainer.load(getApplicationContext(), getSupportFragmentManager());
            mFirstrunAnimationContainer.registerOnFinishListener(new FirstrunAnimationContainer.OnFinishListener() {
                @Override
                public void onFinish() {
                    if (mFirstrunAnimationContainer.showBrowserHint() &&
                        TextUtils.isEmpty(getHomepage())) {
                        enterEditingMode();
                    }
                }
            });
        }

        mHomeScreenContainer.setVisibility(View.VISIBLE);
    }

    private void showHomePager(String panelId, Bundle panelRestoreData) {
        showHomePagerWithAnimator(panelId, panelRestoreData, null);
    }

    private void showHomePagerWithAnimator(String panelId, Bundle panelRestoreData, PropertyAnimator animator) {
        if (isHomePagerVisible()) {
            // Home pager already visible, make sure it shows the correct panel.
            mHomeScreen.showPanel(panelId, panelRestoreData);
            return;
        }

        // This must be called before the dynamic toolbar is set visible because it calls
        // FormAssistPopup.onMetricsChanged, which queues a runnable that undoes the effect of hide.
        // With hide first, onMetricsChanged will return early instead.
        mFormAssistPopup.hide();
        mFindInPageBar.hide();

        // Refresh toolbar height to possibly restore the toolbar padding
        refreshToolbarHeight();

        // Show the toolbar before hiding about:home so the
        // onMetricsChanged callback still works.
        if (mDynamicToolbar.isEnabled()) {
            mDynamicToolbar.setVisible(true, VisibilityTransition.IMMEDIATE);
        }

        if (mHomeScreen == null) {
            if (ActivityStream.isEnabled(this) &&
                !ActivityStream.isHomePanel()) {
                final ViewStub asStub = (ViewStub) findViewById(R.id.activity_stream_stub);
                mHomeScreen = (HomeScreen) asStub.inflate();
            } else {
                final ViewStub homePagerStub = (ViewStub) findViewById(R.id.home_pager_stub);
                mHomeScreen = (HomeScreen) homePagerStub.inflate();

                // For now these listeners are HomePager specific. In future we might want
                // to have a more abstracted data storage, with one Bundle containing all
                // relevant restore data.
                mHomeScreen.setOnPanelChangeListener(new HomeScreen.OnPanelChangeListener() {
                    @Override
                    public void onPanelSelected(String panelId) {
                        final Tab currentTab = Tabs.getInstance().getSelectedTab();
                        if (currentTab != null) {
                            currentTab.setMostRecentHomePanel(panelId);
                        }
                    }
                });

                // Set this listener to persist restore data (via the Tab) every time panel state changes.
                mHomeScreen.setPanelStateChangeListener(new HomeFragment.PanelStateChangeListener() {
                    @Override
                    public void onStateChanged(Bundle bundle) {
                        final Tab currentTab = Tabs.getInstance().getSelectedTab();
                        if (currentTab != null) {
                            currentTab.setMostRecentHomePanelData(bundle);
                        }
                    }

                    @Override
                    public void setCachedRecentTabsCount(int count) {
                        mCachedRecentTabsCount = count;
                    }

                    @Override
                    public int getCachedRecentTabsCount() {
                        return mCachedRecentTabsCount;
                    }
                });
            }

            // Don't show the banner in guest mode.
            if (!Restrictions.isUserRestricted()) {
                final ViewStub homeBannerStub = (ViewStub) findViewById(R.id.home_banner_stub);
                final HomeBanner homeBanner = (HomeBanner) homeBannerStub.inflate();
                mHomeScreen.setBanner(homeBanner);

                // Remove the banner from the view hierarchy if it is dismissed.
                homeBanner.setOnDismissListener(new HomeBanner.OnDismissListener() {
                    @Override
                    public void onDismiss() {
                        mHomeScreen.setBanner(null);
                        mHomeScreenContainer.removeView(homeBanner);
                    }
                });
            }
        }

        mHomeScreenContainer.setVisibility(View.VISIBLE);
        mHomeScreen.load(getSupportLoaderManager(),
                        getSupportFragmentManager(),
                        panelId,
                        panelRestoreData,
                        animator);

        // Hide the web content so it cannot be focused by screen readers.
        hideWebContentOnPropertyAnimationEnd(animator);
    }

    private void hideWebContentOnPropertyAnimationEnd(final PropertyAnimator animator) {
        if (animator == null) {
            hideWebContent();
            return;
        }

        animator.addPropertyAnimationListener(new PropertyAnimator.PropertyAnimationListener() {
            @Override
            public void onPropertyAnimationStart() {
                mHideWebContentOnAnimationEnd = true;
            }

            @Override
            public void onPropertyAnimationEnd() {
                if (mHideWebContentOnAnimationEnd) {
                    hideWebContent();
                }
            }
        });
    }

    private void hideWebContent() {
        // The view is set to INVISIBLE, rather than GONE, to avoid
        // the additional requestLayout() call.
        mLayerView.setVisibility(View.INVISIBLE);
    }

    /**
     * Hide the Onboarding pager on user action, and don't show any onFinish hints.
     * @param method TelemetryContract method by which action was taken
     * @return boolean of whether pager was visible
     */
    private boolean hideFirstrunPager(TelemetryContract.Method method) {
        if (!isFirstrunVisible()) {
            return false;
        }

        Telemetry.sendUIEvent(TelemetryContract.Event.CANCEL, method, "firstrun-pane");

        // Don't show any onFinish actions when hiding from this Activity.
        mFirstrunAnimationContainer.registerOnFinishListener(null);
        mFirstrunAnimationContainer.hide();
        return true;
    }

    /**
     * Hides the HomePager, using the url of the currently selected tab as the url to be
     * loaded.
     */
    private void hideHomePager() {
        final Tab selectedTab = Tabs.getInstance().getSelectedTab();
        final String url = (selectedTab != null) ? selectedTab.getURL() : null;

        hideHomePager(url);
    }

    /**
     * Hides the HomePager. The given url should be the url of the page to be loaded, or null
     * if a new page is not being loaded.
     */
    private void hideHomePager(final String url) {
        if (!isHomePagerVisible() || AboutPages.isAboutHome(url)) {
            return;
        }

        // Prevent race in hiding web content - see declaration for more info.
        mHideWebContentOnAnimationEnd = false;

        // Display the previously hidden web content (which prevented screen reader access).
        mLayerView.setVisibility(View.VISIBLE);
        mHomeScreenContainer.setVisibility(View.GONE);

        if (mHomeScreen != null) {
            mHomeScreen.unload();
        }

        mBrowserToolbar.setNextFocusDownId(R.id.layer_view);

        // Refresh toolbar height to possibly restore the toolbar padding
        refreshToolbarHeight();
    }

    private void showBrowserSearchAfterAnimation(PropertyAnimator animator) {
        if (animator == null) {
            showBrowserSearch();
            return;
        }

        animator.addPropertyAnimationListener(new PropertyAnimator.PropertyAnimationListener() {
            @Override
            public void onPropertyAnimationStart() {
            }

            @Override
            public void onPropertyAnimationEnd() {
                showBrowserSearch();
            }
        });
    }

    private void showBrowserSearch() {
        if (mBrowserSearch.getUserVisibleHint()) {
            return;
        }

        mBrowserSearchContainer.setVisibility(View.VISIBLE);

        // Prevent overdraw by hiding the underlying web content and HomePager View
        hideWebContent();
        mHomeScreenContainer.setVisibility(View.INVISIBLE);

        final FragmentManager fm = getSupportFragmentManager();

        // In certain situations, showBrowserSearch() can be called immediately after hideBrowserSearch()
        // (see bug 925012). Because of an Android bug (http://code.google.com/p/android/issues/detail?id=61179),
        // calling FragmentTransaction#add immediately after FragmentTransaction#remove won't add the fragment's
        // view to the layout. Calling FragmentManager#executePendingTransactions before re-adding the fragment
        // prevents this issue.
        fm.executePendingTransactions();

        Fragment f = fm.findFragmentById(R.id.search_container);

        // checking if fragment is already present
        if (f != null) {
            fm.beginTransaction().show(f).commitAllowingStateLoss();
            mBrowserSearch.resetScrollState();
        } else {
            // add fragment if not already present
            fm.beginTransaction().add(R.id.search_container, mBrowserSearch, BROWSER_SEARCH_TAG).commitAllowingStateLoss();
        }
        mBrowserSearch.setUserVisibleHint(true);

        // We want to adjust the window size when the keyboard appears to bring the
        // SearchEngineBar above the keyboard. However, adjusting the window size
        // when hiding the keyboard results in graphical glitches where the keyboard was
        // because nothing was being drawn underneath (bug 933422). This can be
        // prevented drawing content under the keyboard (i.e. in the Window).
        //
        // We do this here because there are glitches when unlocking a device with
        // BrowserSearch in the foreground if we use BrowserSearch.onStart/Stop.
        getActivity().getWindow().setBackgroundDrawableResource(android.R.color.white);
    }

    private void hideBrowserSearch() {
        if (!mBrowserSearch.getUserVisibleHint()) {
            return;
        }

        // To prevent overdraw, the HomePager is hidden when BrowserSearch is displayed:
        // reverse that.
        showHomePager(Tabs.getInstance().getSelectedTab().getMostRecentHomePanel(),
                Tabs.getInstance().getSelectedTab().getMostRecentHomePanelData());

        mBrowserSearchContainer.setVisibility(View.INVISIBLE);

        getSupportFragmentManager().beginTransaction()
                .hide(mBrowserSearch).commitAllowingStateLoss();
        mBrowserSearch.setUserVisibleHint(false);

        getWindow().setBackgroundDrawable(null);
    }

    /**
     * Hides certain UI elements (e.g. button toast, tabs panel) when the
     * user touches the main layout.
     */
    private class HideOnTouchListener implements TouchEventInterceptor {
        private boolean mIsHidingTabs;
        private final Rect mTempRect = new Rect();

        @Override
        public boolean onInterceptTouchEvent(View view, MotionEvent event) {
            if (event.getActionMasked() == MotionEvent.ACTION_DOWN) {
                SnackbarBuilder.dismissCurrentSnackbar();
            }



            // We need to account for scroll state for the touched view otherwise
            // tapping on an "empty" part of the view will still be considered a
            // valid touch event.
            if (view.getScrollX() != 0 || view.getScrollY() != 0) {
                view.getHitRect(mTempRect);
                mTempRect.offset(-view.getScrollX(), -view.getScrollY());

                int[] viewCoords = new int[2];
                view.getLocationOnScreen(viewCoords);

                int x = (int) event.getRawX() - viewCoords[0];
                int y = (int) event.getRawY() - viewCoords[1];

                if (!mTempRect.contains(x, y))
                    return false;
            }

            // If the tabs panel is showing, hide the tab panel and don't send the event to content.
            if (event.getActionMasked() == MotionEvent.ACTION_DOWN && autoHideTabs()) {
                mIsHidingTabs = true;
                return true;
            }
            return false;
        }

        @Override
        public boolean onTouch(View view, MotionEvent event) {
            if (mIsHidingTabs) {
                // Keep consuming events until the gesture finishes.
                int action = event.getActionMasked();
                if (action == MotionEvent.ACTION_UP || action == MotionEvent.ACTION_CANCEL) {
                    mIsHidingTabs = false;
                }
                return true;
            }
            return false;
        }
    }

    private static Menu findParentMenu(Menu menu, MenuItem item) {
        final int itemId = item.getItemId();

        final int count = (menu != null) ? menu.size() : 0;
        for (int i = 0; i < count; i++) {
            MenuItem menuItem = menu.getItem(i);
            if (menuItem.getItemId() == itemId) {
                return menu;
            }
            if (menuItem.hasSubMenu()) {
                Menu parent = findParentMenu(menuItem.getSubMenu(), item);
                if (parent != null) {
                    return parent;
                }
            }
        }

        return null;
    }

    /**
     * Add the provided item to the provided menu, which should be
     * the root (mMenu).
     */
    private void addAddonMenuItemToMenu(final Menu menu, final MenuItemInfo info) {
        info.added = true;

        final Menu destination;
        if (info.parent == 0) {
            destination = menu;
        } else if (info.parent == GECKO_TOOLS_MENU) {
            // The tools menu only exists in our -v11 resources.
            final MenuItem tools = menu.findItem(R.id.tools);
            destination = tools != null ? tools.getSubMenu() : menu;
        } else {
            final MenuItem parent = menu.findItem(info.parent);
            if (parent == null) {
                return;
            }

            Menu parentMenu = findParentMenu(menu, parent);

            if (!parent.hasSubMenu()) {
                parentMenu.removeItem(parent.getItemId());
                destination = parentMenu.addSubMenu(Menu.NONE, parent.getItemId(), Menu.NONE, parent.getTitle());
                if (parent.getIcon() != null) {
                    ((SubMenu) destination).getItem().setIcon(parent.getIcon());
                }
            } else {
                destination = parent.getSubMenu();
            }
        }

        final MenuItem item = destination.add(Menu.NONE, info.id, Menu.NONE, info.label);

        item.setOnMenuItemClickListener(new MenuItem.OnMenuItemClickListener() {
            @Override
            public boolean onMenuItemClick(MenuItem item) {
                GeckoAppShell.notifyObservers("Menu:Clicked", Integer.toString(info.id - ADDON_MENU_OFFSET));
                return true;
            }
        });

        item.setCheckable(info.checkable);
        item.setChecked(info.checked);
        item.setEnabled(info.enabled);
        item.setVisible(info.visible);
    }

    private void addAddonMenuItem(final MenuItemInfo info) {
        if (mAddonMenuItemsCache == null) {
            mAddonMenuItemsCache = new Vector<MenuItemInfo>();
        }

        // Mark it as added if the menu was ready.
        info.added = (mMenu != null);

        // Always cache so we can rebuild after a locale switch.
        mAddonMenuItemsCache.add(info);

        if (mMenu == null) {
            return;
        }

        addAddonMenuItemToMenu(mMenu, info);
    }

    private void removeAddonMenuItem(int id) {
        // Remove add-on menu item from cache, if available.
        if (mAddonMenuItemsCache != null && !mAddonMenuItemsCache.isEmpty()) {
            for (MenuItemInfo item : mAddonMenuItemsCache) {
                 if (item.id == id) {
                     mAddonMenuItemsCache.remove(item);
                     break;
                 }
            }
        }

        if (mMenu == null)
            return;

        final MenuItem menuItem = mMenu.findItem(id);
        if (menuItem != null)
            mMenu.removeItem(id);
    }

    private void updateAddonMenuItem(int id, final GeckoBundle options) {
        // Set attribute for the menu item in cache, if available
        if (mAddonMenuItemsCache != null && !mAddonMenuItemsCache.isEmpty()) {
            for (MenuItemInfo item : mAddonMenuItemsCache) {
                if (item.id == id) {
                    item.label = options.getString("name", item.label);
                    item.checkable = options.getBoolean("checkable", item.checkable);
                    item.checked = options.getBoolean("checked", item.checked);
                    item.enabled = options.getBoolean("enabled", item.enabled);
                    item.visible = options.getBoolean("visible", item.visible);
                    item.added = (mMenu != null);
                    break;
                }
            }
        }

        if (mMenu == null) {
            return;
        }

        final MenuItem menuItem = mMenu.findItem(id);
        if (menuItem != null) {
            menuItem.setTitle(options.getString("name", menuItem.getTitle().toString()));
            menuItem.setCheckable(options.getBoolean("checkable", menuItem.isCheckable()));
            menuItem.setChecked(options.getBoolean("checked", menuItem.isChecked()));
            menuItem.setEnabled(options.getBoolean("enabled", menuItem.isEnabled()));
            menuItem.setVisible(options.getBoolean("visible", menuItem.isVisible()));
        }
    }

    @Override
    public boolean onCreateOptionsMenu(Menu menu) {
        // Sets mMenu = menu.
        super.onCreateOptionsMenu(menu);

        // Inform the menu about the action-items bar.
        if (menu instanceof GeckoMenu &&
            HardwareUtils.isTablet()) {
            ((GeckoMenu) menu).setActionItemBarPresenter(mBrowserToolbar);
        }

        MenuInflater inflater = getMenuInflater();
        inflater.inflate(R.menu.browser_app_menu, mMenu);

        // Add add-on menu items, if any exist.
        if (mAddonMenuItemsCache != null && !mAddonMenuItemsCache.isEmpty()) {
            for (MenuItemInfo item : mAddonMenuItemsCache) {
                addAddonMenuItemToMenu(mMenu, item);
            }
        }

        // Action providers are available only ICS+.
        GeckoMenuItem share = (GeckoMenuItem) mMenu.findItem(R.id.share);

        GeckoActionProvider provider = GeckoActionProvider.getForType(GeckoActionProvider.DEFAULT_MIME_TYPE, this);

        share.setActionProvider(provider);

        return true;
    }

    @Override
    public void openOptionsMenu() {
        hideFirstrunPager(TelemetryContract.Method.MENU);

        // Disable menu access (for hardware buttons) when the software menu button is inaccessible.
        // Note that the software button is always accessible on new tablet.
        if (mBrowserToolbar.isEditing() && !HardwareUtils.isTablet()) {
            return;
        }

        if (ActivityUtils.isFullScreen(this)) {
            return;
        }

        if (areTabsShown()) {
            mTabsPanel.showMenu();
            return;
        }

        // Scroll custom menu to the top
        if (mMenuPanel != null)
            mMenuPanel.scrollTo(0, 0);

        // Scroll menu ListView (potentially in MenuPanel ViewGroup) to top.
        if (mMenu instanceof GeckoMenu) {
            ((GeckoMenu) mMenu).setSelection(0);
        }

        if (!mBrowserToolbar.openOptionsMenu())
            super.openOptionsMenu();

        if (mDynamicToolbar.isEnabled()) {
            mDynamicToolbar.setVisible(true, VisibilityTransition.ANIMATE);
        }
    }

    @Override
    public void closeOptionsMenu() {
        if (!mBrowserToolbar.closeOptionsMenu())
            super.closeOptionsMenu();
    }

    @Override
    public void setFullScreen(final boolean fullscreen) {
        super.setFullScreen(fullscreen);
        ThreadUtils.postToUiThread(new Runnable() {
            @Override
            public void run() {
                if (fullscreen) {
                    if (mDynamicToolbar.isEnabled()) {
                        mDynamicToolbar.setVisible(false, VisibilityTransition.IMMEDIATE);
                        mDynamicToolbar.setPinned(true, PinReason.FULL_SCREEN);
                    } else {
                        setToolbarMargin(0);
                    }
                    mBrowserChrome.setVisibility(View.GONE);
                } else {
                    mBrowserChrome.setVisibility(View.VISIBLE);
                    if (mDynamicToolbar.isEnabled()) {
                        mDynamicToolbar.setPinned(false, PinReason.FULL_SCREEN);
                        mDynamicToolbar.setVisible(true, VisibilityTransition.IMMEDIATE);
                    } else {
                        setToolbarMargin(mBrowserChrome.getHeight());
                    }
                }
            }
        });
    }

    @Override
    public boolean onPrepareOptionsMenu(Menu aMenu) {
        if (aMenu == null)
            return false;

        // Hide the tab history panel when hardware menu button is pressed.
        TabHistoryFragment frag = (TabHistoryFragment) getSupportFragmentManager().findFragmentByTag(TAB_HISTORY_FRAGMENT_TAG);
        if (frag != null) {
            frag.dismiss();
        }

        if (!GeckoThread.isRunning()) {
            aMenu.findItem(R.id.settings).setEnabled(false);
            aMenu.findItem(R.id.help).setEnabled(false);
        }

        Tab tab = Tabs.getInstance().getSelectedTab();
        // Unlike other menu items, the bookmark star is not tinted. See {@link ThemedImageButton#setTintedDrawable}.
        final MenuItem bookmark = aMenu.findItem(R.id.bookmark);
        final MenuItem back = aMenu.findItem(R.id.back);
        final MenuItem forward = aMenu.findItem(R.id.forward);
        final MenuItem share = aMenu.findItem(R.id.share);
        final MenuItem bookmarksList = aMenu.findItem(R.id.bookmarks_list);
        final MenuItem historyList = aMenu.findItem(R.id.history_list);
        final MenuItem saveAsPDF = aMenu.findItem(R.id.save_as_pdf);
        final MenuItem print = aMenu.findItem(R.id.print);
        final MenuItem charEncoding = aMenu.findItem(R.id.char_encoding);
        final MenuItem findInPage = aMenu.findItem(R.id.find_in_page);
        final MenuItem desktopMode = aMenu.findItem(R.id.desktop_mode);
        final MenuItem enterGuestMode = aMenu.findItem(R.id.new_guest_session);
        final MenuItem exitGuestMode = aMenu.findItem(R.id.exit_guest_session);

        // Only show the "Quit" menu item on pre-ICS, television devices,
        // or if the user has explicitly enabled the clear on shutdown pref.
        // (We check the pref last to save the pref read.)
        // In ICS+, it's easy to kill an app through the task switcher.
        final boolean visible = HardwareUtils.isTelevision() ||
                                !PrefUtils.getStringSet(GeckoSharedPrefs.forProfile(this),
                                                        ClearOnShutdownPref.PREF,
                                                        new HashSet<String>()).isEmpty();
        aMenu.findItem(R.id.quit).setVisible(visible);

        // If tab data is unavailable we disable most of the context menu and related items and
        // return early.
        if (tab == null || tab.getURL() == null) {
            bookmark.setEnabled(false);
            back.setEnabled(false);
            forward.setEnabled(false);
            share.setEnabled(false);
            saveAsPDF.setEnabled(false);
            print.setEnabled(false);
            findInPage.setEnabled(false);

            // NOTE: Use MenuUtils.safeSetEnabled because some actions might
            // be on the BrowserToolbar context menu.
            MenuUtils.safeSetEnabled(aMenu, R.id.page, false);
            MenuUtils.safeSetEnabled(aMenu, R.id.subscribe, false);
            MenuUtils.safeSetEnabled(aMenu, R.id.add_search_engine, false);
            MenuUtils.safeSetEnabled(aMenu, R.id.add_to_launcher, false);

            return true;
        }

        // If tab data IS available we need to manually enable items as necessary. They may have
        // been disabled if returning early above, hence every item must be toggled, even if it's
        // always expected to be enabled (e.g. the bookmark star is always enabled, except when
        // we don't have tab data).

        final boolean inGuestMode = GeckoProfile.get(this).inGuestMode();

        bookmark.setEnabled(true); // Might have been disabled above, ensure it's reenabled
        bookmark.setVisible(!inGuestMode);
        bookmark.setCheckable(true);
        bookmark.setChecked(tab.isBookmark());
        bookmark.setTitle(resolveBookmarkTitleID(tab.isBookmark()));

        // We don't use icons on GB builds so not resolving icons might conserve resources.
        bookmark.setIcon(resolveBookmarkIconID(tab.isBookmark()));

        back.setEnabled(tab.canDoBack());
        forward.setEnabled(tab.canDoForward());
        desktopMode.setChecked(tab.getDesktopMode());

        View backButtonView = MenuItemCompat.getActionView(back);

        if (backButtonView != null) {
            backButtonView.setOnLongClickListener(new Button.OnLongClickListener() {
                @Override
                public boolean onLongClick(View view) {
                    Tab tab = Tabs.getInstance().getSelectedTab();
                    if (tab != null) {
                        closeOptionsMenu();
                        return tabHistoryController.showTabHistory(tab,
                                TabHistoryController.HistoryAction.BACK);
                    }
                    return false;
                }
            });
        }

        View forwardButtonView = MenuItemCompat.getActionView(forward);

        if (forwardButtonView != null) {
            forwardButtonView.setOnLongClickListener(new Button.OnLongClickListener() {
                @Override
                public boolean onLongClick(View view) {
                    Tab tab = Tabs.getInstance().getSelectedTab();
                    if (tab != null) {
                        closeOptionsMenu();
                        return tabHistoryController.showTabHistory(tab,
                                TabHistoryController.HistoryAction.FORWARD);
                    }
                    return false;
                }
            });
        }

        String url = tab.getURL();
        if (AboutPages.isAboutReader(url)) {
            url = ReaderModeUtils.stripAboutReaderUrl(url);
        }

        // Disable share menuitem for about:, chrome:, file:, and resource: URIs
        final boolean shareVisible = Restrictions.isAllowed(this, Restrictable.SHARE);
        share.setVisible(shareVisible);
        final boolean shareEnabled = StringUtils.isShareableUrl(url) && shareVisible;
        share.setEnabled(shareEnabled);
        MenuUtils.safeSetEnabled(aMenu, R.id.downloads, Restrictions.isAllowed(this, Restrictable.DOWNLOAD));

        // NOTE: Use MenuUtils.safeSetEnabled because some actions might
        // be on the BrowserToolbar context menu.
        MenuUtils.safeSetEnabled(aMenu, R.id.page, !isAboutHome(tab));
        MenuUtils.safeSetEnabled(aMenu, R.id.subscribe, tab.hasFeeds());
        MenuUtils.safeSetEnabled(aMenu, R.id.add_search_engine, tab.hasOpenSearch());
        MenuUtils.safeSetEnabled(aMenu, R.id.add_to_launcher, !isAboutHome(tab));

        // This provider also applies to the quick share menu item.
        final GeckoActionProvider provider = ((GeckoMenuItem) share).getGeckoActionProvider();
        if (provider != null) {
            Intent shareIntent = provider.getIntent();

            // For efficiency, the provider's intent is only set once
            if (shareIntent == null) {
                shareIntent = new Intent(Intent.ACTION_SEND);
                shareIntent.setType("text/plain");
                provider.setIntent(shareIntent);
            }

            // Replace the existing intent's extras
            shareIntent.putExtra(Intent.EXTRA_TEXT, url);
            shareIntent.putExtra(Intent.EXTRA_SUBJECT, tab.getDisplayTitle());
            shareIntent.putExtra(Intent.EXTRA_TITLE, tab.getDisplayTitle());
            shareIntent.putExtra(ShareDialog.INTENT_EXTRA_DEVICES_ONLY, true);

            // Clear the existing thumbnail extras so we don't share an old thumbnail.
            shareIntent.removeExtra("share_screenshot_uri");

            // Include the thumbnail of the page being shared.
            BitmapDrawable drawable = tab.getThumbnail();
            if (drawable != null) {
                Bitmap thumbnail = drawable.getBitmap();

                // Kobo uses a custom intent extra for sharing thumbnails.
                if (Build.MANUFACTURER.equals("Kobo") && thumbnail != null) {
                    File cacheDir = getExternalCacheDir();

                    if (cacheDir != null) {
                        File outFile = new File(cacheDir, "thumbnail.png");

                        try {
                            final java.io.FileOutputStream out = new java.io.FileOutputStream(outFile);
                            try {
                                thumbnail.compress(Bitmap.CompressFormat.PNG, 90, out);
                            } finally {
                                try {
                                    out.close();
                                } catch (final IOException e) { /* Nothing to do here. */ }
                            }
                        } catch (FileNotFoundException e) {
                            Log.e(LOGTAG, "File not found", e);
                        }

                        shareIntent.putExtra("share_screenshot_uri", Uri.parse(outFile.getPath()));
                    }
                }
            }
        }

        final boolean privateTabVisible = Restrictions.isAllowed(this, Restrictable.PRIVATE_BROWSING);
        MenuUtils.safeSetVisible(aMenu, R.id.new_private_tab, privateTabVisible);

        // Disable PDF generation (save and print) for about:home and xul pages.
        boolean allowPDF = (!(isAboutHome(tab) ||
                               tab.getContentType().equals("application/vnd.mozilla.xul+xml") ||
                               tab.getContentType().startsWith("video/")));
        saveAsPDF.setEnabled(allowPDF);
        print.setEnabled(allowPDF);
        print.setVisible(Versions.feature19Plus);

        // Disable find in page for about:home, since it won't work on Java content.
        findInPage.setEnabled(!isAboutHome(tab));

        charEncoding.setVisible(GeckoPreferences.getCharEncodingState());

        if (getProfile().inGuestMode()) {
            exitGuestMode.setVisible(true);
        } else {
            enterGuestMode.setVisible(true);
        }

        if (!Restrictions.isAllowed(this, Restrictable.GUEST_BROWSING)) {
            MenuUtils.safeSetVisible(aMenu, R.id.new_guest_session, false);
        }

        if (!Restrictions.isAllowed(this, Restrictable.INSTALL_EXTENSION)) {
            MenuUtils.safeSetVisible(aMenu, R.id.addons, false);
        }

        // Hide panel menu items if the panels themselves are hidden.
        // If we don't know whether the panels are hidden, just show the menu items.
        final SharedPreferences prefs = GeckoSharedPrefs.forProfile(getContext());
        bookmarksList.setVisible(prefs.getBoolean(HomeConfig.PREF_KEY_BOOKMARKS_PANEL_ENABLED, true));
        historyList.setVisible(prefs.getBoolean(HomeConfig.PREF_KEY_HISTORY_PANEL_ENABLED, true));

        return true;
    }

    private int resolveBookmarkIconID(final boolean isBookmark) {
        if (isBookmark) {
            return R.drawable.star_blue;
        } else {
            return R.drawable.ic_menu_bookmark_add;
        }
    }

    private int resolveBookmarkTitleID(final boolean isBookmark) {
        return (isBookmark ? R.string.bookmark_remove : R.string.bookmark);
    }

    @Override
    public boolean onOptionsItemSelected(MenuItem item) {
        Tab tab = null;
        Intent intent = null;

        final int itemId = item.getItemId();

        // Track the menu action. We don't know much about the context, but we can use this to determine
        // the frequency of use for various actions.
        String extras = getResources().getResourceEntryName(itemId);
        if (TextUtils.equals(extras, "new_private_tab")) {
            // Mask private browsing
            extras = "new_tab";
        }
        Telemetry.sendUIEvent(TelemetryContract.Event.ACTION, TelemetryContract.Method.MENU, extras);

        mBrowserToolbar.cancelEdit();

        if (itemId == R.id.bookmark) {
            tab = Tabs.getInstance().getSelectedTab();
            if (tab != null) {
                final String extra;
                if (AboutPages.isAboutReader(tab.getURL())) {
                    extra = "bookmark_reader";
                } else {
                    extra = "bookmark";
                }

                if (item.isChecked()) {
                    Telemetry.sendUIEvent(TelemetryContract.Event.UNSAVE, TelemetryContract.Method.MENU, extra);
                    tab.removeBookmark();
                    item.setTitle(resolveBookmarkTitleID(false));
                    item.setIcon(resolveBookmarkIconID(false));
                } else {
                    Telemetry.sendUIEvent(TelemetryContract.Event.SAVE, TelemetryContract.Method.MENU, extra);
                    tab.addBookmark();
                    item.setTitle(resolveBookmarkTitleID(true));
                    item.setIcon(resolveBookmarkIconID(true));
                }
            }
            return true;
        }

        if (itemId == R.id.share) {
            tab = Tabs.getInstance().getSelectedTab();
            if (tab != null) {
                String url = tab.getURL();
                if (url != null) {
                    url = ReaderModeUtils.stripAboutReaderUrl(url);

                    // Context: Sharing via chrome list (no explicit session is active)
                    Telemetry.sendUIEvent(TelemetryContract.Event.SHARE, TelemetryContract.Method.LIST, "menu");

                    IntentHelper.openUriExternal(url, "text/plain", "", "", Intent.ACTION_SEND, tab.getDisplayTitle(), false);
                }
            }
            return true;
        }

        if (itemId == R.id.reload) {
            tab = Tabs.getInstance().getSelectedTab();
            if (tab != null)
                tab.doReload(false);
            return true;
        }

        if (itemId == R.id.back) {
            tab = Tabs.getInstance().getSelectedTab();
            if (tab != null)
                tab.doBack();
            return true;
        }

        if (itemId == R.id.forward) {
            tab = Tabs.getInstance().getSelectedTab();
            if (tab != null)
                tab.doForward();
            return true;
        }

        if (itemId == R.id.bookmarks_list) {
            final String url = AboutPages.getURLForBuiltinPanelType(PanelType.BOOKMARKS);
            Tabs.getInstance().loadUrl(url);
            return true;
        }

        if (itemId == R.id.history_list) {
            final String url = AboutPages.getURLForBuiltinPanelType(PanelType.COMBINED_HISTORY);
            Tabs.getInstance().loadUrl(url);
            return true;
        }

        if (itemId == R.id.save_as_pdf) {
            Telemetry.sendUIEvent(TelemetryContract.Event.SAVE, TelemetryContract.Method.MENU, "pdf");
            GeckoAppShell.notifyObservers("SaveAs:PDF", null);
            return true;
        }

        if (itemId == R.id.print) {
            Telemetry.sendUIEvent(TelemetryContract.Event.SAVE, TelemetryContract.Method.MENU, "print");
            PrintHelper.printPDF(this);
            return true;
        }

        if (itemId == R.id.settings) {
            intent = new Intent(this, GeckoPreferences.class);

            // We want to know when the Settings activity returns, because
            // we might need to redisplay based on a locale change.
            startActivityForResult(intent, ACTIVITY_REQUEST_PREFERENCES);
            return true;
        }

        if (itemId == R.id.help) {
            final String VERSION = AppConstants.MOZ_APP_VERSION;
            final String OS = AppConstants.OS_TARGET;
            final String LOCALE = Locales.getLanguageTag(Locale.getDefault());

            final String URL = getResources().getString(R.string.help_link, VERSION, OS, LOCALE);
            Tabs.getInstance().loadUrlInTab(URL);
            return true;
        }

        if (itemId == R.id.addons) {
            Tabs.getInstance().loadUrlInTab(AboutPages.ADDONS);
            return true;
        }

        if (itemId == R.id.logins) {
            Tabs.getInstance().loadUrlInTab(AboutPages.LOGINS);
            return true;
        }

        if (itemId == R.id.downloads) {
            Tabs.getInstance().loadUrlInTab(AboutPages.DOWNLOADS);
            return true;
        }

        if (itemId == R.id.char_encoding) {
            GeckoAppShell.notifyObservers("CharEncoding:Get", null);
            return true;
        }

        if (itemId == R.id.find_in_page) {
            mFindInPageBar.show();
            return true;
        }

        if (itemId == R.id.desktop_mode) {
            Tab selectedTab = Tabs.getInstance().getSelectedTab();
            if (selectedTab == null)
                return true;
            JSONObject args = new JSONObject();
            try {
                args.put("desktopMode", !item.isChecked());
                args.put("tabId", selectedTab.getId());
            } catch (JSONException e) {
                Log.e(LOGTAG, "error building json arguments", e);
            }
            GeckoAppShell.notifyObservers("DesktopMode:Change", args.toString());
            return true;
        }

        if (itemId == R.id.new_tab) {
            addTab();
            return true;
        }

        if (itemId == R.id.new_private_tab) {
            addPrivateTab();
            return true;
        }

        if (itemId == R.id.new_guest_session) {
            showGuestModeDialog(GuestModeDialog.ENTERING);
            return true;
        }

        if (itemId == R.id.exit_guest_session) {
            showGuestModeDialog(GuestModeDialog.LEAVING);
            return true;
        }

        // We have a few menu items that can also be in the context menu. If
        // we have not already handled the item, give the context menu handler
        // a chance.
        if (onContextItemSelected(item)) {
            return true;
        }

        return super.onOptionsItemSelected(item);
    }

    @Override
    public boolean onMenuItemLongClick(MenuItem item) {
        if (item.getItemId() == R.id.reload) {
            Tab tab = Tabs.getInstance().getSelectedTab();
            if (tab != null) {
                tab.doReload(true);

                Telemetry.sendUIEvent(TelemetryContract.Event.ACTION, TelemetryContract.Method.MENU, "reload_force");
            }
            return true;
        }

        return super.onMenuItemLongClick(item);
    }

    public void showGuestModeDialog(final GuestModeDialog type) {
        if ((type == GuestModeDialog.ENTERING) == getProfile().inGuestMode()) {
            // Don't show enter dialog if we are already in guest mode; same with leaving.
            return;
        }

        final Prompt ps = new Prompt(this, new Prompt.PromptCallback() {
            @Override
            public void onPromptFinished(final GeckoBundle result) {
                final int itemId = result.getInt("button", -1);
                if (itemId != 0) {
                    return;
                }

                final Context context = GeckoAppShell.getApplicationContext();
                if (type == GuestModeDialog.ENTERING) {
                    GeckoProfile.enterGuestMode(context);
                } else {
                    GeckoProfile.leaveGuestMode(context);
                    // Now's a good time to make sure we're not displaying the
                    // Guest Browsing notification.
                    GuestSession.hideNotification(context);
                }
                doRestart();
            }
        });

        Resources res = getResources();
        ps.setButtons(new String[] {
            res.getString(R.string.guest_session_dialog_continue),
            res.getString(R.string.guest_session_dialog_cancel)
        });

        int titleString = 0;
        int msgString = 0;
        if (type == GuestModeDialog.ENTERING) {
            titleString = R.string.new_guest_session_title;
            msgString = R.string.new_guest_session_text;
        } else {
            titleString = R.string.exit_guest_session_title;
            msgString = R.string.exit_guest_session_text;
        }

        ps.show(res.getString(titleString), res.getString(msgString), null, ListView.CHOICE_MODE_NONE);
    }

    /**
     * Handle a long press on the back button
     */
    private boolean handleBackLongPress() {
        // If the tab search history is already shown, do nothing.
        TabHistoryFragment frag = (TabHistoryFragment) getSupportFragmentManager().findFragmentByTag(TAB_HISTORY_FRAGMENT_TAG);
        if (frag != null) {
            return true;
        }

        Tab tab = Tabs.getInstance().getSelectedTab();
        if (tab != null  && !tab.isEditing()) {
            return tabHistoryController.showTabHistory(tab, TabHistoryController.HistoryAction.ALL);
        }

        return false;
    }

    /**
     * This will detect if the key pressed is back. If so, will show the history.
     */
    @Override
    public boolean onKeyLongPress(int keyCode, KeyEvent event) {
        // onKeyLongPress is broken in Android N, see onKeyDown() for more information. We add a version
        // check here to match our fallback code in order to avoid handling a long press twice (which
        // could happen if newer versions of android and/or other vendors were to  fix this problem).
        if (Versions.preN &&
                keyCode == KeyEvent.KEYCODE_BACK) {
            if (handleBackLongPress()) {
                return true;
            }

        }
        return super.onKeyLongPress(keyCode, event);
    }

    /*
     * If the app has been launched a certain number of times, and we haven't asked for feedback before,
     * open a new tab with about:feedback when launching the app from the icon shortcut.
     */
    @Override
    protected void onNewIntent(Intent externalIntent) {
        final SafeIntent intent = new SafeIntent(externalIntent);
        String action = intent.getAction();

        final boolean isViewAction = Intent.ACTION_VIEW.equals(action);
        final boolean isBookmarkAction = GeckoApp.ACTION_HOMESCREEN_SHORTCUT.equals(action);
        final boolean isTabQueueAction = TabQueueHelper.LOAD_URLS_ACTION.equals(action);
        final boolean isViewMultipleAction = ACTION_VIEW_MULTIPLE.equals(action);

        if (mInitialized && (isViewAction || isBookmarkAction)) {
            // Dismiss editing mode if the user is loading a URL from an external app.
            mBrowserToolbar.cancelEdit();

            // Hide firstrun-pane if the user is loading a URL from an external app.
            hideFirstrunPager(TelemetryContract.Method.NONE);

            if (isBookmarkAction) {
                // GeckoApp.ACTION_HOMESCREEN_SHORTCUT means we're opening a bookmark that
                // was added to Android's homescreen.
                Telemetry.sendUIEvent(TelemetryContract.Event.LOAD_URL, TelemetryContract.Method.HOMESCREEN);
            }
        }

        showTabQueuePromptIfApplicable(intent);

        // GeckoApp will wrap this unsafe external intent in a SafeIntent.
        super.onNewIntent(externalIntent);

        if (AppConstants.MOZ_ANDROID_BEAM && NfcAdapter.ACTION_NDEF_DISCOVERED.equals(action)) {
            String uri = intent.getDataString();
            mLayerView.loadUri(uri, GeckoView.LOAD_NEW_TAB);
        }

        // Only solicit feedback when the app has been launched from the icon shortcut.
        if (GuestSession.NOTIFICATION_INTENT.equals(action)) {
            GuestSession.onNotificationIntentReceived(this);
        }

        // If the user has clicked the tab queue notification then load the tabs.
        if (TabQueueHelper.TAB_QUEUE_ENABLED && mInitialized && isTabQueueAction) {
            Telemetry.sendUIEvent(TelemetryContract.Event.ACTION, TelemetryContract.Method.NOTIFICATION, "tabqueue");
            ThreadUtils.postToBackgroundThread(new Runnable() {
                @Override
                public void run() {
                    openQueuedTabs();
                }
            });
        }

        // Custom intent action for opening multiple URLs at once
        if (isViewMultipleAction) {
            openMultipleTabsFromIntent(intent);
        }

        for (final BrowserAppDelegate delegate : delegates) {
            delegate.onNewIntent(this, intent);
        }

        if (!mInitialized || !Intent.ACTION_MAIN.equals(action)) {
            return;
        }

        // Check to see how many times the app has been launched.
        final String keyName = getPackageName() + ".feedback_launch_count";
        final StrictMode.ThreadPolicy savedPolicy = StrictMode.allowThreadDiskReads();

        // Faster on main thread with an async apply().
        try {
            SharedPreferences settings = getPreferences(Activity.MODE_PRIVATE);
            int launchCount = settings.getInt(keyName, 0);
            if (launchCount < FEEDBACK_LAUNCH_COUNT) {
                // Increment the launch count and store the new value.
                launchCount++;
                settings.edit().putInt(keyName, launchCount).apply();

                // If we've reached our magic number, show the feedback page.
                if (launchCount == FEEDBACK_LAUNCH_COUNT) {
                    GeckoAppShell.notifyObservers("Feedback:Show", null);
                }
            }
        } finally {
            StrictMode.setThreadPolicy(savedPolicy);
        }
    }

    public void openUrls(List<String> urls) {
        try {
            JSONArray array = new JSONArray();
            for (String url : urls) {
                array.put(url);
            }

            JSONObject object = new JSONObject();
            object.put("urls", array);

            GeckoAppShell.notifyObservers("Tabs:OpenMultiple", object.toString());
        } catch (JSONException e) {
            Log.e(LOGTAG, "Unable to create JSON for opening multiple URLs");
        }
    }

    private void showTabQueuePromptIfApplicable(final SafeIntent intent) {
        ThreadUtils.postToBackgroundThread(new Runnable() {
            @Override
            public void run() {
                // We only want to show the prompt if the browser has been opened from an external url
                if (TabQueueHelper.TAB_QUEUE_ENABLED && mInitialized
                                                     && Intent.ACTION_VIEW.equals(intent.getAction())
                                                     && !intent.getBooleanExtra(BrowserContract.SKIP_TAB_QUEUE_FLAG, false)
                                                     && TabQueueHelper.shouldShowTabQueuePrompt(BrowserApp.this)) {
                    Intent promptIntent = new Intent(BrowserApp.this, TabQueuePrompt.class);
                    startActivityForResult(promptIntent, ACTIVITY_REQUEST_TAB_QUEUE);
                }
            }
        });
    }

    // HomePager.OnUrlOpenListener
    @Override
    public void onUrlOpen(String url, EnumSet<OnUrlOpenListener.Flags> flags) {
        if (flags.contains(OnUrlOpenListener.Flags.OPEN_WITH_INTENT)) {
            Intent intent = new Intent(Intent.ACTION_VIEW);
            intent.setData(Uri.parse(url));
            startActivity(intent);
        } else {
            // By default this listener is used for lists where the offline reader-view icon
            // is shown - hence we need to redirect to the reader-view page by default.
            // However there are some cases where we might not want to use this, e.g.
            // for topsites where we do not indicate that a page is an offline reader-view bookmark too.
            final String pageURL;
            if (!flags.contains(OnUrlOpenListener.Flags.NO_READER_VIEW)) {
                pageURL = SavedReaderViewHelper.getReaderURLIfCached(getContext(), url);
            } else {
                pageURL = url;
            }

            if (!maybeSwitchToTab(pageURL, flags)) {
                openUrlAndStopEditing(pageURL);
                clearSelectedTabApplicationId();
            }
        }
    }

    // HomePager.OnUrlOpenInBackgroundListener
    @Override
    public void onUrlOpenInBackground(final String url, EnumSet<OnUrlOpenInBackgroundListener.Flags> flags) {
        if (url == null) {
            throw new IllegalArgumentException("url must not be null");
        }
        if (flags == null) {
            throw new IllegalArgumentException("flags must not be null");
        }

        // We only use onUrlOpenInBackgroundListener for the homepanel context menus, hence
        // we should always be checking whether we want the readermode version
        final String pageURL = SavedReaderViewHelper.getReaderURLIfCached(getContext(), url);

        final boolean isPrivate = flags.contains(OnUrlOpenInBackgroundListener.Flags.PRIVATE);

        int loadFlags = Tabs.LOADURL_NEW_TAB | Tabs.LOADURL_BACKGROUND;
        if (isPrivate) {
            loadFlags |= Tabs.LOADURL_PRIVATE;
        }

        final Tab newTab = Tabs.getInstance().loadUrl(pageURL, loadFlags);

        // We switch to the desired tab by unique ID, which closes any window
        // for a race between opening the tab and closing it, and switching to
        // it. We could also switch to the Tab explicitly, but we don't want to
        // hold a reference to the Tab itself in the anonymous listener class.
        final int newTabId = newTab.getId();

        final SnackbarBuilder.SnackbarCallback callback = new SnackbarBuilder.SnackbarCallback() {
            @Override
            public void onClick(View v) {
                Telemetry.sendUIEvent(TelemetryContract.Event.SHOW, TelemetryContract.Method.TOAST, "switchtab");

                maybeSwitchToTab(newTabId);
            }
        };

        final String message = isPrivate ?
                getResources().getString(R.string.new_private_tab_opened) :
                getResources().getString(R.string.new_tab_opened);
        final String buttonMessage = getResources().getString(R.string.switch_button_message);

        SnackbarBuilder.builder(this)
                .message(message)
                .duration(Snackbar.LENGTH_LONG)
                .action(buttonMessage)
                .callback(callback)
                .buildAndShow();
    }

    // BrowserSearch.OnSearchListener
    @Override
    public void onSearch(SearchEngine engine, final String text, final TelemetryContract.Method method) {
        // Don't store searches that happen in private tabs. This assumes the user can only
        // perform a search inside the currently selected tab, which is true for searches
        // that come from SearchEngineRow.
        if (!Tabs.getInstance().getSelectedTab().isPrivate()) {
            storeSearchQuery(text);
        }

        // We don't use SearchEngine.getEngineIdentifier because it can
        // return a custom search engine name, which is a privacy concern.
        final String identifierToRecord = (engine.identifier != null) ? engine.identifier : "other";
        openUrlAndStopEditing(text, engine.name);
    }

    // BrowserSearch.OnEditSuggestionListener
    @Override
    public void onEditSuggestion(String suggestion) {
        mBrowserToolbar.onEditSuggestion(suggestion);
    }

    @Override
    public int getLayout() { return R.layout.gecko_app; }

    public SearchEngineManager getSearchEngineManager() {
        return mSearchEngineManager;
    }

    // For use from tests only.
    @RobocopTarget
    public ReadingListHelper getReadingListHelper() {
        return mReadingListHelper;
    }

    /* Implementing ActionModeCompat.Presenter */
    @Override
    public void startActionModeCompat(final ActionModeCompat.Callback callback) {
        // If actionMode is null, we're not currently showing one. Flip to the action mode view
        if (mActionMode == null) {
            mActionBarFlipper.showNext();
            DynamicToolbarAnimator toolbar = mLayerView.getDynamicToolbarAnimator();

            // If the toolbar is dynamic and not currently showing, just slide it in
            if (mDynamicToolbar.isEnabled() && toolbar.getToolbarTranslation() != 0) {
                mDynamicToolbar.setTemporarilyVisible(true, VisibilityTransition.ANIMATE);
            }
            mDynamicToolbar.setPinned(true, PinReason.ACTION_MODE);

        } else {
            // Otherwise, we're already showing an action mode. Just finish it and show the new one
            mActionMode.finish();
        }

        mActionMode = new ActionModeCompat(BrowserApp.this, callback, mActionBar);
        if (callback.onCreateActionMode(mActionMode, mActionMode.getMenu())) {
            mActionMode.invalidate();
        }
    }

    /* Implementing ActionModeCompat.Presenter */
    @Override
    public void endActionModeCompat() {
        if (mActionMode == null) {
            return;
        }

        mActionMode.finish();
        mActionMode = null;
        mDynamicToolbar.setPinned(false, PinReason.ACTION_MODE);

        mActionBarFlipper.showPrevious();

        // Only slide the urlbar out if it was hidden when the action mode started
        // Don't animate hiding it so that there's no flash as we switch back to url mode
        mDynamicToolbar.setTemporarilyVisible(false, VisibilityTransition.IMMEDIATE);
    }

    public static interface TabStripInterface {
        public void refresh();
        void setOnTabChangedListener(OnTabAddedOrRemovedListener listener);
        interface OnTabAddedOrRemovedListener {
            void onTabChanged();
        }
    }

    @Override
    protected void recordStartupActionTelemetry(final String passedURL, final String action) {
        final TelemetryContract.Method method;
        if (ACTION_HOMESCREEN_SHORTCUT.equals(action)) {
            // This action is also recorded via "loadurl.1" > "homescreen".
            method = TelemetryContract.Method.HOMESCREEN;
        } else if (passedURL == null) {
            Telemetry.sendUIEvent(TelemetryContract.Event.LAUNCH, TelemetryContract.Method.HOMESCREEN, "launcher");
            method = TelemetryContract.Method.HOMESCREEN;
        } else {
            // This is action is also recorded via "loadurl.1" > "intent".
            method = TelemetryContract.Method.INTENT;
        }

        if (GeckoProfile.get(this).inGuestMode()) {
            Telemetry.sendUIEvent(TelemetryContract.Event.LAUNCH, method, "guest");
        } else if (Restrictions.isRestrictedProfile(this)) {
            Telemetry.sendUIEvent(TelemetryContract.Event.LAUNCH, method, "restricted");
        }
    }
}<|MERGE_RESOLUTION|>--- conflicted
+++ resolved
@@ -2154,177 +2154,6 @@
     }
 
     @Override
-<<<<<<< HEAD
-    public void handleMessage(String event, JSONObject message) {
-        try {
-            switch (event) {
-                case "Menu:Open":
-                    if (mBrowserToolbar.isEditing()) {
-                        mBrowserToolbar.cancelEdit();
-                    }
-
-                    openOptionsMenu();
-                    break;
-
-                case "Menu:Update":
-                    final int id = message.getInt("id") + ADDON_MENU_OFFSET;
-                    final JSONObject options = message.getJSONObject("options");
-                    ThreadUtils.postToUiThread(new Runnable() {
-                        @Override
-                        public void run() {
-                            updateAddonMenuItem(id, options);
-                        }
-                    });
-                    break;
-
-                case "Gecko:DelayedStartup":
-                    ThreadUtils.postToUiThread(new Runnable() {
-                        @Override
-                        public void run() {
-                            // Force tabs panel inflation once the initial
-                            // pageload is finished.
-                            ensureTabsPanelExists();
-                            if (AppConstants.NIGHTLY_BUILD && mZoomedView == null) {
-                                ViewStub stub = (ViewStub) findViewById(R.id.zoomed_view_stub);
-                                mZoomedView = (ZoomedView) stub.inflate();
-                            }
-                        }
-                    });
-
-                    if (AppConstants.MOZ_MEDIA_PLAYER) {
-                        // Check if the fragment is already added. This should never be true here, but this is
-                        // a nice safety check.
-                        // If casting is disabled, these classes aren't built. We use reflection to initialize them.
-                        final Class<?> mediaManagerClass = getMediaPlayerManager();
-
-                        if (mediaManagerClass != null) {
-                            try {
-                                final String tag = "";
-                                mediaManagerClass.getDeclaredField("MEDIA_PLAYER_TAG").get(tag);
-                                Log.i(LOGTAG, "Found tag " + tag);
-                                final Fragment frag = getSupportFragmentManager().findFragmentByTag(tag);
-                                if (frag == null) {
-                                    final Method getInstance = mediaManagerClass.getMethod("getInstance", (Class[]) null);
-                                    final Fragment mpm = (Fragment) getInstance.invoke(null);
-                                    getSupportFragmentManager().beginTransaction().disallowAddToBackStack().add(mpm, tag).commit();
-                                }
-                            } catch (Exception ex) {
-                                Log.e(LOGTAG, "Error initializing media manager", ex);
-                            }
-                        }
-                    }
-
-                    if (AppConstants.MOZ_STUMBLER_BUILD_TIME_ENABLED && Restrictions.isAllowed(this, Restrictable.DATA_CHOICES)) {
-                        // Start (this acts as ping if started already) the stumbler lib; if the stumbler has queued data it will upload it.
-                        // Stumbler operates on its own thread, and startup impact is further minimized by delaying work (such as upload) a few seconds.
-                        // Avoid any potential startup CPU/thread contention by delaying the pref broadcast.
-                        final long oneSecondInMillis = 1000;
-                        ThreadUtils.getBackgroundHandler().postDelayed(new Runnable() {
-                            @Override
-                            public void run() {
-                                GeckoPreferences.broadcastStumblerPref(BrowserApp.this);
-                            }
-                        }, oneSecondInMillis);
-                    }
-
-                    if (AppConstants.MOZ_ANDROID_DOWNLOAD_CONTENT_SERVICE) {
-                        // TODO: Better scheduling of sync action (Bug 1257492)
-                        DownloadContentService.startSync(this);
-
-                        DownloadContentService.startVerification(this);
-                    }
-
-                    FeedService.setup(this);
-
-                    super.handleMessage(event, message);
-                    break;
-
-                case "Gecko:Ready":
-                    if (!GeckoLoader.neonCompatible()) {
-                        conditionallyNotifyEOL();
-                    }
-                    
-                    // Handle this message in GeckoApp, but also enable the Settings
-                    // menuitem, which is specific to BrowserApp.
-                    super.handleMessage(event, message);
-                    final Menu menu = mMenu;
-                    ThreadUtils.postToUiThread(new Runnable() {
-                        @Override
-                        public void run() {
-                            if (menu != null) {
-                                menu.findItem(R.id.settings).setEnabled(true);
-                                menu.findItem(R.id.help).setEnabled(true);
-                            }
-                        }
-                    });
-
-                    // Display notification for Mozilla data reporting, if data should be collected.
-                    if (AppConstants.MOZ_DATA_REPORTING && Restrictions.isAllowed(this, Restrictable.DATA_CHOICES)) {
-                        DataReportingNotification.checkAndNotifyPolicy(GeckoAppShell.getContext());
-                    }
-                    break;
-
-                case "Search:Keyword":
-                    storeSearchQuery(message.getString("query"));
-                    break;
-
-                case "LightweightTheme:Update":
-                    ThreadUtils.postToUiThread(new Runnable() {
-                        @Override
-                        public void run() {
-                            mDynamicToolbar.setVisible(true, VisibilityTransition.ANIMATE);
-                        }
-                    });
-                    break;
-
-                case "Video:Play":
-                    if (SwitchBoard.isInExperiment(this, Experiments.HLS_VIDEO_PLAYBACK)) {
-                        final String uri = message.getString("uri");
-                        final String uuid = message.getString("uuid");
-                        ThreadUtils.postToUiThread(new Runnable() {
-                            @Override
-                            public void run() {
-                                mVideoPlayer.start(Uri.parse(uri));
-                                Telemetry.sendUIEvent(TelemetryContract.Event.SHOW, TelemetryContract.Method.CONTENT, "playhls");
-                            }
-                        });
-                    }
-                    break;
-
-                case "Prompt:ShowTop":
-                    // Bring this activity to front so the prompt is visible..
-                    Intent bringToFrontIntent = new Intent();
-                    bringToFrontIntent.setClassName(AppConstants.ANDROID_PACKAGE_NAME, AppConstants.MOZ_ANDROID_BROWSER_INTENT_CLASS);
-                    bringToFrontIntent.setFlags(Intent.FLAG_ACTIVITY_REORDER_TO_FRONT);
-                    startActivity(bringToFrontIntent);
-                    break;
-
-                case "Tab:Added":
-                    if (message.getBoolean("cancelEditMode")) {
-                        ThreadUtils.postToUiThread(new Runnable() {
-                            @Override
-                            public void run() {
-                                // Set the target tab to null so it does not get selected (on editing
-                                // mode exit) in lieu of the tab that we're going to open and select.
-                                mTargetTabForEditingMode = null;
-                                mBrowserToolbar.cancelEdit();
-                            }
-                        });
-                    }
-                    break;
-
-                default:
-                    super.handleMessage(event, message);
-                    break;
-            }
-        } catch (Exception e) {
-            Log.e(LOGTAG, "Exception handling message \"" + event + "\":", e);
-        }
-    }
-
-    @Override
-=======
->>>>>>> 245e82a7
     public void addTab() {
         Tabs.getInstance().addTab();
     }
