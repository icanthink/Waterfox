--- conflicted
+++ resolved
@@ -22,14 +22,9 @@
   const targetTab = findTab(response.tabs, "promises-actor-test");
   ok(targetTab, "Found our target tab.");
 
-<<<<<<< HEAD
-  await attachTab(client, targetTab);
-  await testAttach(client, targetTab);
-=======
   const [ tabResponse ] = await attachTarget(client, targetTab);
 
   await testAttach(client, tabResponse);
->>>>>>> ffe6eaf2
 
   await close(client);
 });
