--- conflicted
+++ resolved
@@ -52,14 +52,8 @@
   ]);
   checkCell(c1id, "value", "1.2.3.4.5.6.7");
 
-<<<<<<< HEAD
-  gWindow.addCookie("c1", '{"foo": 4,"bar":6}', "/browser");
-  await gUI.once("sidebar-updated");
-  await gUI.once("store-objects-updated");
-=======
-  yield addCookie("c1", '{"foo": 4,"bar":6}', "/browser");
-  yield gUI.once("store-objects-edit");
->>>>>>> 1f1a5500
+  await addCookie("c1", '{"foo": 4,"bar":6}', "/browser");
+  await gUI.once("store-objects-edit");
 
   await findVariableViewProperties(finalValue[0], false);
   await findVariableViewProperties(finalValue[1], true);
@@ -76,13 +70,9 @@
   checkCell(c1id, "value", '{"foo": 4,"bar":6}');
 
   // Add a new entry
-  yield addCookie("c3", "booyeah");
-
-<<<<<<< HEAD
-  await gUI.once("store-objects-updated");
-=======
-  yield gUI.once("store-objects-edit");
->>>>>>> 1f1a5500
+  await addCookie("c3", "booyeah");
+
+  await gUI.once("store-objects-edit");
 
   await checkState([
     [
@@ -100,15 +90,9 @@
   checkCell(c3id, "value", "booyeah");
 
   // Add another
-  yield addCookie("c4", "booyeah");
-
-<<<<<<< HEAD
-  // Wait once for update and another time for value fetching
-  await gUI.once("store-objects-updated");
-  await gUI.once("store-objects-updated");
-=======
-  yield gUI.once("store-objects-edit");
->>>>>>> 1f1a5500
+  await addCookie("c4", "booyeah");
+
+  await gUI.once("store-objects-edit");
 
   await checkState([
     [
@@ -128,14 +112,9 @@
   checkCell(c4id, "value", "booyeah");
 
   // Removing cookies
-  yield removeCookie("c1", "/browser");
-
-<<<<<<< HEAD
-  await gUI.once("sidebar-updated");
-  await gUI.once("store-objects-updated");
-=======
-  yield gUI.once("store-objects-edit");
->>>>>>> 1f1a5500
+  await removeCookie("c1", "/browser");
+
+  await gUI.once("store-objects-edit");
 
   await checkState([
     [
@@ -156,13 +135,9 @@
   await findVariableViewProperties([{name: "c2", value: "foobar"}]);
 
   // Keep deleting till no rows
-  yield removeCookie("c3");
-
-<<<<<<< HEAD
-  await gUI.once("store-objects-updated");
-=======
-  yield gUI.once("store-objects-edit");
->>>>>>> 1f1a5500
+  await removeCookie("c3");
+
+  await gUI.once("store-objects-edit");
 
   await checkState([
     [
@@ -178,14 +153,9 @@
   // Check if next element's value is visible in sidebar
   await findVariableViewProperties([{name: "c2", value: "foobar"}]);
 
-  yield removeCookie("c2", "/browser");
-
-<<<<<<< HEAD
-  await gUI.once("sidebar-updated");
-  await gUI.once("store-objects-updated");
-=======
-  yield gUI.once("store-objects-edit");
->>>>>>> 1f1a5500
+  await removeCookie("c2", "/browser");
+
+  await gUI.once("store-objects-edit");
 
   await checkState([
     [
@@ -200,13 +170,9 @@
   // Check if next element's value is visible in sidebar
   await findVariableViewProperties([{name: "c4", value: "booyeah"}]);
 
-  yield removeCookie("c4");
-
-<<<<<<< HEAD
-  await gUI.once("store-objects-updated");
-=======
-  yield gUI.once("store-objects-edit");
->>>>>>> 1f1a5500
+  await removeCookie("c4");
+
+  await gUI.once("store-objects-edit");
 
   await checkState([
     [["cookies", "http://test1.example.org"], [ ]],
@@ -214,26 +180,21 @@
 
   ok(gUI.sidebar.hidden, "Sidebar is hidden when no rows");
 
-<<<<<<< HEAD
   await finishTests();
 });
-=======
-  yield finishTests();
-});
-
-function* addCookie(name, value, path) {
-  yield ContentTask.spawn(gBrowser.selectedBrowser, [name, value, path],
+
+async function addCookie(name, value, path) {
+  await ContentTask.spawn(gBrowser.selectedBrowser, [name, value, path],
     ([nam, valu, pat]) => {
       content.wrappedJSObject.addCookie(nam, valu, pat);
     }
   );
 }
 
-function* removeCookie(name, path) {
-  yield ContentTask.spawn(gBrowser.selectedBrowser, [name, path],
+async function removeCookie(name, path) {
+  await ContentTask.spawn(gBrowser.selectedBrowser, [name, path],
     ([nam, pat]) => {
       content.wrappedJSObject.removeCookie(nam, pat);
     }
   );
-}
->>>>>>> 1f1a5500
+}