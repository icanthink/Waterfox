# Holds the current milestone.
# Should be in the format of
#
#    x.x.x
#    x.x.x.x
#    x.x.x+
#
# Referenced by milestone.py.
# Hopefully I'll be able to automate replacement of *all*
# hardcoded milestones in the tree from these two files.
#--------------------------------------------------------

<<<<<<< HEAD
53.0.3
=======
54.0
>>>>>>> 9c902bfa
<|MERGE_RESOLUTION|>--- conflicted
+++ resolved
@@ -10,8 +10,4 @@
 # hardcoded milestones in the tree from these two files.
 #--------------------------------------------------------
 
-<<<<<<< HEAD
-53.0.3
-=======
-54.0
->>>>>>> 9c902bfa
+54.0