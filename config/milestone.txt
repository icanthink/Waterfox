--- conflicted
+++ resolved
@@ -10,8 +10,4 @@
 # hardcoded milestones in the tree from these two files.
 #--------------------------------------------------------
 
-<<<<<<< HEAD
-55.0.1
-=======
-55.0.3
->>>>>>> 5731f8ee
+55.0.2