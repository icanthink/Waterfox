dnl -*- Mode: Autoconf; tab-width: 4; indent-tabs-mode: nil; -*-
dnl vi: set tabstop=4 shiftwidth=4 expandtab syntax=m4:
dnl ***** BEGIN LICENSE BLOCK *****
dnl Version: MPL 1.1/GPL 2.0/LGPL 2.1
dnl
dnl The contents of this file are subject to the Mozilla Public License Version
dnl 1.1 (the "License"); you may not use this file except in compliance with
dnl the License. You may obtain a copy of the License at
dnl http://www.mozilla.org/MPL/
dnl
dnl Software distributed under the License is distributed on an "AS IS" basis,
dnl WITHOUT WARRANTY OF ANY KIND, either express or implied. See the License
dnl for the specific language governing rights and limitations under the
dnl License.
dnl
dnl The Original Code is this file as it was released upon August 6, 1998.
dnl
dnl The Initial Developer of the Original Code is
dnl Christopher Seawood.
dnl Portions created by the Initial Developer are Copyright (C) 1998-2001
dnl the Initial Developer. All Rights Reserved.
dnl
dnl Contributor(s):
dnl   Jamie Zawinski <jwz@jwz.org>
dnl   gettimeofday args check
dnl   Christopher Blizzard <blizzard@appliedtheory.com>
dnl   gnomefe update & enable-pthreads
dnl   Ramiro Estrugo <ramiro@netscape.com>
dnl   X11 makedepend support
dnl   Insure support.
dnl   Henry Sobotka <sobotka@axess.com>
dnl   OS/2 support
dnl   Dan Mosedale <dmose@mozilla.org>
dnl   LDAP support
dnl   Seth Spitzer <sspitzer@netscape.com>
dnl   xpctools support
dnl   Benjamin Smedberg <benjamin@smedbergs.us>
dnl   Howard Chu <hyc@symas.com>
dnl   MSYS support
dnl   Mark Mentovai <mark@moxienet.com>:
dnl   Mac OS X 10.4 support
dnl   Giorgio Maone <g.maone@informaction.com>
dnl   MSVC l10n compatible version check
dnl   Ben Turner <mozilla@songbirdnest.com>
dnl   Windows x64 support
dnl   Makoto Kato <m_kato@ga2.so-net.ne.jp>
dnl
dnl Alternatively, the contents of this file may be used under the terms of
dnl either the GNU General Public License Version 2 or later (the "GPL"), or
dnl the GNU Lesser General Public License Version 2.1 or later (the "LGPL"),
dnl in which case the provisions of the GPL or the LGPL are applicable instead
dnl of those above. If you wish to allow use of your version of this file only
dnl under the terms of either the GPL or the LGPL, and not to allow others to
dnl use your version of this file under the terms of the MPL, indicate your
dnl decision by deleting the provisions above and replace them with the notice
dnl and other provisions required by the GPL or the LGPL. If you do not delete
dnl the provisions above, a recipient may use your version of this file under
dnl the terms of any one of the MPL, the GPL or the LGPL.
dnl
dnl ***** END LICENSE BLOCK *****

dnl Process this file with autoconf to produce a configure script.
dnl ========================================================

AC_PREREQ(2.13)
AC_INIT(config/config.mk)
AC_CONFIG_AUX_DIR(${srcdir}/build/autoconf)
AC_CANONICAL_SYSTEM
TARGET_CPU="${target_cpu}"
TARGET_VENDOR="${target_vendor}"
TARGET_OS="${target_os}"

MOZ_DEB_TIMESTAMP=`date +"%a, %d  %b %Y %T %z"   2>&1`
AC_SUBST(MOZ_DEB_TIMESTAMP)

dnl ========================================================
dnl =
dnl = Don't change the following two lines.  Doing so breaks:
dnl =
dnl = CFLAGS="-foo" ./configure
dnl =
dnl ========================================================
CFLAGS="${CFLAGS=}"
CPPFLAGS="${CPPFLAGS=}"
CXXFLAGS="${CXXFLAGS=}"
LDFLAGS="${LDFLAGS=}"
HOST_CFLAGS="${HOST_CFLAGS=}"
HOST_CXXFLAGS="${HOST_CXXFLAGS=}"
HOST_LDFLAGS="${HOST_LDFLAGS=}"

dnl ========================================================
dnl = Preserve certain environment flags passed to configure
dnl = We want sub projects to receive the same flags
dnl = untainted by this configure script
dnl ========================================================
_SUBDIR_CC="$CC"
_SUBDIR_CXX="$CXX"
_SUBDIR_CFLAGS="$CFLAGS"
_SUBDIR_CPPFLAGS="$CPPFLAGS"
_SUBDIR_CXXFLAGS="$CXXFLAGS"
_SUBDIR_LDFLAGS="$LDFLAGS"
_SUBDIR_HOST_CC="$HOST_CC"
_SUBDIR_HOST_CFLAGS="$HOST_CFLAGS"
_SUBDIR_HOST_CXXFLAGS="$HOST_CXXFLAGS"
_SUBDIR_HOST_LDFLAGS="$HOST_LDFLAGS"
_SUBDIR_CONFIG_ARGS="$ac_configure_args"

dnl Set the version number of the libs included with mozilla
dnl ========================================================
MOZJPEG=62
MOZPNG=10401
MOZZLIB=0x1230
NSPR_VERSION=4
NSS_VERSION=3

dnl Set the minimum version of toolkit libs used by mozilla
dnl ========================================================
GLIB_VERSION=1.2.0
PERL_VERSION=5.006
PYTHON_VERSION=2.5
CAIRO_VERSION=1.10
PANGO_VERSION=1.14.0
GTK2_VERSION=2.10.0
WINDRES_VERSION=2.14.90
W32API_VERSION=3.14
GNOMEVFS_VERSION=2.0
GNOMEUI_VERSION=2.2.0
GCONF_VERSION=1.2.1
GIO_VERSION=2.18
STARTUP_NOTIFICATION_VERSION=0.8
DBUS_VERSION=0.60
SQLITE_VERSION=3.7.7.1
LIBNOTIFY_VERSION=0.4

MSMANIFEST_TOOL=

dnl Set various checks
dnl ========================================================
MISSING_X=
AC_PROG_AWK

dnl Initialize the Pthread test variables early so they can be
dnl  overridden by each platform.
dnl ========================================================
USE_PTHREADS=
_PTHREAD_LDFLAGS=""

dnl Do not allow a separate objdir build if a srcdir build exists.
dnl ==============================================================
_topsrcdir=`cd \`dirname $0\`; pwd`
_objdir=`pwd`

if test "$_topsrcdir" != "$_objdir"
then
  # Check for a couple representative files in the source tree
  _conflict_files=
  for file in $_topsrcdir/Makefile $_topsrcdir/config/autoconf.mk; do
    if test -f $file; then
      _conflict_files="$_conflict_files $file"
    fi
  done
  if test "$_conflict_files"; then
    echo "***"
    echo "*   Your source tree contains these files:"
    for file in $_conflict_files; do
      echo "*         $file"
    done
    cat 1>&2 <<-EOF
	*   This indicates that you previously built in the source tree.
	*   A source tree build can confuse the separate objdir build.
	*
	*   To clean up the source tree:
	*     1. cd $_topsrcdir
	*     2. gmake distclean
	***
	EOF
    exit 1
    break
  fi
fi
MOZ_BUILD_ROOT=`pwd`

dnl Default to MSVC for win32 and gcc-4.2 for darwin
dnl ==============================================================
if test -z "$CROSS_COMPILE"; then
case "$target" in
*-mingw*)
    if test -z "$CC"; then CC=cl; fi
    if test -z "$CXX"; then CXX=cl; fi
    if test -z "$CPP"; then CPP="cl -E -nologo"; fi
    if test -z "$CXXCPP"; then CXXCPP="cl -TP -E -nologo"; ac_cv_prog_CXXCPP="$CXXCPP"; fi
    if test -z "$LD"; then LD=link; fi
    if test -z "$AS"; then
        case "${target_cpu}" in
        i*86)
            AS=ml;
            ;;
        x86_64)
            AS=ml64;
            ;;
        esac
    fi
    if test -z "$MIDL"; then MIDL=midl; fi
    ;;
*-darwin*)
    if test -z "$CC"; then CC=gcc-4.2; fi
    if test -z "$CXX"; then CXX=g++-4.2; fi
    ;;
esac
fi

COMPILE_ENVIRONMENT=1
MOZ_ARG_DISABLE_BOOL(compile-environment,
[  --disable-compile-environment
                          Disable compiler/library checks.],
    COMPILE_ENVIRONMENT= )
AC_SUBST(COMPILE_ENVIRONMENT)

MOZ_ARG_WITH_STRING(l10n-base,
[  --with-l10n-base=DIR    path to l10n repositories],
    L10NBASEDIR=$withval)
if test -n "$L10NBASEDIR"; then
    if test "$L10NBASEDIR" = "yes" -o "$L10NBASEDIR" = "no"; then
        AC_MSG_ERROR([--with-l10n-base must specify a path])
    elif test -d "$L10NBASEDIR"; then
        L10NBASEDIR=`cd "$L10NBASEDIR" && pwd`
    else
        AC_MSG_ERROR([Invalid value --with-l10n-base, $L10NBASEDIR doesn't exist])
    fi
fi
AC_SUBST(L10NBASEDIR)

dnl Check for Perl first -- needed for win32 SDK checks
MOZ_PATH_PROGS(PERL, $PERL perl5 perl )
if test -z "$PERL" -o "$PERL" = ":"; then
    AC_MSG_ERROR([perl not found in \$PATH])
fi

dnl ========================================================
dnl = Android uses a very custom (hacky) toolchain; we need to do this
dnl = here, so that the compiler checks can succeed
dnl ========================================================

MOZ_ARG_WITH_STRING(android-ndk,
[  --with-android-ndk=DIR
                          location where the Android NDK can be found],
    android_ndk=$withval)

MOZ_ARG_WITH_STRING(android-toolchain,
[  --with-android-toolchain=DIR
                          location of the android toolchain, default NDK/build/prebuilt/HOST/arm-eabi-4.4.0],
    android_toolchain=$withval)


MOZ_ARG_WITH_STRING(android-version,
[  --with-android-version=VER
                          android platform version, default 5],
    android_version=$withval,
    android_version=5)

MOZ_ARG_WITH_STRING(android-sdk,
[  --with-android-sdk=DIR
                          location where the Android SDK can be found (base directory, e.g. .../android/platforms/android-6)],
    android_sdk=$withval)

MOZ_ARG_WITH_STRING(android-platform,
[  --with-android-platform=DIR
                           location of platform dir, default NDK/build/platforms/android-5/arch-arm],
    android_platform=$withval)

MOZ_ARG_ENABLE_BOOL(android-libstdcxx,
[  --enable-android-libstdcxx
                          use GNU libstdc++ instead of STLPort for NDK >= 5],
    MOZ_ANDROID_LIBSTDCXX=1,
    MOZ_ANDROID_LIBSTDCXX= )

case "$target" in
arm-linux*-android*|*-linuxandroid*)
    android_tool_prefix="arm-linux-androideabi"
    ;;
i?86-*android*)
    android_tool_prefix="i686-android-linux"
    ;;
arm-android-eabi)
    android_tool_prefix="arm-eabi"
    ;;
*)
    android_tool_prefix="$target_os"
    ;;
esac

case "$target" in
*-android*|*-linuxandroid*)
    if test -z "$android_ndk" ; then
        AC_MSG_ERROR([You must specify --with-android-ndk=/path/to/ndk when targeting Android.])
    fi

    if test -z "$android_sdk" ; then
        AC_MSG_ERROR([You must specify --with-android-sdk=/path/to/sdk when targeting Android.])
    else
        if ! test -e "$android_sdk"/source.properties ; then
            AC_MSG_ERROR([The path in --with-android-sdk isn't valid (source.properties hasn't been found).])
        fi

        # Minimum Android SDK API Level we require.
        android_min_api_level=13

        # Get the api level from "$android_sdk"/source.properties.
        android_api_level=`$AWK -F = '$1 == "AndroidVersion.ApiLevel" {print $2}' "$android_sdk"/source.properties`

        if test -z "$android_api_level" ; then
            AC_MSG_ERROR([Unexpected error: no AndroidVersion.ApiLevel field has been found in source.properties.])
        fi

        if ! test "$android_api_level" -eq "$android_api_level" ; then
            AC_MSG_ERROR([Unexpected error: the found android api value isn't a number! (found $android_api_level)])
        fi

        if test $android_api_level -lt $android_min_api_level ; then
            AC_MSG_ERROR([The given Android SDK provides API level $android_api_level ($android_min_api_level or higher required).])
        fi
    fi

    android_platform_tools="$android_sdk"/../../platform-tools
    if test ! -d "$android_platform_tools" ; then
        android_platform_tools="$android_sdk"/tools # SDK Tools < r8
    fi

    if test -z "$android_toolchain" ; then
        AC_MSG_CHECKING([for android toolchain directory])

        kernel_name=`uname -s | tr "[[:upper:]]" "[[:lower:]]"`

        android_toolchain="$android_ndk"/build/prebuilt/$kernel_name-x86/arm-eabi-4.4.0

        # With newer NDK, the toolchain path has changed.
        if ! test -d "$android_toolchain" ; then
            android_toolchain="$android_ndk"/toolchains/arm-$kernel_name-androideabi-4.4.3/prebuilt/$kernel_name-x86
        fi

        if test -d "$android_toolchain" ; then
            AC_MSG_RESULT([$android_toolchain])
        else
            AC_MSG_ERROR([not found. You have to specify --with-android-toolchain=/path/to/ndk/toolchain.])
        fi
    fi

    if test -z "$android_platform" ; then
        AC_MSG_CHECKING([for android platform directory])

        android_platform="$android_ndk"/build/platforms/android-"$android_version"/arch-"$target_cpu"

        # With newer NDK, the platform path has changed.
        if ! test -d "$android_platform" ; then
            android_platform="$android_ndk"/platforms/android-"$android_version"/arch-"$target_cpu"
        fi

        if test -d "$android_platform" ; then
            AC_MSG_RESULT([$android_platform])
        else
            AC_MSG_ERROR([not found. You have to specify --with-android-platform=/path/to/ndk/platform.])
        fi
    fi

    dnl set up compilers
    AS="$android_toolchain"/bin/"$android_tool_prefix"-as
    CC="$android_toolchain"/bin/"$android_tool_prefix"-gcc
    CXX="$android_toolchain"/bin/"$android_tool_prefix"-g++
    CPP="$android_toolchain"/bin/"$android_tool_prefix"-cpp
    LD="$android_toolchain"/bin/"$android_tool_prefix"-ld
    AR="$android_toolchain"/bin/"$android_tool_prefix"-ar
    RANLIB="$android_toolchain"/bin/"$android_tool_prefix"-ranlib
    STRIP="$android_toolchain"/bin/"$android_tool_prefix"-strip
    OBJCOPY="$android_toolchain"/bin/"$android_tool_prefix"-objcopy

    case "${target_cpu}" in
    arm*)
      ANDROID_CPU_ARCH=armeabi-v7a
      ;;
    i?86)
      ANDROID_CPU_ARCH=x86
      ;;
    esac

    if test -n "$MOZ_ANDROID_LIBSTDCXX" ; then
       if test ! -e "$android_ndk/sources/cxx-stl/gnu-libstdc++/libs/$ANDROID_CPU_ARCH/libstdc++.a" ; then
          AC_MSG_ERROR([Cannot find path to libstdc++ (NDK version >= 5?)])
       fi
       STLPORT_CPPFLAGS="-I$android_ndk/sources/cxx-stl/gnu-libstdc++/include -I$android_ndk/sources/cxx-stl/gnu-libstdc++/libs/$ANDROID_CPU_ARCH/include -D_GLIBCXX_PERMIT_BACKWARD_HASH"
       STLPORT_LDFLAGS="-L$android_ndk/sources/cxx-stl/gnu-libstdc++/libs/$ANDROID_CPU_ARCH"
       STLPORT_LIBS="-lstdc++"
    elif test -e "$android_ndk/sources/cxx-stl/stlport/libs/$ANDROID_CPU_ARCH/libstlport_static.a" ; then
       STLPORT_CPPFLAGS="-I$android_ndk/sources/cxx-stl/stlport/stlport"
       STLPORT_LDFLAGS="-L$android_ndk/sources/cxx-stl/stlport/libs/$ANDROID_CPU_ARCH/"
       STLPORT_LIBS="-lstlport_static"
    elif  test -e "$android_ndk/tmp/ndk-digit/build/install/sources/cxx-stl/stlport/libs/$ANDROID_CPU_ARCH/libstlport_static.a" ; then
       STLPORT_CPPFLAGS="-I$android_ndk/sources/cxx-stl/stlport/stlport"
       STLPORT_LDFLAGS="-L$android_ndk/tmp/ndk-digit/build/install/sources/cxx-stl/stlport/libs/$ANDROID_CPU_ARCH"
       STLPORT_LIBS="-lstlport_static"
    elif test "$target" != "arm-android-eabi"; then
       dnl fail if we're not building with NDKr4
       AC_MSG_ERROR([Couldn't find path to stlport in the android ndk])
    fi

    CPPFLAGS="-I$android_platform/usr/include $STLPORT_CPPFLAGS $CPPFLAGS"
    CFLAGS="-mandroid -I$android_platform/usr/include -fno-short-enums -fno-exceptions $CFLAGS"
    CXXFLAGS="-mandroid -I$android_platform/usr/include -fno-short-enums -fno-exceptions $CXXFLAGS"
    LIBS="$LIBS $STLPORT_LIBS"

    dnl Add -llog by default, since we use it all over the place.
    dnl Add --allow-shlib-undefined, because libGLESv2 links to an
    dnl undefined symbol (present on the hardware, just not in the
    dnl NDK.)
    LDFLAGS="-mandroid $STLPORT_LDFLAGS -L$android_platform/usr/lib -Wl,-rpath-link=$android_platform/usr/lib --sysroot=$android_platform -llog -Wl,--allow-shlib-undefined $LDFLAGS"

    dnl prevent cross compile section from using these flags as host flags
    if test -z "$HOST_CPPFLAGS" ; then
        HOST_CPPFLAGS=" "
    fi
    if test -z "$HOST_CFLAGS" ; then
        HOST_CFLAGS=" "
    fi
    if test -z "$HOST_CXXFLAGS" ; then
        HOST_CXXFLAGS=" "
    fi
    if test -z "$HOST_LDFLAGS" ; then
        HOST_LDFLAGS=" "
    fi

    ANDROID_NDK="${android_ndk}"
    ANDROID_TOOLCHAIN="${android_toolchain}"
    ANDROID_PLATFORM="${android_platform}"
    ANDROID_SDK="${android_sdk}"
    ANDROID_PLATFORM_TOOLS="${android_platform_tools}"
    ANDROID_VERSION="${android_version}"
    if test -z "$ANDROID_PACKAGE_NAME" ; then
        ANDROID_PACKAGE_NAME='org.mozilla.$(MOZ_APP_NAME)'
    fi

    AC_DEFINE(ANDROID)
    AC_DEFINE_UNQUOTED(ANDROID_VERSION, $android_version)
    AC_SUBST(ANDROID_VERSION)
    CROSS_COMPILE=1
    MOZ_CHROME_FILE_FORMAT=omni
    ZLIB_DIR=yes
    ;;
*-linux*)
    AC_PATH_PROG(OBJCOPY,objcopy)
    ;;
esac

AC_SUBST(ANDROID_NDK)
AC_SUBST(ANDROID_TOOLCHAIN)
AC_SUBST(ANDROID_PLATFORM)
AC_SUBST(ANDROID_SDK)
AC_SUBST(ANDROID_PLATFORM_TOOLS)
AC_SUBST(ANDROID_PACKAGE_NAME)
AC_SUBST(OBJCOPY)

dnl ========================================================
dnl Checks for compilers.
dnl ========================================================
dnl Set CROSS_COMPILE in the environment when running configure
dnl to use the cross-compile setup for now
dnl ========================================================

dnl AR_FLAGS set here so HOST_AR_FLAGS can be set correctly (see bug 538269)
AR_FLAGS='cr $@'

if test "$COMPILE_ENVIRONMENT"; then

if test -n "$CROSS_COMPILE" -a "$target" != "$host"; then
    echo "cross compiling from $host to $target"
    cross_compiling=yes

    _SAVE_CC="$CC"
    _SAVE_CFLAGS="$CFLAGS"
    _SAVE_LDFLAGS="$LDFLAGS"

    AC_MSG_CHECKING([for host c compiler])
    AC_CHECK_PROGS(HOST_CC, $HOST_CC gcc cc /usr/ucb/cc cl icc, "")
    if test -z "$HOST_CC"; then
        AC_MSG_ERROR([no acceptable c compiler found in \$PATH])
    fi
    AC_MSG_RESULT([$HOST_CC])
    AC_MSG_CHECKING([for host c++ compiler])
    AC_CHECK_PROGS(HOST_CXX, $HOST_CXX $CCC c++ g++ gcc CC cxx cc++ cl icc, "")
    if test -z "$HOST_CXX"; then
        AC_MSG_ERROR([no acceptable c++ compiler found in \$PATH])
    fi
    AC_MSG_RESULT([$HOST_CXX])

    if test -z "$HOST_CFLAGS"; then
        HOST_CFLAGS="$CFLAGS"
    fi
    if test -z "$HOST_CXXFLAGS"; then
        HOST_CXXFLAGS="$CXXFLAGS"
    fi
    if test -z "$HOST_LDFLAGS"; then
        HOST_LDFLAGS="$LDFLAGS"
    fi
    if test -z "$HOST_AR_FLAGS"; then
        HOST_AR_FLAGS="$AR_FLAGS"
    fi
    AC_CHECK_PROGS(HOST_RANLIB, $HOST_RANLIB ranlib, ranlib, :)
    AC_CHECK_PROGS(HOST_AR, $HOST_AR ar, ar, :)
    CC="$HOST_CC"
    CFLAGS="$HOST_CFLAGS"
    LDFLAGS="$HOST_LDFLAGS"

    AC_MSG_CHECKING([whether the host c compiler ($HOST_CC $HOST_CFLAGS $HOST_LDFLAGS) works])
    AC_TRY_COMPILE([], [return(0);],
	[ac_cv_prog_hostcc_works=1 AC_MSG_RESULT([yes])],
	AC_MSG_ERROR([installation or configuration problem: host compiler $HOST_CC cannot create executables.]) )

    CC="$HOST_CXX"
    CFLAGS="$HOST_CXXFLAGS"

    AC_MSG_CHECKING([whether the host c++ compiler ($HOST_CXX $HOST_CXXFLAGS $HOST_LDFLAGS) works])
    AC_TRY_COMPILE([], [return(0);],
	[ac_cv_prog_hostcxx_works=1 AC_MSG_RESULT([yes])],
	AC_MSG_ERROR([installation or configuration problem: host compiler $HOST_CXX cannot create executables.]) )

    CC=$_SAVE_CC
    CFLAGS=$_SAVE_CFLAGS
    LDFLAGS=$_SAVE_LDFLAGS

    case "$build:$target" in
      powerpc-apple-darwin8*:i?86-apple-darwin*)
        dnl The Darwin cross compiler doesn't necessarily point itself at a
        dnl root that has libraries for the proper architecture, it defaults
        dnl to the system root.  The libraries in the system root on current
        dnl versions of PPC OS X 10.4 aren't fat, so these target compiler
        dnl checks will fail.  Fake a working SDK in that case.
        _SAVE_CFLAGS=$CFLAGS
        _SAVE_CXXFLAGS=$CXXLAGS
        CFLAGS="-isysroot /Developer/SDKs/MacOSX10.5.sdk $CFLAGS"
        CXXFLAGS="-isysroot /Developer/SDKs/MacOSX10.5.sdk $CXXFLAGS"
        ;;
    esac

    AC_CHECK_PROGS(CC, $CC "${target_alias}-gcc" "${target}-gcc", :)
    unset ac_cv_prog_CC
    AC_PROG_CC
    AC_CHECK_PROGS(CXX, $CXX "${target_alias}-g++" "${target}-g++", :)
    unset ac_cv_prog_CXX
    AC_PROG_CXX

    case "$build:$target" in
      powerpc-apple-darwin8*:i?86-apple-darwin*)
        dnl Revert the changes made above.  From this point on, the target
        dnl compiler will never be used without applying the SDK to CFLAGS
        dnl (see --with-macos-sdk below).
        CFLAGS=$_SAVE_CFLAGS
        CXXFLAGS=$_SAVE_CXXFLAGS
        ;;
    esac

    AC_CHECK_PROGS(RANLIB, $RANLIB "${target_alias}-ranlib" "${target}-ranlib", :)
    AC_CHECK_PROGS(AR, $AR "${target_alias}-ar" "${target}-ar", :)
    MOZ_PATH_PROGS(AS, $AS "${target_alias}-as" "${target}-as", :)
    AC_CHECK_PROGS(LD, $LD "${target_alias}-ld" "${target}-ld", :)
    AC_CHECK_PROGS(STRIP, $STRIP "${target_alias}-strip" "${target}-strip", :)
    AC_CHECK_PROGS(WINDRES, $WINDRES "${target_alias}-windres" "${target}-windres", :)
    AC_DEFINE(CROSS_COMPILE)
else
    AC_PROG_CC
    AC_PROG_CXX
    AC_PROG_RANLIB
    MOZ_PATH_PROGS(AS, $AS as, $CC)
    AC_CHECK_PROGS(AR, ar, :)
    AC_CHECK_PROGS(LD, ld, :)
    AC_CHECK_PROGS(STRIP, strip, :)
    AC_CHECK_PROGS(WINDRES, windres, :)
    if test -z "$HOST_CC"; then
        HOST_CC='$(CC)'
    fi
    if test -z "$HOST_CFLAGS"; then
        HOST_CFLAGS='$(CFLAGS)'
    fi
    if test -z "$HOST_CXX"; then
        HOST_CXX='$(CXX)'
    fi
    if test -z "$HOST_CXXFLAGS"; then
        HOST_CXXFLAGS='$(CXXFLAGS)'
    fi
    if test -z "$HOST_LDFLAGS"; then
        HOST_LDFLAGS='$(LDFLAGS)'
    fi
    if test -z "$HOST_RANLIB"; then
        HOST_RANLIB='$(RANLIB)'
    fi
    if test -z "$HOST_AR"; then
        HOST_AR='$(AR)'
    fi
    if test -z "$HOST_AR_FLAGS"; then
        HOST_AR_FLAGS='$(AR_FLAGS)'
    fi
fi

GNU_AS=
GNU_LD=
GNU_CC=
GNU_CXX=
CC_VERSION='N/A'
CXX_VERSION='N/A'
if test "$GCC" = "yes"; then
    GNU_CC=1
    CC_VERSION=`$CC -v 2>&1 | grep 'gcc version'`
fi
if test "$GXX" = "yes"; then
    GNU_CXX=1
    CXX_VERSION=`$CXX -v 2>&1 | grep 'gcc version'`
fi
if test "`echo | $AS -v 2>&1 | grep -c GNU`" != "0"; then
    GNU_AS=1
fi
if test "`echo | $LD -v 2>&1 | grep -c GNU`" != "0"; then
    GNU_LD=1
fi
if test "$GNU_CC"; then
    if `$CC -print-prog-name=ld` -v 2>&1 | grep -c GNU >/dev/null; then
        GCC_USE_GNU_LD=1
    fi
fi

INTEL_CC=
INTEL_CXX=
if test "$GCC" = yes; then
   if test "`$CC -help 2>&1 | grep -c 'Intel(R) C++ Compiler'`" != "0"; then
     INTEL_CC=1
   fi
fi

if test "$GXX" = yes; then
   if test "`$CXX -help 2>&1 | grep -c 'Intel(R) C++ Compiler'`" != "0"; then
     INTEL_CXX=1
   fi
fi

CLANG_CC=
CLANG_CXX=
if test "$GCC" = yes; then
   if test "`$CC -v 2>&1 | grep -c 'clang version'`" != "0"; then
     CLANG_CC=1
   fi
fi

if test "$GXX" = yes; then
   if test "`$CXX -v 2>&1 | grep -c 'clang version'`" != "0"; then
     CLANG_CXX=1
   fi
fi

dnl ========================================================
dnl Special win32 checks
dnl ========================================================
WINVER=502
dnl Target the Windows 7 SDK by default
WINSDK_TARGETVER=601

MOZ_ARG_WITH_STRING(windows-version,
[  --with-windows-version=WINSDK_TARGETVER
                          Highest Windows version to target using this SDK
                              502: Windows Server 2003
                              600: Windows Vista
                              601: Windows 7],
  WINSDK_TARGETVER=$withval)

case "$WINSDK_TARGETVER" in
502|600|601)
    MOZ_WINSDK_TARGETVER=0${WINSDK_TARGETVER}0000
    ;;

*)
    AC_MSG_ERROR([Invalid value for --with-windows-version ($WINSDK_TARGETVER), must be 502, 600 or 601]);
    ;;

esac

if test -n "$COMPILE_ENVIRONMENT"; then
if test "$MOZ_WINSDK_TARGETVER" -lt "06000000"; then
    # We can't build parental controls either
    MOZ_DISABLE_PARENTAL_CONTROLS=1
fi
fi

case "$target" in
*-mingw*)
    if test "$GCC" != "yes"; then
        # Check to see if we are really running in a msvc environemnt
        _WIN32_MSVC=1
        AC_CHECK_PROGS(MIDL, midl)

        # Make sure compilers are valid
        CFLAGS="$CFLAGS -TC -nologo"
        CXXFLAGS="$CXXFLAGS -TP -nologo"
        AC_LANG_SAVE
        AC_LANG_C
        AC_TRY_COMPILE([#include <stdio.h>],
            [ printf("Hello World\n"); ],,
            AC_MSG_ERROR([\$(CC) test failed.  You must have MS VC++ in your path to build.]) )

        AC_LANG_CPLUSPLUS
        AC_TRY_COMPILE([#include <new.h>],
            [ unsigned *test = new unsigned(42); ],,
            AC_MSG_ERROR([\$(CXX) test failed.  You must have MS VC++ in your path to build.]) )
        AC_LANG_RESTORE

        changequote(,)
        _MSVC_VER_FILTER='s|.* ([0-9]+\.[0-9]+\.[0-9]+(\.[0-9]+)?).*|\1|p'
        changequote([,])

        # Determine compiler version
        CC_VERSION=`"${CC}" -v 2>&1 | sed -nre "$_MSVC_VER_FILTER"`
        _CC_MAJOR_VERSION=`echo ${CC_VERSION} | $AWK -F\. '{ print $1 }'`
        _CC_MINOR_VERSION=`echo ${CC_VERSION} | $AWK -F\. '{ print $2 }'`
        _CC_RELEASE=`echo ${CC_VERSION} | $AWK -F\. '{ print $3 }'`
        _CC_BUILD=`echo ${CC_VERSION} | $AWK -F\. '{ print $4 }'`
        _MSC_VER=${_CC_MAJOR_VERSION}${_CC_MINOR_VERSION}

        CXX_VERSION=`"${CXX}" -v 2>&1 | sed -nre "$_MSVC_VER_FILTER"`
        _CXX_MAJOR_VERSION=`echo ${CXX_VERSION} | $AWK -F\. '{ print $1 }'`

        if test "$_CC_MAJOR_VERSION" != "$_CXX_MAJOR_VERSION"; then
            AC_MSG_ERROR([The major versions of \$CC and \$CXX do not match.])
        fi

        if test "$_CC_MAJOR_VERSION" = "14"; then
            dnl Require VC8SP1 or newer.
            dnl VC8 is 14.00.50727.42, VC8SP1 is 14.00.50727.762.
            if test "$_CC_RELEASE" -lt 50727 -o \
                    \( "$_CC_RELEASE" -eq 50727 -a "$_CC_BUILD" -lt 762 \); then
              AC_MSG_ERROR([This version ($CC_VERSION) of the MSVC compiler is unsupported. You probably need to install Service Pack 1 of Visual Studio 2005. See https://developer.mozilla.org/en/Windows_Build_Prerequisites.])
            fi

            _CC_SUITE=8
            AC_DEFINE(_CRT_SECURE_NO_DEPRECATE)
            AC_DEFINE(_CRT_NONSTDC_NO_DEPRECATE)
        elif test "$_CC_MAJOR_VERSION" = "15"; then
            _CC_SUITE=9
            AC_DEFINE(_CRT_SECURE_NO_WARNINGS)
            AC_DEFINE(_CRT_NONSTDC_NO_WARNINGS)
        elif test "$_CC_MAJOR_VERSION" = "16"; then
            _CC_SUITE=10
            AC_DEFINE(_CRT_SECURE_NO_WARNINGS)
            AC_DEFINE(_CRT_NONSTDC_NO_WARNINGS)
        elif test "$_CC_MAJOR_VERSION" = "17"; then
            _CC_SUITE=11
            AC_DEFINE(_CRT_SECURE_NO_WARNINGS)
            AC_DEFINE(_CRT_NONSTDC_NO_WARNINGS)
        else
            AC_MSG_ERROR([This version ($CC_VERSION) of the MSVC compiler is unsupported. See https://developer.mozilla.org/en/Windows_Build_Prerequisites.])
        fi

        _MOZ_RTTI_FLAGS_ON='-GR'
        _MOZ_RTTI_FLAGS_OFF='-GR-'
        AC_DEFINE(HAVE_SEH_EXCEPTIONS)

        if test -n "$WIN32_REDIST_DIR"; then
          if test ! -d "$WIN32_REDIST_DIR"; then
            AC_MSG_ERROR([Invalid Win32 Redist directory: ${WIN32_REDIST_DIR}])
          fi
          WIN32_REDIST_DIR=`cd "$WIN32_REDIST_DIR" && pwd`
        fi

        dnl Ensure that mt.exe is 'Microsoft (R) Manifest Tool',
        dnl not something else like "magnetic tape manipulation utility".
        MSMT_TOOL=`mt 2>&1|grep 'Microsoft (R) Manifest Tool'`
        if test -z "$MSMT_TOOL"; then
          AC_MSG_ERROR([Microsoft (R) Manifest Tool must be in your \$PATH.])
        fi

        changequote(,)
        _MSMT_VER_FILTER='s|.* \([0-9][0-9]*\.[0-9][0-9]*\.[0-9][0-9]*\.[0-9][0-9]*\).*|\1|p'
        changequote([,])
        MSMANIFEST_TOOL_VERSION=`echo ${MSMT_TOOL}|sed -ne "$_MSMT_VER_FILTER"`
        if test -z "$MSMANIFEST_TOOL_VERSION"; then
          AC_MSG_WARN([Unknown version of the Microsoft (R) Manifest Tool.])
        fi

        MSMANIFEST_TOOL=1
        unset MSMT_TOOL

        # Check linker version
        _LD_FULL_VERSION=`"${LD}" -v 2>&1 | sed -nre "$_MSVC_VER_FILTER"`
        _LD_MAJOR_VERSION=`echo ${_LD_FULL_VERSION} | $AWK -F\. '{ print $1 }'`
        if test "$_LD_MAJOR_VERSION" != "$_CC_SUITE"; then
            AC_MSG_ERROR([The linker major version, $_LD_FULL_VERSION,  does not match the compiler suite version, $_CC_SUITE.])
        fi

        INCREMENTAL_LINKER=1

        # Check midl version
        _MIDL_FULL_VERSION=`"${MIDL}" -v 2>&1 | sed -nre "$_MSVC_VER_FILTER"`
        _MIDL_MAJOR_VERSION=`echo ${_MIDL_FULL_VERSION} | $AWK -F\. '{ print $1 }'`
        _MIDL_MINOR_VERSION=`echo ${_MIDL_FULL_VERSION} | $AWK -F\. '{ print $2 }'`
        _MIDL_REV_VERSION=`echo ${_MIDL_FULL_VERSION} | $AWK -F\. '{ print $3 }'`
        # Add flags if necessary
        AC_MSG_CHECKING([for midl flags])
        case "$target" in
        i*86-*)
            if test \( "$_MIDL_MAJOR_VERSION" = "7" -a "$_MIDL_MINOR_VERSION" = "00" -a "$_MIDL_REV_VERSION" = "0499" \); then
                # MIDL version 7.00.0499 defaults /env win64 on x64 platforms.
                # MIDL version 7.00.0500 or later has no problem.
                MIDL_FLAGS="${MIDL_FLAGS} -env win32"
                AC_MSG_RESULT([need -env win32])
            else
                AC_MSG_RESULT([none needed])
            fi
            ;;
        x86_64-*)
            MIDL_FLAGS="${MIDL_FLAGS} -env x64"
            ;;
        *)
            AC_MSG_RESULT([none needed])
            ;;
        esac

        # Identify which version of the SDK we're building with
        # Windows Server 2008 and newer SDKs have WinSDKVer.h, get the version
        # from there
        MOZ_CHECK_HEADERS([winsdkver.h])
        if test "$ac_cv_header_winsdkver_h" = "yes"; then
            # Get the highest _WIN32_WINNT and NTDDI versions supported
            # Take the higher of the two
            # This is done because the Windows 7 beta SDK reports its
            # NTDDI_MAXVER to be 0x06000100 instead of 0x06010000, as it should
            AC_CACHE_CHECK(for highest Windows version supported by this SDK,
                           ac_cv_winsdk_maxver,
                           [cat > conftest.h <<EOF
#include <winsdkver.h>
#include <sdkddkver.h>

#if (NTDDI_VERSION_FROM_WIN32_WINNT(_WIN32_WINNT_MAXVER) > NTDDI_MAXVER)
#define WINSDK_MAXVER NTDDI_VERSION_FROM_WIN32_WINNT(_WIN32_WINNT_MAXVER)
#else
#define WINSDK_MAXVER NTDDI_MAXVER
#endif

WINSDK_MAXVER
EOF
                            ac_cv_winsdk_maxver=`$CPP conftest.h 2>/dev/null | tail -n1`
                            rm -f conftest.h
                           ])
            MOZ_WINSDK_MAXVER=${ac_cv_winsdk_maxver}
        else
            # The Vista SDK is the only one to have sdkddkver.h but not
            # WinSDKVer.h
            MOZ_CHECK_HEADERS([sdkddkver.h])
            if test "$ac_cv_header_sdkddkver_h" = "yes"; then
                MOZ_WINSDK_MAXVER=0x06000000
            else
                # Assume the Server 2003 Platform SDK
                MOZ_WINSDK_MAXVER=0x05020000
            fi
        fi

        unset _MSVC_VER_FILTER

        AC_CACHE_CHECK(for std::_Throw, ac_cv_have_std__Throw,
            [
                AC_LANG_SAVE
                AC_LANG_CPLUSPLUS
                _SAVE_CXXFLAGS="$CXXFLAGS"
                CXXFLAGS="${CXXFLAGS} -D_HAS_EXCEPTIONS=0"
                AC_TRY_COMPILE([#include <exception>],
                            [std::_Throw(std::exception()); return 0;],
                            ac_cv_have_std__Throw="yes",
                            ac_cv_have_std__Throw="no")
                CXXFLAGS="$_SAVE_CXXFLAGS"
                AC_LANG_RESTORE
            ])

        if test "$ac_cv_have_std__Throw" = "yes"; then
            AC_CACHE_CHECK(for |class __declspec(dllimport) exception| bug,
                           ac_cv_have_dllimport_exception_bug,
                [
                    AC_LANG_SAVE
                    AC_LANG_CPLUSPLUS
                    _SAVE_CXXFLAGS="$CXXFLAGS"
                    CXXFLAGS="${CXXFLAGS} -D_HAS_EXCEPTIONS=0"
                    AC_TRY_LINK([#include <vector>],
                                [std::vector<int> v; return v.at(1);],
                                ac_cv_have_dllimport_exception_bug="no",
                                ac_cv_have_dllimport_exception_bug="yes")
                    CXXFLAGS="$_SAVE_CXXFLAGS"
                    AC_LANG_RESTORE
                ])
            if test "$ac_cv_have_dllimport_exception_bug" = "no"; then
                WRAP_STL_INCLUDES=1
                MOZ_MSVC_STL_WRAP__Throw=1
                AC_DEFINE(MOZ_MSVC_STL_WRAP__Throw)
            fi
        else
            AC_CACHE_CHECK(for overridable _RAISE,
                           ac_cv_have__RAISE,
                [
                    AC_LANG_SAVE
                    AC_LANG_CPLUSPLUS
                    _SAVE_CXXFLAGS="$CXXFLAGS"
                    CXXFLAGS="${CXXFLAGS} -D_HAS_EXCEPTIONS=0"
                    AC_TRY_COMPILE([#include <xstddef>
                                    #undef _RAISE
                                    #define _RAISE(x) externallyDefinedFunction((x).what())
                                    #include <vector>
                                   ],
                                   [std::vector<int> v; return v.at(1);],
                                   ac_cv_have__RAISE="no",
                                   ac_cv_have__RAISE="yes")
                    CXXFLAGS="$_SAVE_CXXFLAGS"
                    AC_LANG_RESTORE
                ])
            if test "$ac_cv_have__RAISE" = "yes"; then
                WRAP_STL_INCLUDES=1
                MOZ_MSVC_STL_WRAP__RAISE=1
                AC_DEFINE(MOZ_MSVC_STL_WRAP__RAISE)
            else
                AC_MSG_ERROR([Gecko exception wrapping doesn't understand your your MSVC/SDK.  Please file a bug describing this error and your build configuration.])
            fi
        fi

        if test "$WRAP_STL_INCLUDES" = "1"; then
            STL_FLAGS='-D_HAS_EXCEPTIONS=0 -I$(DIST)/stl_wrappers'
        fi
    else
        # Check w32api version
        _W32API_MAJOR_VERSION=`echo $W32API_VERSION | $AWK -F\. '{ print $1 }'`
        _W32API_MINOR_VERSION=`echo $W32API_VERSION | $AWK -F\. '{ print $2 }'`
        AC_MSG_CHECKING([for w32api version >= $W32API_VERSION])
        AC_TRY_COMPILE([#include <w32api.h>],
            #if (__W32API_MAJOR_VERSION < $_W32API_MAJOR_VERSION) || \
                (__W32API_MAJOR_VERSION == $_W32API_MAJOR_VERSION && \
                 __W32API_MINOR_VERSION < $_W32API_MINOR_VERSION)
                #error "test failed."
            #endif
            , [ res=yes ], [ res=no ])
        AC_MSG_RESULT([$res])
        if test "$res" != "yes"; then
            AC_MSG_ERROR([w32api version $W32API_VERSION or higher required.])
        fi
        # Check windres version
        AC_MSG_CHECKING([for windres version >= $WINDRES_VERSION])
        _WINDRES_VERSION=`${WINDRES} --version 2>&1 | grep -i windres 2>/dev/null | $AWK '{ print $3 }'`
        AC_MSG_RESULT([$_WINDRES_VERSION])
        _WINDRES_MAJOR_VERSION=`echo $_WINDRES_VERSION | $AWK -F\. '{ print $1 }'`
        _WINDRES_MINOR_VERSION=`echo $_WINDRES_VERSION | $AWK -F\. '{ print $2 }'`
        _WINDRES_RELEASE_VERSION=`echo $_WINDRES_VERSION | $AWK -F\. '{ print $3 }'`
        WINDRES_MAJOR_VERSION=`echo $WINDRES_VERSION | $AWK -F\. '{ print $1 }'`
        WINDRES_MINOR_VERSION=`echo $WINDRES_VERSION | $AWK -F\. '{ print $2 }'`
        WINDRES_RELEASE_VERSION=`echo $WINDRES_VERSION | $AWK -F\. '{ print $3 }'`
        if test "$_WINDRES_MAJOR_VERSION" -lt "$WINDRES_MAJOR_VERSION" -o \
                "$_WINDRES_MAJOR_VERSION" -eq "$WINDRES_MAJOR_VERSION" -a \
                "$_WINDRES_MINOR_VERSION" -lt "$WINDRES_MINOR_VERSION" -o \
                "$_WINDRES_MAJOR_VERSION" -eq "$WINDRES_MAJOR_VERSION" -a \
                "$_WINDRES_MINOR_VERSION" -eq "$WINDRES_MINOR_VERSION" -a \
                "$_WINDRES_RELEASE_VERSION" -lt "$WINDRES_RELEASE_VERSION"
        then
            AC_MSG_ERROR([windres version $WINDRES_VERSION or higher is required to build.])
        fi

        MOZ_WINSDK_MAXVER=0x06010000
    fi # !GNU_CC

    AC_DEFINE_UNQUOTED(WINVER,0x$WINVER)
    AC_DEFINE_UNQUOTED(_WIN32_WINNT,0x$WINVER)
    # Require OS features provided by IE 5.0
    AC_DEFINE_UNQUOTED(_WIN32_IE,0x0500)

    # If the maximum version supported by this SDK is lower than the target
    # version, error out
    AC_MSG_CHECKING([for Windows SDK being recent enough])
    if $PERL -e "exit(0x$MOZ_WINSDK_TARGETVER > $MOZ_WINSDK_MAXVER)"; then
        AC_MSG_RESULT("yes")
    else
        AC_MSG_RESULT("no")
        AC_MSG_ERROR([You are targeting Windows version 0x$MOZ_WINSDK_TARGETVER, but your SDK only supports up to version $MOZ_WINSDK_MAXVER. Install and use an updated SDK, or target a lower version using --with-windows-version. Alternatively, try running the Windows SDK Configuration Tool and selecting a newer SDK. See https://developer.mozilla.org/En/Windows_SDK_versions for more details on fixing this.])
    fi

    AC_DEFINE_UNQUOTED(MOZ_WINSDK_TARGETVER,0x$MOZ_WINSDK_TARGETVER)
    # Definitions matching sdkddkver.h
    AC_DEFINE_UNQUOTED(MOZ_NTDDI_WS03, 0x05020000)
    AC_DEFINE_UNQUOTED(MOZ_NTDDI_LONGHORN, 0x06000000)
    AC_DEFINE_UNQUOTED(MOZ_NTDDI_WIN7, 0x06010000)
    ;;
esac

AC_PROG_CPP
AC_PROG_CXXCPP

if test -n "$_WIN32_MSVC"; then
    SKIP_PATH_CHECKS=1
    SKIP_COMPILER_CHECKS=1
    SKIP_LIBRARY_CHECKS=1

    # Since we're skipping compiler and library checks, hard-code
    # some facts here.
    AC_DEFINE(HAVE_IO_H)
    AC_DEFINE(HAVE_SETBUF)
    AC_DEFINE(HAVE_ISATTY)
fi

fi # COMPILE_ENVIRONMENT

AC_SUBST(MIDL_FLAGS)
AC_SUBST(_MSC_VER)

AC_SUBST(GNU_AS)
AC_SUBST(GNU_LD)
AC_SUBST(GNU_CC)
AC_SUBST(GNU_CXX)
AC_SUBST(INTEL_CC)
AC_SUBST(INTEL_CXX)
AC_SUBST(CLANG_CC)
AC_SUBST(CLANG_CXX)

AC_SUBST(STL_FLAGS)
AC_SUBST(WRAP_STL_INCLUDES)
AC_SUBST(MOZ_MSVC_STL_WRAP__Throw)
AC_SUBST(MOZ_MSVC_STL_WRAP__RAISE)

dnl ========================================================
dnl Checks for programs.
dnl ========================================================
AC_PROG_INSTALL
AC_PROG_LN_S

if test -z "$TINDERBOX_SKIP_PERL_VERSION_CHECK"; then
AC_MSG_CHECKING([for minimum required perl version >= $PERL_VERSION])
_perl_version=`PERL_VERSION=$PERL_VERSION $PERL -e 'print "$]"; if ($] >= $ENV{PERL_VERSION}) { exit(0); } else { exit(1); }' 2>&5`
_perl_res=$?
AC_MSG_RESULT([$_perl_version])

if test "$_perl_res" != 0; then
    AC_MSG_ERROR([Perl $PERL_VERSION or higher is required.])
fi
fi

AC_MSG_CHECKING([for full perl installation])
_perl_archlib=`$PERL -e 'use Config; if ( -d $Config{archlib} ) { exit(0); } else { exit(1); }' 2>&5`
_perl_res=$?
if test "$_perl_res" != 0; then
    AC_MSG_RESULT([no])
    AC_MSG_ERROR([Cannot find Config.pm or \$Config{archlib}.  A full perl installation is required.])
else
    AC_MSG_RESULT([yes])
fi

MOZ_PATH_PROGS(PYTHON, $PYTHON python2.7 python2.6 python2.5 python)
if test -z "$PYTHON"; then
    AC_MSG_ERROR([python was not found in \$PATH])
fi

if test -z "$COMPILE_ENVIRONMENT"; then
    NSINSTALL_BIN='$(PYTHON) $(topsrcdir)/config/nsinstall.py'
fi
AC_SUBST(NSINSTALL_BIN)

MOZ_PATH_PROG(DOXYGEN, doxygen, :)
MOZ_PATH_PROG(AUTOCONF, autoconf, :)
MOZ_PATH_PROGS(UNZIP, unzip)
if test -z "$UNZIP" -o "$UNZIP" = ":"; then
    AC_MSG_ERROR([unzip not found in \$PATH])
fi
MOZ_PATH_PROGS(ZIP, zip)
if test -z "$ZIP" -o "$ZIP" = ":"; then
    AC_MSG_ERROR([zip not found in \$PATH])
fi
MOZ_PATH_PROG(SYSTEM_MAKEDEPEND, makedepend)
MOZ_PATH_PROG(XARGS, xargs)
if test -z "$XARGS" -o "$XARGS" = ":"; then
    AC_MSG_ERROR([xargs not found in \$PATH .])
fi

MOZ_PATH_PROG(RPMBUILD, rpmbuild, :)
AC_SUBST(RPMBUILD)

if test "$COMPILE_ENVIRONMENT"; then

dnl ========================================================
dnl = Mac OS X toolchain support
dnl ========================================================

case "$target_os" in
darwin*)
    dnl Current known valid versions for GCC_VERSION are 2.95.2 3.1 3.3 4.0.
    dnl 4.0 identifies itself as 4.0.x, so strip the decidecimal for
    dnl the environment and includedir purposes (when using an SDK, below),
    dnl but remember the full version number for the libdir (SDK).
    changequote(,)
    GCC_VERSION_FULL=`echo $CXX_VERSION | $PERL -pe 's/^.*gcc version ([^ ]*).*/$1/'`
    GCC_VERSION=`echo $GCC_VERSION_FULL | $PERL -pe '(split(/\./))[0]>=4&&s/(^\d*\.\d*).*/$1/;'`
    changequote([,])
    if test "$GCC_VERSION_FULL" = "4.0.0" ; then
        dnl Bug 280479, but this keeps popping up in bug 292530 too because
        dnl 4.0.0/4061 is the default compiler in Tiger.
        changequote(,)
        GCC_BUILD=`echo $CXX_VERSION | $PERL -pe 's/^.*build ([^ )]*).*/$1/'`
        changequote([,])
        if test "$GCC_BUILD" = "4061" ; then
            AC_MSG_ERROR([You are attempting to use Apple gcc 4.0 build 4061.
This compiler was supplied with Xcode 2.0, and contains bugs that prevent it
from building Mozilla. Upgrade to Xcode 2.1 or later.])
        fi
    fi

    dnl xcodebuild needs GCC_VERSION defined in the environment, since it
    dnl doesn't respect the CC/CXX setting.  With GCC_VERSION set, it will use
    dnl /usr/bin/g(cc|++)-$GCC_VERSION.
    MOZ_PATH_PROGS(PBBUILD, pbbuild xcodebuild pbxbuild)

    dnl sdp was formerly in /Developer/Tools.  As of Mac OS X 10.4 (Darwin 8),
    dnl it has moved into /usr/bin.
    MOZ_PATH_PROG(SDP, sdp, :, [$PATH:/usr/bin:/Developer/Tools])
    ;;
esac

AC_SUBST(GCC_VERSION)

dnl The universal machinery sets UNIVERSAL_BINARY to inform packager.mk
dnl that a universal binary is being produced and MOZ_CAN_RUN_PROGRAMS
dnl when we can run target binaries.
AC_SUBST(UNIVERSAL_BINARY)
AC_SUBST(MOZ_CAN_RUN_PROGRAMS)

dnl ========================================================
dnl Check for MacOS deployment target version
dnl ========================================================

MOZ_ARG_ENABLE_STRING(macos-target,
                      [  --enable-macos-target=VER (default=10.5)
                          Set the minimum MacOS version needed at runtime],
                      [_MACOSX_DEPLOYMENT_TARGET=$enableval])

case "$target" in
*-darwin*)
    if test -n "$_MACOSX_DEPLOYMENT_TARGET" ; then
        dnl Use the specified value
        export MACOSX_DEPLOYMENT_TARGET=$_MACOSX_DEPLOYMENT_TARGET
    else
        dnl No value specified on the command line or in the environment,
        dnl use architecture minimum.
        case "${target_cpu}" in
          ppc*)
            export MACOSX_DEPLOYMENT_TARGET=10.5
            ;;
          i*86)
            export MACOSX_DEPLOYMENT_TARGET=10.5
            ;;
          x86_64)
            export MACOSX_DEPLOYMENT_TARGET=10.6
            ;;
        esac
    fi
    ;;
esac

AC_SUBST(MACOSX_DEPLOYMENT_TARGET)

dnl ========================================================
dnl = Mac OS X SDK support
dnl ========================================================
MACOS_SDK_DIR=
NEXT_ROOT=
MOZ_ARG_WITH_STRING(macos-sdk,
[  --with-macos-sdk=dir    Location of platform SDK to use (Mac OS X only)],
    MACOS_SDK_DIR=$withval)

dnl MACOS_SDK_DIR will be set to the SDK location whenever one is in use.
dnl NEXT_ROOT will be set and exported only if it's needed.
AC_SUBST(MACOS_SDK_DIR)
AC_SUBST(NEXT_ROOT)

if test "$MACOS_SDK_DIR"; then
  dnl Sync this section with the ones in NSPR and NSS.
  dnl Changes to the cross environment here need to be accounted for in
  dnl the libIDL checks (below) and xpidl build.

  if test ! -d "$MACOS_SDK_DIR"; then
    AC_MSG_ERROR([SDK not found.  When using --with-macos-sdk, you must
specify a valid SDK.  SDKs are installed when the optional cross-development
tools are selected during the Xcode/Developer Tools installation.])
  fi

  GCC_VERSION_MAJOR=`echo $GCC_VERSION_FULL | $PERL -pe 's/(^\d*).*/$1/;'`
  if test "$GCC_VERSION_MAJOR" -lt "4" ; then
    AC_MSG_ERROR([You need to upgrade the compiler version to 4.x])
  else
    CFLAGS="$CFLAGS -isysroot ${MACOS_SDK_DIR}"
    CXXFLAGS="$CXXFLAGS -isysroot ${MACOS_SDK_DIR}"

    dnl CPP/CXXCPP needs to be set for MOZ_CHECK_HEADER.
    CPP="$CPP -isysroot ${MACOS_SDK_DIR}"
    CXXCPP="$CXXCPP -isysroot ${MACOS_SDK_DIR}"

    if test "$GCC_VERSION_FULL" = "4.0.0" ; then
      dnl If gcc >= 4.0, we're guaranteed to be on Tiger, which has an ld
      dnl that supports -syslibroot.  Don't set NEXT_ROOT because it will
      dnl be ignored and cause warnings when -syslibroot is specified.
      dnl gcc 4.0.1 will pass -syslibroot to ld automatically based on
      dnl the -isysroot it receives, so this is only needed with 4.0.0.
      LDFLAGS="$LDFLAGS -Wl,-syslibroot,${MACOS_SDK_DIR}"
    fi
  fi

  AC_LANG_SAVE
  AC_MSG_CHECKING([for valid compiler/Mac OS X SDK combination])
  AC_LANG_CPLUSPLUS
  AC_TRY_COMPILE([#include <new>],[],
   result=yes,
   result=no)
  AC_LANG_RESTORE
  AC_MSG_RESULT($result)

  if test "$result" = "no" ; then
    AC_MSG_ERROR([The selected compiler and Mac OS X SDK are incompatible.])
  fi
fi

fi # COMPILE_ENVIRONMENT

dnl clang prior to 2.9 (including Xcode 4) does not support all the
dnl constructs required by the libtheora inline asm. This is used to
dnl detect and disable it
AC_LANG_SAVE
AC_LANG_C
AC_TRY_COMPILE([
#if defined(__clang__)
# if __clang_major__<2 || (__clang_major__==2 && __clang_minor__<9)
#  error "clang older than 2.9 detected"
# endif
#endif
               ],
               [],
               result="yes",
               result="no")
if test "$result" = "no"; then
    AC_DEFINE(HAVE_OLD_CLANG)
    HAVE_OLD_CLANG=1
fi
AC_LANG_RESTORE
AC_SUBST(HAVE_OLD_CLANG)

if test -n "$MAKE"; then
  if test `echo $MAKE | grep -c make.py` != 1; then
     NOT_PYMAKE=$MAKE
  fi
fi

case "$host_os" in
mingw*)
    MOZ_PATH_PROGS(GMAKE, $GMAKE $NOT_PYMAKE make gmake, :)
    ;;
*)
    MOZ_PATH_PROGS(GMAKE, $GMAKE $NOT_PYMAKE gmake make, :)
    ;;
esac
if test "$GMAKE" = ":"; then
   AC_MSG_ERROR([GNU make not found])
fi
AC_SUBST(GMAKE)

if test "$COMPILE_ENVIRONMENT"; then

AC_PATH_XTRA

XCFLAGS="$X_CFLAGS"

fi # COMPILE_ENVIRONMENT

dnl ========================================================
dnl set the defaults first
dnl ========================================================
AS_BIN=$AS
AR_LIST='$(AR) t'
AR_EXTRACT='$(AR) x'
AR_DELETE='$(AR) d'
AS='$(CC)'
AS_DASH_C_FLAG='-c'
DLL_PREFIX=lib
LIB_PREFIX=lib
DLL_SUFFIX=.so
OBJ_SUFFIX=o
LIB_SUFFIX=a
ASM_SUFFIX=s
IMPORT_LIB_SUFFIX=
TARGET_MD_ARCH=unix
DIRENT_INO=d_ino
WIN_TOP_SRC=
MOZ_USER_DIR=".mozilla"

MOZ_JPEG_CFLAGS=
MOZ_JPEG_LIBS='$(call EXPAND_LIBNAME_PATH,mozjpeg,$(DEPTH)/media/libjpeg)'
MOZ_ZLIB_CFLAGS=
MOZ_ZLIB_LIBS='$(call EXPAND_LIBNAME_PATH,mozz,$(DEPTH)/modules/zlib/src)'
MOZ_BZ2_CFLAGS=
MOZ_BZ2_LIBS='$(call EXPAND_LIBNAME_PATH,bz2,$(DEPTH)/modules/libbz2/src)'
MOZ_PNG_CFLAGS=
MOZ_PNG_LIBS='$(call EXPAND_LIBNAME_PATH,mozpng,$(DEPTH)/media/libpng)'

MOZ_JS_STATIC_LIBS='$(call EXPAND_LIBNAME_PATH,js_static,$(LIBXUL_DIST)/lib)'
MOZ_JS_SHARED_LIBS='$(call EXPAND_LIBNAME_PATH,mozjs,$(LIBXUL_DIST)/lib)'
DYNAMIC_XPCOM_LIBS='-L$(LIBXUL_DIST)/bin -lxpcom -lxpcom_core -lmozalloc'
MOZ_FIX_LINK_PATHS='-Wl,-rpath-link,$(LIBXUL_DIST)/bin -Wl,-rpath-link,$(prefix)/lib'
XPCOM_FROZEN_LDOPTS='-L$(LIBXUL_DIST)/bin -lxpcom -lmozalloc'
LIBXUL_LIBS='$(XPCOM_FROZEN_LDOPTS) -lxul'
XPCOM_GLUE_LDOPTS='$(LIBXUL_DIST)/lib/$(LIB_PREFIX)xpcomglue_s.$(LIB_SUFFIX) $(XPCOM_FROZEN_LDOPTS)'
XPCOM_STANDALONE_GLUE_LDOPTS='$(LIBXUL_DIST)/lib/$(LIB_PREFIX)xpcomglue.$(LIB_SUFFIX)'

MOZ_FS_LAYOUT=unix

MOZ_COMPONENT_NSPR_LIBS='-L$(LIBXUL_DIST)/bin $(NSPR_LIBS)'

USE_DEPENDENT_LIBS=1

_PLATFORM_DEFAULT_TOOLKIT=cairo-gtk2

if test -n "$CROSS_COMPILE"; then
    OS_TARGET="${target_os}"
    OS_ARCH=`echo $target_os | sed -e 's|/|_|g'`
    OS_RELEASE=
    case "${target_os}" in
        linux*)       OS_ARCH=Linux OS_TARGET=Linux ;;
        kfreebsd*-gnu) OS_ARCH=GNU_kFreeBSD OS_TARGET=GNU_kFreeBSD ;;
        gnu*)         OS_ARCH=GNU ;;
        solaris*)     OS_ARCH=SunOS OS_RELEASE=5 ;;
        mingw*)       OS_ARCH=WINNT OS_TARGET=WINNT ;;
        darwin*)      OS_ARCH=Darwin OS_TARGET=Darwin ;;
    esac
    case "${target}" in
        *-android*|*-linuxandroid*) OS_ARCH=Linux OS_TARGET=Android ;;
    esac
else
    OS_TARGET=`uname -s`
    OS_ARCH=`uname -s | sed -e 's|/|_|g'`
    OS_RELEASE=`uname -r`
fi

# Before this used `uname -m` when not cross compiling
# but that breaks when you have a 64 bit kernel with a 32 bit userland.
OS_TEST="${target_cpu}"

_COMPILER_PREFIX=

HOST_OS_ARCH=`echo $host_os | sed -e 's|/|_|g'`

#######################################################################
# Master "Core Components" macros for getting the OS target           #
#######################################################################

#
# If OS_TARGET is not specified, it defaults to $(OS_ARCH), i.e., no
# cross-compilation.
#

#
# Define and override various archtecture-specific variables, including
# HOST_OS_ARCH
# OS_ARCH
# OS_TEST
# OS_TARGET
# OS_RELEASE
# OS_MINOR_RELEASE
#

case "$HOST_OS_ARCH" in
mingw*)
    HOST_OS_ARCH=WINNT
    ;;
darwin*)
    HOST_OS_ARCH=Darwin
    ;;
linux*)
    HOST_OS_ARCH=Linux
    ;;
solaris*)
    HOST_OS_ARCH=SunOS
    SOLARIS_SUNPRO_CC=
    SOLARIS_SUNPRO_CXX=
    if test -z "$GNU_CC"; then
        if test "`$CC -V 2>&1 | egrep -c 'Sun.*C '`" != "0"; then
            SOLARIS_SUNPRO_CC=1
       fi
    fi

    if test -z "$GNU_CXX"; then
       if test "`$CXX -V 2>&1 | egrep -c 'Sun.*C\+\+ '`" != "0"; then
           SOLARIS_SUNPRO_CXX=1
       fi
    fi
    AC_SUBST(SOLARIS_SUNPRO_CC)
    AC_SUBST(SOLARIS_SUNPRO_CXX)
    ;;
BSD_386)
    HOST_OS_ARCH=BSD
    ;;
OS_2)
    HOST_OS_ARCH=OS2
    ;;
esac

case "$OS_ARCH" in
WINNT)
    if test -z "$CROSS_COMPILE" ; then
        OS_TEST=`uname -p`
    fi
    ;;
Windows_NT)
#
# If uname -s returns "Windows_NT", we assume that we are using
# the uname.exe in MKS toolkit.
#
# The -r option of MKS uname only returns the major version number.
# So we need to use its -v option to get the minor version number.
# Moreover, it doesn't have the -p option, so we need to use uname -m.
#
    OS_ARCH=WINNT
    OS_TARGET=WINNT
    OS_MINOR_RELEASE=`uname -v`
    if test "$OS_MINOR_RELEASE" = "00"; then
        OS_MINOR_RELEASE=0
    fi
    OS_RELEASE="${OS_RELEASE}.${OS_MINOR_RELEASE}"
    ;;
MINGW*_NT*)
#
# If uname -s returns MINGW32_NT-5.1, we assume that we are using
# the uname.exe in the MSYS tools.
#
    OS_RELEASE=`expr $OS_ARCH : '.*NT-\(.*\)'`
    OS_ARCH=WINNT
    OS_TARGET=WINNT
    ;;
AIX)
    OS_RELEASE=`uname -v`.`uname -r`
    OS_TEST=${target_cpu}
    ;;
BSD_386)
    OS_ARCH=BSD
    ;;
OS_2)
    OS_ARCH=OS2
    OS_TARGET=OS2
    OS_RELEASE=`uname -v`
    ;;
Darwin)
    case "${target_cpu}" in
    powerpc*)
        OS_TEST=ppc
        ;;
    i*86*)
        OS_TEST=i386
        ;;
    x86_64)
        OS_TEST=x86_64
        ;;
    *)
        if test -z "$CROSS_COMPILE" ; then
            OS_TEST=`uname -p`
        fi
        ;;
    esac
    ;;
esac

# Only set CPU_ARCH if we recognize the value of OS_TEST

case "$OS_TEST" in
*86 | i86pc)
    CPU_ARCH=x86
    ;;

powerpc64 | ppc64)
    CPU_ARCH=ppc64
    ;;

powerpc | ppc | rs6000)
    CPU_ARCH=ppc
    ;;

Alpha | alpha | ALPHA)
    CPU_ARCH=Alpha
    ;;

s390)
    CPU_ARCH=s390
    ;;

s390x)
    CPU_ARCH=s390x
    ;;

hppa* | parisc)
    CPU_ARCH=hppa
    ;;

sun4u | sparc*)
    CPU_ARCH=sparc
    ;;

x86_64 | ia64)
    CPU_ARCH="$OS_TEST"
    ;;

arm*)
    CPU_ARCH=arm
    ;;

mips|mipsel)
    CPU_ARCH="mips"
    ;;
esac

if test -z "$OS_TARGET"; then
    OS_TARGET=$OS_ARCH
fi
OS_CONFIG="${OS_TARGET}${OS_RELEASE}"

dnl Set INTEL_ARCHITECTURE if we're compiling for x86-32 or x86-64.
dnl ===============================================================
INTEL_ARCHITECTURE=
case "$OS_TEST" in
    x86_64|i?86)
      INTEL_ARCHITECTURE=1
esac

dnl ========================================================
dnl GNU specific defaults
dnl ========================================================
if test "$GNU_CC"; then
    # FIXME: Let us build with strict aliasing. bug 414641.
    CFLAGS="$CFLAGS -fno-strict-aliasing"
    MKSHLIB='$(CXX) $(CXXFLAGS) $(DSO_PIC_CFLAGS) $(DSO_LDOPTS) -Wl,-h,$@ -o $@'
    MKCSHLIB='$(CC) $(CFLAGS) $(DSO_PIC_CFLAGS) $(DSO_LDOPTS) -Wl,-h,$@ -o $@'
    DSO_LDOPTS='-shared'
    if test "$GCC_USE_GNU_LD"; then
        # Don't allow undefined symbols in libraries
        DSO_LDOPTS="$DSO_LDOPTS -Wl,-z,defs"
    fi
    WARNINGS_AS_ERRORS='-Werror'
    DSO_CFLAGS=''
    DSO_PIC_CFLAGS='-fPIC'
    ASFLAGS="$ASFLAGS -fPIC"
    _MOZ_RTTI_FLAGS_ON=${_COMPILER_PREFIX}-frtti
    _MOZ_RTTI_FLAGS_OFF=${_COMPILER_PREFIX}-fno-rtti

    # Turn on GNU specific features
    # -Wall - turn on all warnings
    # -pedantic - make compiler warn about non-ANSI stuff, and
    #             be a little bit stricter
    # -Wdeclaration-after-statement - MSVC doesn't like these
    # Warnings slamm took out for now (these were giving more noise than help):
    # -Wbad-function-cast - warns when casting a function to a new return type
    # -Wshadow - removed because it generates more noise than help --pete
    _WARNINGS_CFLAGS="${_WARNINGS_CFLAGS} -Wall -W -Wno-unused -Wpointer-arith -Wdeclaration-after-statement"
    if test -z "$INTEL_CC" -a -z "$CLANG_CC"; then
       # Don't use -Wcast-align with ICC or clang
       case "$CPU_ARCH" in
           # And don't use it on hppa, ia64, sparc, arm, since it's noisy there
           hppa | ia64 | sparc | arm)
           ;;
           *)
        _WARNINGS_CFLAGS="${_WARNINGS_CFLAGS} -Wcast-align"
           ;;
       esac
    fi

    dnl Turn pedantic on but disable the warnings for long long
    _PEDANTIC=1

    if test -z "$INTEL_CC"; then
      _WARNINGS_CFLAGS="${_WARNINGS_CFLAGS} -W"
    fi

    _DEFINES_CFLAGS='-include $(DEPTH)/mozilla-config.h -DMOZILLA_CLIENT'
    _USE_CPP_INCLUDE_FLAG=1
elif test "$SOLARIS_SUNPRO_CC"; then
    DSO_CFLAGS=''
    if test "$CPU_ARCH" = "sparc"; then
        # for Sun Studio on Solaris/SPARC
        DSO_PIC_CFLAGS='-xcode=pic32'
    else
        DSO_PIC_CFLAGS='-KPIC'
    fi
    _DEFINES_CFLAGS='$(ACDEFINES) -D_MOZILLA_CONFIG_H_ -DMOZILLA_CLIENT'
else
    MKSHLIB='$(LD) $(DSO_LDOPTS) -h $@ -o $@'
    MKCSHLIB='$(LD) $(DSO_LDOPTS) -h $@ -o $@'

    DSO_LDOPTS='-shared'
    if test "$GNU_LD"; then
        # Don't allow undefined symbols in libraries
        DSO_LDOPTS="$DSO_LDOPTS -z defs"
    fi

    DSO_CFLAGS=''
    DSO_PIC_CFLAGS='-KPIC'
    _DEFINES_CFLAGS='$(ACDEFINES) -D_MOZILLA_CONFIG_H_ -DMOZILLA_CLIENT'
fi

if test "$GNU_CXX"; then
    # FIXME: Let us build with strict aliasing. bug 414641.
    CXXFLAGS="$CXXFLAGS -fno-exceptions -fno-strict-aliasing"
    # Turn on GNU specific features
    _WARNINGS_CXXFLAGS="${_WARNINGS_CXXFLAGS} -Wall -Wpointer-arith -Woverloaded-virtual -Wsynth -Wno-ctor-dtor-privacy -Wno-non-virtual-dtor"
    if test -z "$INTEL_CXX" -a -z "$CLANG_CXX"; then
       # Don't use -Wcast-align with ICC or clang
       case "$CPU_ARCH" in
           # And don't use it on hppa, ia64, sparc, arm, since it's noisy there
           hppa | ia64 | sparc | arm)
           ;;
           *)
        _WARNINGS_CXXFLAGS="${_WARNINGS_CXXFLAGS} -Wcast-align"
           ;;
       esac
    fi

    _DEFINES_CXXFLAGS='-DMOZILLA_CLIENT -include $(DEPTH)/mozilla-config.h'
    _USE_CPP_INCLUDE_FLAG=1

    AC_CACHE_CHECK(whether the compiler supports -Wno-invalid-offsetof,
                   ac_has_wno_invalid_offsetof,
        [
            AC_LANG_SAVE
            AC_LANG_CPLUSPLUS
            _SAVE_CXXFLAGS="$CXXFLAGS"
            CXXFLAGS="$CXXFLAGS ${_COMPILER_PREFIX}-Wno-invalid-offsetof"
            AC_TRY_COMPILE([],
                           [return(0);],
                           ac_has_wno_invalid_offsetof="yes",
                           ac_has_wno_invalid_offsetof="no")
            CXXFLAGS="$_SAVE_CXXFLAGS"
            AC_LANG_RESTORE
        ])
    if test "$ac_has_wno_invalid_offsetof" = "yes"; then
        _WARNINGS_CXXFLAGS="${_WARNINGS_CXXFLAGS} ${_COMPILER_PREFIX}-Wno-invalid-offsetof"
    fi

    AC_CACHE_CHECK(whether the compiler supports -Wno-variadic-macros,
                   ac_has_wno_variadic_macros,
        [
            AC_LANG_SAVE
            AC_LANG_CPLUSPLUS
            _SAVE_CXXFLAGS="$CXXFLAGS"
            CXXFLAGS="$CXXFLAGS ${_COMPILER_PREFIX}-Wno-variadic-macros"
            AC_TRY_COMPILE([],
                           [return(0);],
                           ac_has_wno_variadic_macros="yes",
                           ac_has_wno_variadic_macros="no")
            CXXFLAGS="$_SAVE_CXXFLAGS"
            AC_LANG_RESTORE
        ])
    if test "$ac_has_wno_variadic_macros" = "yes"; then
        _WARNINGS_CXXFLAGS="${_WARNINGS_CXXFLAGS} ${_COMPILER_PREFIX}-Wno-variadic-macros"
    fi

    AC_CACHE_CHECK(whether the compiler supports -Werror=return-type,
                   ac_has_werror_return_type,
        [
            AC_LANG_SAVE
            AC_LANG_CPLUSPLUS
            _SAVE_CXXFLAGS="$CXXFLAGS"
            CXXFLAGS="$CXXFLAGS -Werror=return-type"
            AC_TRY_COMPILE([],
                           [return(0);],
                           ac_has_werror_return_type="yes",
                           ac_has_werror_return_type="no")
            CXXFLAGS="$_SAVE_CXXFLAGS"
            AC_LANG_RESTORE
        ])
    if test "$ac_has_werror_return_type" = "yes"; then
        _WARNINGS_CXXFLAGS="${_WARNINGS_CXXFLAGS} -Werror=return-type"
    fi

else
    _DEFINES_CXXFLAGS='-DMOZILLA_CLIENT -D_MOZILLA_CONFIG_H_ $(ACDEFINES)'
fi

dnl gcc can come with its own linker so it is better to use the pass-thru calls
dnl MKSHLIB_FORCE_ALL is used to force the linker to include all object
dnl files present in an archive. MKSHLIB_UNFORCE_ALL reverts the linker to
dnl normal behavior.
dnl ========================================================
MKSHLIB_FORCE_ALL=
MKSHLIB_UNFORCE_ALL=

if test "$COMPILE_ENVIRONMENT"; then
if test "$GNU_CC"; then
  AC_MSG_CHECKING(whether ld has archive extraction flags)
  AC_CACHE_VAL(ac_cv_mkshlib_force_and_unforce,
   [_SAVE_LDFLAGS=$LDFLAGS; _SAVE_LIBS=$LIBS
    ac_cv_mkshlib_force_and_unforce="no"
    exec 3<&0 <<LOOP_INPUT
	force="-Wl,--whole-archive";   unforce="-Wl,--no-whole-archive"
	force="-Wl,-z -Wl,allextract"; unforce="-Wl,-z -Wl,defaultextract"
	force="-Wl,-all";              unforce="-Wl,-none"
LOOP_INPUT
    while read line
    do
      eval $line
      LDFLAGS=$force
      LIBS=$unforce
      AC_TRY_LINK(,, ac_cv_mkshlib_force_and_unforce=$line; break)
    done
    exec 0<&3 3<&-
    LDFLAGS=$_SAVE_LDFLAGS; LIBS=$_SAVE_LIBS
   ])
  if test "$ac_cv_mkshlib_force_and_unforce" = "no"; then
    AC_MSG_RESULT(no)
  else
    AC_MSG_RESULT(yes)
    eval $ac_cv_mkshlib_force_and_unforce
    MKSHLIB_FORCE_ALL=$force
    MKSHLIB_UNFORCE_ALL=$unforce
  fi
fi # GNU_CC
fi # COMPILE_ENVIRONMENT

dnl =================================================================
dnl Set up and test static assertion macros used to avoid AC_TRY_RUN,
dnl which is bad when cross compiling.
dnl =================================================================
if test "$COMPILE_ENVIRONMENT"; then
configure_static_assert_macros='
#define CONFIGURE_STATIC_ASSERT(condition) CONFIGURE_STATIC_ASSERT_IMPL(condition, __LINE__)
#define CONFIGURE_STATIC_ASSERT_IMPL(condition, line) CONFIGURE_STATIC_ASSERT_IMPL2(condition, line)
#define CONFIGURE_STATIC_ASSERT_IMPL2(condition, line) typedef int static_assert_line_##line[(condition) ? 1 : -1]
'

dnl test that the macros actually work:
AC_MSG_CHECKING(that static assertion macros used in autoconf tests work)
AC_CACHE_VAL(ac_cv_static_assertion_macros_work,
 [AC_LANG_SAVE
  AC_LANG_C
  ac_cv_static_assertion_macros_work="yes"
  AC_TRY_COMPILE([$configure_static_assert_macros],
                 [CONFIGURE_STATIC_ASSERT(1)],
                 ,
                 ac_cv_static_assertion_macros_work="no")
  AC_TRY_COMPILE([$configure_static_assert_macros],
                 [CONFIGURE_STATIC_ASSERT(0)],
                 ac_cv_static_assertion_macros_work="no",
                 )
  AC_LANG_CPLUSPLUS
  AC_TRY_COMPILE([$configure_static_assert_macros],
                 [CONFIGURE_STATIC_ASSERT(1)],
                 ,
                 ac_cv_static_assertion_macros_work="no")
  AC_TRY_COMPILE([$configure_static_assert_macros],
                 [CONFIGURE_STATIC_ASSERT(0)],
                 ac_cv_static_assertion_macros_work="no",
                 )
  AC_LANG_RESTORE
 ])
AC_MSG_RESULT("$ac_cv_static_assertion_macros_work")
if test "$ac_cv_static_assertion_macros_work" = "no"; then
    AC_MSG_ERROR([Compiler cannot compile macros used in autoconf tests.])
fi
fi # COMPILE_ENVIRONMENT

dnl ========================================================
dnl Checking for 64-bit OS
dnl ========================================================
if test "$COMPILE_ENVIRONMENT"; then
AC_LANG_SAVE
AC_LANG_C
AC_MSG_CHECKING(for 64-bit OS)
AC_TRY_COMPILE([$configure_static_assert_macros],
               [CONFIGURE_STATIC_ASSERT(sizeof(void*) == 8)],
               result="yes", result="no")
AC_MSG_RESULT("$result")
if test "$result" = "yes"; then
    AC_DEFINE(HAVE_64BIT_OS)
    HAVE_64BIT_OS=1
fi
AC_SUBST(HAVE_64BIT_OS)
AC_LANG_RESTORE
fi # COMPILE_ENVIRONMENT

dnl ========================================================
dnl Enable high-memory support on OS/2 by default.
dnl ========================================================
MOZ_OS2_HIGH_MEMORY=1
MOZ_ARG_DISABLE_BOOL(os2-high-mem,
[  --disable-os2-high-mem  Disable high-memory support on OS/2],
    MOZ_OS2_HIGH_MEMORY=,
    MOZ_OS2_HIGH_MEMORY=1 )
AC_SUBST(MOZ_OS2_HIGH_MEMORY)

dnl ========================================================
dnl = Use profiling compile flags
dnl ========================================================
MOZ_ARG_ENABLE_BOOL(profiling,
[  --enable-profiling      Set compile flags necessary for using sampling profilers (e.g. shark, perf)],
    MOZ_PROFILING=1,
    MOZ_PROFILING= )

dnl ========================================================
dnl = Use Valgrind
dnl ========================================================
MOZ_ARG_ENABLE_BOOL(valgrind,
[  --enable-valgrind       Enable Valgrind integration hooks (default=no)],
    MOZ_VALGRIND=1,
    MOZ_VALGRIND= )
if test -n "$MOZ_VALGRIND"; then
    MOZ_CHECK_HEADER([valgrind/valgrind.h], [],
        AC_MSG_ERROR(
            [--enable-valgrind specified but Valgrind is not installed]))
    AC_DEFINE(MOZ_VALGRIND)
    MOZ_VALGRIND=1
fi
AC_SUBST(MOZ_VALGRIND)

dnl ========================================================
dnl jprof
dnl ========================================================
MOZ_ARG_ENABLE_BOOL(jprof,
[  --enable-jprof          Enable jprof profiling tool (needs mozilla/tools/jprof). Implies --enable-profiling.],
    MOZ_JPROF=1,
    MOZ_JPROF= )
if test -n "$MOZ_JPROF"; then
    MOZ_PROFILING=1
    AC_DEFINE(MOZ_JPROF)
fi

dnl ========================================================
dnl shark
dnl ========================================================
MOZ_ARG_ENABLE_BOOL(shark,
[  --enable-shark          Enable shark remote profiling. Implies --enable-profiling.],
    MOZ_SHARK=1,
    MOZ_SHARK= )
if test -n "$MOZ_SHARK"; then
    MOZ_PROFILING=1
    AC_DEFINE(MOZ_SHARK)
fi

dnl ========================================================
dnl callgrind
dnl ========================================================
MOZ_ARG_ENABLE_BOOL(callgrind,
[  --enable-callgrind      Enable callgrind profiling. Implies --enable-profiling.],
    MOZ_CALLGRIND=1,
    MOZ_CALLGRIND= )
if test -n "$MOZ_CALLGRIND"; then
    MOZ_PROFILING=1
    AC_DEFINE(MOZ_CALLGRIND)
fi

dnl ========================================================
dnl vtune
dnl ========================================================
MOZ_ARG_ENABLE_BOOL(vtune,
[  --enable-vtune          Enable vtune profiling. Implies --enable-profiling.],
    MOZ_VTUNE=1,
    MOZ_VTUNE= )
if test -n "$MOZ_VTUNE"; then
    MOZ_PROFILING=1
    AC_DEFINE(MOZ_VTUNE)
fi

dnl ========================================================
dnl Profiling
dnl ========================================================
if test -n "$MOZ_PROFILING"; then
    AC_DEFINE(MOZ_PROFILING)
fi

dnl ========================================================
dnl System overrides of the defaults for host
dnl ========================================================
case "$host" in
*mingw*)
    if test -n "$_WIN32_MSVC"; then
        HOST_AR=lib
        HOST_AR_FLAGS='-NOLOGO -OUT:"$@"'
        HOST_CFLAGS="$HOST_CFLAGS -TC -nologo -Fd\$(HOST_PDBFILE)"
        HOST_RANLIB='echo ranlib'
    else
        HOST_CFLAGS="$HOST_CFLAGS -mwindows"
    fi
    HOST_CFLAGS="$HOST_CFLAGS -DXP_WIN32 -DXP_WIN -DWIN32 -D_WIN32 -DNO_X11 -D_CRT_SECURE_NO_WARNINGS"
    HOST_NSPR_MDCPUCFG='\"md/_winnt.cfg\"'
    HOST_OPTIMIZE_FLAGS="${HOST_OPTIMIZE_FLAGS=-O2}"
    HOST_BIN_SUFFIX=.exe
    case "$host" in
    *mingw*)
        PERL="/bin/sh ${_topsrcdir}/build/msys-perl-wrapper"
        ;;
    esac

    case "${host_cpu}" in
    x86_64)
        HOST_CFLAGS="$HOST_CFLAGS -D_AMD64_"
        ;;
    esac
    ;;

*-darwin*)
    HOST_CFLAGS="$HOST_CFLAGS -DXP_UNIX -DXP_MACOSX -DNO_X11"
    HOST_NSPR_MDCPUCFG='\"md/_darwin.cfg\"'
    HOST_OPTIMIZE_FLAGS="${HOST_OPTIMIZE_FLAGS=-O3}"
    ;;

*-linux*|*-kfreebsd*-gnu|*-gnu*)
    HOST_CFLAGS="$HOST_CFLAGS -DXP_UNIX"
    HOST_NSPR_MDCPUCFG='\"md/_linux.cfg\"'
    HOST_OPTIMIZE_FLAGS="${HOST_OPTIMIZE_FLAGS=-O3}"
    ;;

*os2*)
    HOST_CFLAGS="$HOST_CFLAGS -DXP_OS2 -DNO_X11 -Zomf"
    HOST_NSPR_MDCPUCFG='\"md/_os2.cfg\"'
    HOST_OPTIMIZE_FLAGS="${HOST_OPTIMIZE_FLAGS=-O2}"
    HOST_BIN_SUFFIX=.exe
    MOZ_FIX_LINK_PATHS=
    ;;

*)
    HOST_CFLAGS="$HOST_CFLAGS -DXP_UNIX"
    HOST_OPTIMIZE_FLAGS="${HOST_OPTIMIZE_FLAGS=-O2}"
    ;;
esac

dnl We require version 2.5 or newer of Python to build.
AC_MSG_CHECKING([for Python version >= $PYTHON_VERSION but not 3.x])
changequote(,)
$PYTHON -c "import sys; sys.exit(sys.version[:3] < sys.argv[1] or sys.version[:2] != '2.')" $PYTHON_VERSION
_python_res=$?
changequote([,])
if test "$_python_res" != 0; then
    AC_MSG_ERROR([Python $PYTHON_VERSION or higher (but not Python 3.x) is required.])
fi
AC_MSG_RESULT([yes])

dnl Get mozilla version from central milestone file
MOZILLA_VERSION=`$PERL $srcdir/config/milestone.pl -topsrcdir $srcdir`

dnl Get version of various core apps from the version files.
FIREFOX_VERSION=`cat $_topsrcdir/browser/config/version.txt`

if test -z "$FIREFOX_VERSION"; then
    AC_MSG_ERROR([FIREFOX_VERSION is unexpectedly blank.])
fi

AC_DEFINE_UNQUOTED(MOZILLA_VERSION,"$MOZILLA_VERSION")
AC_DEFINE_UNQUOTED(MOZILLA_VERSION_U,$MOZILLA_VERSION)

MOZ_DOING_LTO(lto_is_enabled)

dnl ========================================================
dnl System overrides of the defaults for target
dnl ========================================================

case "$target" in
*-aix*)
    AC_DEFINE(AIX)
    if test ! "$GNU_CC"; then
        if test ! "$HAVE_64BIT_OS"; then
            # Compiling with Visual Age C++ object model compat is the
            # default. To compile with object model ibm, add
            # AIX_OBJMODEL=ibm to .mozconfig.
            if test "$AIX_OBJMODEL" = "ibm"; then
                CXXFLAGS="$CXXFLAGS -qobjmodel=ibm"
            else
                AIX_OBJMODEL=compat
            fi
        else
            AIX_OBJMODEL=compat
        fi
        AC_SUBST(AIX_OBJMODEL)
        DSO_LDOPTS='-qmkshrobj=1'
        DSO_CFLAGS='-qflag=w:w'
        DSO_PIC_CFLAGS=
        LDFLAGS="$LDFLAGS -Wl,-brtl -blibpath:/usr/lib:/lib"
        MOZ_FIX_LINK_PATHS=
        MKSHLIB='$(CXX) $(DSO_LDOPTS) -o $@'
        MKCSHLIB='$(CC) $(DSO_LDOPTS) -o $@'
        if test "$COMPILE_ENVIRONMENT"; then
            AC_LANG_SAVE
            AC_LANG_CPLUSPLUS
            AC_MSG_CHECKING([for IBM XLC/C++ compiler version >= 9.0.0.7])
            AC_TRY_COMPILE([],
                [#if (__IBMCPP__ < 900)
                 #error "Bad compiler"
                 #endif],
                _BAD_COMPILER=,_BAD_COMPILER=1)
            if test -n "$_BAD_COMPILER"; then
                AC_MSG_RESULT([no])
                AC_MSG_ERROR([IBM XLC/C++ 9.0.0.7 or higher is required to build.])
            else
                AC_MSG_RESULT([yes])
            fi
            AC_LANG_RESTORE
            TARGET_COMPILER_ABI="ibmc"
            CC_VERSION=`lslpp -Lcq vac.C 2>/dev/null | awk -F: '{ print $3 }'`
            CXX_VERSION=`lslpp -Lcq vacpp.cmp.core 2>/dev/null | awk -F: '{ print $3 }'`
        fi
    fi
    case "${target_os}" in
    aix4.1*)
        DLL_SUFFIX='_shr.a'
        ;;
    esac
    if test "$COMPILE_ENVIRONMENT"; then
        MOZ_CHECK_HEADERS(sys/inttypes.h)
    fi
    AC_DEFINE(NSCAP_DISABLE_DEBUG_PTR_TYPES)
    ;;

*-bsdi*)
    dnl -pedantic doesn't play well with BSDI's _very_ modified gcc (shlicc2)
    _PEDANTIC=
    case $OS_RELEASE in
	4.*|5.*)
            STRIP="$STRIP -d"
            ;;
	*)
	    DSO_CFLAGS=''
	    DSO_LDOPTS='-r'
	    _WARNINGS_CFLAGS="-Wall"
	    _WARNINGS_CXXFLAGS="-Wall"
	    # The test above doesn't work properly, at least on 3.1.
	    MKSHLIB_FORCE_ALL=''
	    MKSHLIB_UNFORCE_ALL=''
	;;
    esac
    ;;

*-darwin*)
    MKSHLIB='$(CXX) $(CXXFLAGS) $(DSO_PIC_CFLAGS) $(DSO_LDOPTS) -o $@'
    MKCSHLIB='$(CC) $(CFLAGS) $(DSO_PIC_CFLAGS) $(DSO_LDOPTS) -o $@'
    MOZ_OPTIMIZE_FLAGS="-O3"
    _PEDANTIC=
    # Due to performance regressions, statically disable jemalloc on 10.5. See bug 414946.
    if test "$HAVE_64BIT_OS"; then
        MOZ_MEMORY=1
    fi
    CFLAGS="$CFLAGS -fno-common"
    CXXFLAGS="$CXXFLAGS -fno-common"
    DLL_SUFFIX=".dylib"
    DSO_LDOPTS=''
    STRIP="$STRIP -x -S"
    # Check whether we're targeting OS X or iOS
    AC_CACHE_CHECK(for iOS target,
                   ac_cv_ios_target,
                   [AC_TRY_COMPILE([#include <TargetConditionals.h>
#if !(TARGET_OS_IPHONE || TARGET_IPHONE_SIMULATOR)
#error not iOS
#endif],
                                   [],
                                   ac_cv_ios_target="yes",
                                   ac_cv_ios_target="no")])
    if test "$ac_cv_ios_target" = "yes"; then
        AC_DEFINE(XP_IOS)
        AC_DEFINE(XP_DARWIN)
        _PLATFORM_DEFAULT_TOOLKIT='cairo-uikit'
    else
        AC_DEFINE(XP_MACOSX)
        AC_DEFINE(XP_DARWIN)
        _PLATFORM_DEFAULT_TOOLKIT='cairo-cocoa'
        # The ExceptionHandling framework is needed for Objective-C exception
        # logging code in nsObjCExceptions.h. Currently we only use that in debug
        # builds.
        MOZ_DEBUG_LDFLAGS="$MOZ_DEBUG_LDFLAGS -framework ExceptionHandling";
    fi
    TARGET_NSPR_MDCPUCFG='\"md/_darwin.cfg\"'


    if test "x$lto_is_enabled" = "xyes"; then
        echo "Skipping -dead_strip because lto is enabled."
    dnl DTrace and -dead_strip don't interact well. See bug 403132.
    dnl ===================================================================
    elif test "x$enable_dtrace" = "xyes"; then
        echo "Skipping -dead_strip because DTrace is enabled. See bug 403132."
    else
        dnl check for the presence of the -dead_strip linker flag
        AC_MSG_CHECKING([for -dead_strip option to ld])
        _SAVE_LDFLAGS=$LDFLAGS
        LDFLAGS="$LDFLAGS -Wl,-dead_strip"
        AC_TRY_LINK(,[return 0;],_HAVE_DEAD_STRIP=1,_HAVE_DEAD_STRIP=)
        if test -n "$_HAVE_DEAD_STRIP" ; then
            AC_MSG_RESULT([yes])
            MOZ_OPTIMIZE_LDFLAGS="-Wl,-dead_strip"
        else
            AC_MSG_RESULT([no])
        fi

        LDFLAGS=$_SAVE_LDFLAGS
    fi
    MOZ_FIX_LINK_PATHS='-Wl,-executable_path,$(LIBXUL_DIST)/bin'
    ;;

*-freebsd*)
    if test `test -x /usr/bin/objformat && /usr/bin/objformat || echo elf` != "elf"; then
	DLL_SUFFIX=".so.1.0"
	DSO_LDOPTS="-shared"
    fi
    if test ! "$GNU_CC"; then
	DSO_LDOPTS="-Bshareable $DSO_LDOPTS"
    fi
    ;;

ia64*-hpux*)
    DLL_SUFFIX=".so"
    if test ! "$GNU_CC"; then
       DSO_LDOPTS='-b'
       DSO_CFLAGS=""
       DSO_PIC_CFLAGS=
       MKSHLIB='$(CXX) $(CXXFLAGS) $(DSO_LDOPTS) -o $@'
       MKCSHLIB='$(CC) $(CFLAGS) $(DSO_LDOPTS) -o $@'
       CXXFLAGS="$CXXFLAGS -Wc,-ansi_for_scope,on"
    else
       DSO_LDOPTS='-b -E'
       MKSHLIB='$(LD) $(DSO_LDOPTS) -o $@'
       MKCSHLIB='$(LD) $(DSO_LDOPTS) -o $@'
    fi
    MOZ_FIX_LINK_PATHS=
    SYSTEM_MAKEDEPEND=
    AC_DEFINE(NSCAP_DISABLE_DEBUG_PTR_TYPES)
    AC_DEFINE(_LARGEFILE64_SOURCE)
    ;;

*-hpux*)
    DLL_SUFFIX=".sl"
    if test ! "$GNU_CC"; then
    	DSO_LDOPTS='-b -Wl,+s'
    	DSO_CFLAGS=""
    	DSO_PIC_CFLAGS="+Z"
    	MKSHLIB='$(CXX) $(CXXFLAGS) $(DSO_LDOPTS) -L$(LIBXUL_DIST)/bin -o $@'
    	MKCSHLIB='$(LD) -b +s -L$(LIBXUL_DIST)/bin -o $@'
        CXXFLAGS="$CXXFLAGS -Wc,-ansi_for_scope,on"
    else
        DSO_LDOPTS='-b -E +s'
        MKSHLIB='$(LD) $(DSO_LDOPTS) -L$(LIBXUL_DIST)/bin -L$(LIBXUL_DIST)/lib -o $@'
        MKCSHLIB='$(LD) $(DSO_LDOPTS) -L$(LIBXUL_DIST)/bin -L$(LIBXUL_DIST)/lib -o $@'
    fi
    MOZ_POST_PROGRAM_COMMAND='chatr +s enable'
    AC_DEFINE(NSCAP_DISABLE_DEBUG_PTR_TYPES)
    ;;

*-android*|*-linuxandroid*)
    AC_DEFINE(NO_PW_GECOS)
    no_x=yes
    _PLATFORM_DEFAULT_TOOLKIT=cairo-android
    TARGET_NSPR_MDCPUCFG='\"md/_linux.cfg\"'

    MOZ_GFX_OPTIMIZE_MOBILE=1
    MOZ_OPTIMIZE_FLAGS="-Os -freorder-blocks -fno-reorder-functions"
    ;;

*-*linux*)
    # Note: both GNU_CC and INTEL_CC are set when using Intel's C compiler.
    # Similarly for GNU_CXX and INTEL_CXX.
    if test "$INTEL_CC" -o "$INTEL_CXX"; then
        # -Os has been broken on Intel's C/C++ compilers for quite a
        # while; Intel recommends against using it.
        MOZ_OPTIMIZE_FLAGS="-O2"
        MOZ_DEBUG_FLAGS="-g"
    elif test "$GNU_CC" -o "$GNU_CXX"; then
        GCC_VERSION=`$CC -v 2>&1 | awk '/^gcc version/ { print $3 }'`
        case $GCC_VERSION in
        4.1.*|4.2.*|4.5.*)
            # -Os is broken on gcc 4.1.x 4.2.x, 4.5.x we need to tweak it to get good results.
            MOZ_OPTIMIZE_SIZE_TWEAK="-finline-limit=50"
        esac
        MOZ_PGO_OPTIMIZE_FLAGS="-O3"
        MOZ_OPTIMIZE_FLAGS="-Os -freorder-blocks $MOZ_OPTIMIZE_SIZE_TWEAK"
        MOZ_DEBUG_FLAGS="-g"
    fi

    TARGET_NSPR_MDCPUCFG='\"md/_linux.cfg\"'

    MOZ_MEMORY=1

    case "${target_cpu}" in
    alpha*)
    	CFLAGS="$CFLAGS -mieee"
    	CXXFLAGS="$CXXFLAGS -mieee"
    ;;
    i*86)
    	USE_ELF_DYNSTR_GC=1
    ;;
    mips*)
        MOZ_DEBUG_FLAGS="-g" # We want inlining
    ;;
    esac

    if test -z "$MC"; then
        MC=mc.exe
    fi
    ;;
*-mingw*)
    DSO_CFLAGS=
    DSO_PIC_CFLAGS=
    DLL_SUFFIX=.dll
    RC=rc.exe
    MC=mc.exe
    # certain versions of cygwin's makedepend barf on the
    # #include <string> vs -I./dist/include/string issue so don't use it
    SYSTEM_MAKEDEPEND=
    if test -n "$GNU_CC"; then
        CC="$CC -mwindows"
        CXX="$CXX -mwindows"
        CPP="$CPP -mwindows"
        CFLAGS="$CFLAGS -mms-bitfields"
        CXXFLAGS="$CXXFLAGS -mms-bitfields"
        DSO_LDOPTS='-shared'
        MKSHLIB='$(CXX) $(DSO_LDOPTS) -o $@'
        MKCSHLIB='$(CC) $(DSO_LDOPTS) -o $@'
        RC='$(WINDRES)'
        # Use temp file for windres (bug 213281)
        RCFLAGS='-O coff --use-temp-file'
        # mingw doesn't require kernel32, user32, and advapi32 explicitly
        LIBS="$LIBS -luuid -lgdi32 -lwinmm -lwsock32"
        MOZ_FIX_LINK_PATHS=
        DYNAMIC_XPCOM_LIBS='-L$(LIBXUL_DIST)/lib -lxpcom -lxpcom_core -lmozalloc'
        XPCOM_FROZEN_LDOPTS='-L$(LIBXUL_DIST)/lib -lxpcom -lmozalloc'
        DLL_PREFIX=
        IMPORT_LIB_SUFFIX=dll.a
        GCC_VERSION=`$CC -v 2>&1 | awk '/^gcc version/ { print $3 }'`
    else
        TARGET_COMPILER_ABI=msvc
        HOST_CC='$(CC)'
        HOST_CXX='$(CXX)'
        HOST_LD='$(LD)'
        if test "$AS_BIN"; then
            AS="$(basename "$AS_BIN")"
        fi
        AR='lib'
        AR_FLAGS='-NOLOGO -OUT:"$@"'
        AR_EXTRACT=
        RANLIB='echo not_ranlib'
        STRIP='echo not_strip'
        PKG_SKIP_STRIP=1
        XARGS=xargs
        ZIP=zip
        UNZIP=unzip
        DOXYGEN=:
        GARBAGE='$(OBJDIR)/vc20.pdb $(OBJDIR)/vc40.pdb'
        ASM_SUFFIX=asm
        OBJ_SUFFIX=obj
        LIB_SUFFIX=lib
        DLL_PREFIX=
        LIB_PREFIX=
        IMPORT_LIB_SUFFIX=lib
        MKSHLIB='$(LD) -NOLOGO -DLL -OUT:$@ -PDB:$(LINK_PDBFILE) $(DSO_LDOPTS)'
        MKCSHLIB='$(LD) -NOLOGO -DLL -OUT:$@ -PDB:$(LINK_PDBFILE) $(DSO_LDOPTS)'
        MKSHLIB_FORCE_ALL=
        MKSHLIB_UNFORCE_ALL=
        DSO_LDOPTS=-SUBSYSTEM:WINDOWS
        _USE_CPP_INCLUDE_FLAG=1
        _DEFINES_CFLAGS='-FI $(DEPTH)/dist/include/mozilla-config.h -DMOZILLA_CLIENT'
        _DEFINES_CXXFLAGS='-FI $(DEPTH)/dist/include/mozilla-config.h -DMOZILLA_CLIENT'
        CFLAGS="$CFLAGS -W3 -Gy -Fd\$(COMPILE_PDBFILE)"
        CXXFLAGS="$CXXFLAGS -W3 -Gy -Fd\$(COMPILE_PDBFILE)"
        CXXFLAGS="$CXXFLAGS -wd4800" # disable warning "forcing value to bool"
        # make 'foo == bar;' error out
        CFLAGS="$CFLAGS -we4553"
        CXXFLAGS="$CXXFLAGS -we4553"
        LIBS="$LIBS kernel32.lib user32.lib gdi32.lib winmm.lib wsock32.lib advapi32.lib"
        MOZ_DEBUG_FLAGS='-Zi'
        MOZ_DEBUG_LDFLAGS='-DEBUG -DEBUGTYPE:CV'
        WARNINGS_AS_ERRORS='-WX'
        MOZ_OPTIMIZE_FLAGS='-O1'
        MOZ_FIX_LINK_PATHS=
        DYNAMIC_XPCOM_LIBS='$(LIBXUL_DIST)/lib/xpcom.lib $(LIBXUL_DIST)/lib/xpcom_core.lib $(LIBXUL_DIST)/lib/mozalloc.lib'
        XPCOM_FROZEN_LDOPTS='$(LIBXUL_DIST)/lib/xpcom.lib $(LIBXUL_DIST)/lib/mozalloc.lib'
        LIBXUL_LIBS='$(LIBXUL_DIST)/lib/xpcom.lib $(LIBXUL_DIST)/lib/xul.lib $(LIBXUL_DIST)/lib/mozalloc.lib'
        MOZ_COMPONENT_NSPR_LIBS='$(NSPR_LIBS)'
        if test $_MSC_VER -ge 1400; then
            LDFLAGS="$LDFLAGS -LARGEADDRESSAWARE -NXCOMPAT"
            dnl For profile-guided optimization
            PROFILE_GEN_CFLAGS="-GL"
            PROFILE_GEN_LDFLAGS="-LTCG:PGINSTRUMENT"
            dnl XXX: PGO builds can fail with warnings treated as errors,
            dnl specifically "no profile data available" appears to be
            dnl treated as an error sometimes. This might be a consequence
            dnl of using WARNINGS_AS_ERRORS in some modules, combined
            dnl with the linker doing most of the work in the whole-program
            dnl optimization/PGO case. I think it's probably a compiler bug,
            dnl but we work around it here.
            PROFILE_USE_CFLAGS="-GL -wd4624 -wd4952"
            dnl XXX: should be -LTCG:PGOPTIMIZE, but that fails on libxul.
            dnl Probably also a compiler bug, but what can you do?
            PROFILE_USE_LDFLAGS="-LTCG:PGUPDATE"
            LDFLAGS="$LDFLAGS -DYNAMICBASE"
        fi
    fi
    MOZ_JPEG_LIBS='$(call EXPAND_LIBNAME_PATH,jpeg32$(VERSION_NUMBER),$(DEPTH)/media/libjpeg)'
    MOZ_PNG_LIBS='$(call EXPAND_LIBNAME_PATH,png,$(DEPTH)/media/libpng)'
    AC_DEFINE(HAVE_SNPRINTF)
    AC_DEFINE(_WINDOWS)
    AC_DEFINE(WIN32)
    AC_DEFINE(XP_WIN)
    AC_DEFINE(XP_WIN32)
    AC_DEFINE(HW_THREADS)
    AC_DEFINE(STDC_HEADERS)
    AC_DEFINE(NEW_H, <new>)
    AC_DEFINE(WIN32_LEAN_AND_MEAN)
    TARGET_MD_ARCH=win32
    _PLATFORM_DEFAULT_TOOLKIT='cairo-windows'
    BIN_SUFFIX='.exe'
    MOZ_USER_DIR="Mozilla"

    dnl Hardcode to win95 for now - cls
    TARGET_NSPR_MDCPUCFG='\"md/_win95.cfg\"'

    dnl set NO_X11 defines here as the general check is skipped on win32
    no_x=yes
    AC_DEFINE(NO_X11)

    case "$host" in
    *-mingw*)
        MOZ_BUILD_ROOT=`cd $MOZ_BUILD_ROOT && pwd -W`
        ;;
    esac

    case "$host" in
    *-mingw*)
        if test -z "$MOZ_TOOLS"; then
            AC_MSG_ERROR([MOZ_TOOLS is not set])
        fi
        MOZ_TOOLS_DIR=`cd $MOZ_TOOLS && pwd -W`
        if test "$?" != "0" -o -z "$MOZ_TOOLS_DIR"; then
            AC_MSG_ERROR([cd \$MOZ_TOOLS failed. MOZ_TOOLS ==? $MOZ_TOOLS])
        fi
        MOZ_TOOLS_BIN_DIR="$(cd "$MOZ_TOOLS_DIR/bin" && pwd)"
        if test `echo ${PATH}: | grep -ic "$MOZ_TOOLS_BINDIR:"` = 0; then
            AC_MSG_ERROR([\$MOZ_TOOLS\\bin must be in your path.])
        fi
        ;;
    esac

    case "$host_os" in
    cygwin*|msvc*|mks*)
        AC_MSG_ERROR([Using a Cygwin build environment is unsupported. Configure cannot check for presence of necessary headers. Please upgrade to MozillaBuild; see https://developer.mozilla.org/en/Windows_Build_Prerequisites.])
        ;;
    esac

    case "$target" in
    i*86-*)
        if test "$HAVE_64BIT_OS"; then
            AC_MSG_ERROR([You are targeting i386 but using the 64-bit compiler.])
        fi

        if test $_MSC_VER -ge 1400; then
            LDFLAGS="$LDFLAGS -SAFESEH"
        fi

        if test -n "$GNU_CC"; then
            CFLAGS="$CFLAGS -mstackrealign"
            CXXFLAGS="$CXXFLAGS -mstackrealign"
        else
            AC_DEFINE(HAVE_STDCALL)
        fi

        MOZ_CHECK_HEADERS(mmintrin.h)
    	AC_DEFINE(_X86_)
	;;
    x86_64-*)
        AC_DEFINE(_AMD64_)
        ;;
    *)
    	AC_DEFINE(_CPU_ARCH_NOT_DEFINED)
	;;
    esac

    if test "$HAVE_64BIT_OS"; then
    	AC_DEFINE(_WIN64)
    fi
    ;;

*-netbsd*)
    DSO_CFLAGS=''
    CFLAGS="$CFLAGS -Dunix"
    CXXFLAGS="$CXXFLAGS -Dunix"
    if $CC -E - -dM </dev/null | grep __ELF__ >/dev/null; then
        DLL_SUFFIX=".so"
        DSO_PIC_CFLAGS='-fPIC -DPIC'
        DSO_LDOPTS='-shared'
	BIN_FLAGS='-Wl,--export-dynamic'
    else
    	DSO_PIC_CFLAGS='-fPIC -DPIC'
    	DLL_SUFFIX=".so.1.0"
    	DSO_LDOPTS='-shared'
    fi
    # This will fail on a.out systems prior to 1.5.1_ALPHA.
    MKSHLIB_FORCE_ALL='-Wl,--whole-archive'
    MKSHLIB_UNFORCE_ALL='-Wl,--no-whole-archive'
    if test "$LIBRUNPATH"; then
	DSO_LDOPTS="-Wl,-R$LIBRUNPATH $DSO_LDOPTS"
    fi
    MKSHLIB='$(CXX) $(CXXFLAGS) $(DSO_PIC_CFLAGS) $(DSO_LDOPTS) -Wl,-soname,lib$(LIBRARY_NAME)$(DLL_SUFFIX) -o $@'
    MKCSHLIB='$(CC) $(CFLAGS) $(DSO_PIC_CFLAGS) $(DSO_LDOPTS) -Wl,-soname,lib$(LIBRARY_NAME)$(DLL_SUFFIX) -o $@'
    ;;

*-openbsd*)
    if test "$SO_VERSION"; then
        DLL_SUFFIX=".so.$SO_VERSION"
    else
        DLL_SUFFIX=".so.1.0"
    fi
    MOZ_FIX_LINK_PATHS='-Wl,-rpath-link,$(LIBXUL_DIST)/bin -Wl,-rpath-link,$(prefix)/lib -Wl,-rpath-link,$(if $(X11BASE),$(X11BASE),/usr/X11R6)/lib'
    DSO_CFLAGS=''
    DSO_PIC_CFLAGS='-fPIC'
    DSO_LDOPTS='-shared -fPIC'
    if test "$LIBRUNPATH"; then
	DSO_LDOPTS="-R$LIBRUNPATH $DSO_LDOPTS"
    fi
    ;;

*-os2*)
    MKSHLIB='$(CXX) $(CXXFLAGS) $(DSO_PIC_CFLAGS) $(DSO_LDOPTS) -o $@'
    MKCSHLIB='$(CC) $(CFLAGS) $(DSO_PIC_CFLAGS) $(DSO_LDOPTS) -o $@'
    AC_DEFINE(OS2)
    AC_DEFINE(XP_OS2)
    AC_DEFINE(OS2EMX_PLAIN_CHAR)
    AC_DEFINE(TCPV40HDRS)
    DLL_PREFIX=
    LIB_PREFIX=
    LIB_SUFFIX=lib
    BIN_SUFFIX=".exe"
    DLL_SUFFIX=".dll"
    IMPORT_LIB_SUFFIX=lib
    DSO_PIC_CFLAGS=
    AR=emxomfar
    AR_FLAGS='r $@'
    CFLAGS="$CFLAGS -Zomf"
    CXXFLAGS="$CXXFLAGS -Zomf"
    DSO_LDOPTS='-Zdll'
    BIN_FLAGS='-Zlinker /ST:0x100000'
    IMPLIB='emximp -o'
    FILTER='true'
    LDFLAGS='-Zmap'
    WARNINGS_AS_ERRORS='-Werror'
    MOZ_DEBUG_FLAGS="-g -fno-inline"
    MOZ_OPTIMIZE_FLAGS="-O2"
    MOZ_OPTIMIZE_LDFLAGS="-s -Zlinker /EXEPACK:2 -Zlinker /PACKCODE -Zlinker /PACKDATA"
    DYNAMIC_XPCOM_LIBS='-L$(LIBXUL_DIST)/lib $(LIBXUL_DIST)/lib/xpcom.lib $(LIBXUL_DIST)/lib/xpcom_core.lib $(LIBXUL_DIST)/lib/mozalloc.lib'
    LIBXUL_LIBS='-L$(LIBXUL_DIST)/lib $(LIBXUL_DIST)/lib/xpcom.lib $(LIBXUL_DIST)/lib/xul.lib $(LIBXUL_DIST)/lib/mozalloc.lib'
    TARGET_MD_ARCH=os2
    _PLATFORM_DEFAULT_TOOLKIT="cairo-os2"
    RC=rc.exe
    MC=mc.exe
    RCFLAGS='-n'
    MOZ_USER_DIR="Mozilla"
    ZIP="$ZIP -X"

    if test "$MOZTOOLS"; then
        MOZ_TOOLS_DIR=`echo $MOZTOOLS | sed -e 's|\\\\|/|g'`
    else
        AC_MSG_ERROR([MOZTOOLS is not set])
    fi
    if test -n "$MOZ_OS2_HIGH_MEMORY"; then
        DSO_LDOPTS="$DSO_LDOPTS -Zhigh-mem"
        LDFLAGS="$LDFLAGS -Zhigh-mem"
        MOZ_OPTIMIZE_LDFLAGS="$MOZ_OPTIMIZE_LDFLAGS -Zhigh-mem"
        AC_DEFINE(MOZ_OS2_HIGH_MEMORY)
    fi

    # GCC for OS/2 currently predefines these, but we don't want them
    _DEFINES_CFLAGS="$_DEFINES_CFLAGS -Uunix -U__unix -U__unix__"
    _DEFINES_CXXFLAGS="$_DEFINES_CXXFLAGS -Uunix -U__unix -U__unix__"

    AC_CACHE_CHECK(for __declspec(dllexport),
        ac_os2_declspec,
        [AC_TRY_COMPILE([__declspec(dllexport) void ac_os2_declspec(void) {}],
                        [return 0;],
                        ac_os2_declspec="yes",
                        ac_os2_declspec="no")])
    if test "$ac_os2_declspec" != "yes"; then
        AC_MSG_ERROR([Compiler does not support __declspec(dllexport), install GCC-4.3.2 or newer])
    fi
    ;;

*-solaris*)
    AC_DEFINE(SOLARIS)
    TARGET_NSPR_MDCPUCFG='\"md/_solaris.cfg\"'
    SYSTEM_MAKEDEPEND=
    MOZ_FIX_LINK_PATHS=
    # $ORIGIN/.. is for shared libraries under components/ to locate shared
    # libraries one level up (e.g. libnspr4.so)
    if test "$SOLARIS_SUNPRO_CC"; then
       LDFLAGS="$LDFLAGS -z ignore -R '\$\$ORIGIN:\$\$ORIGIN/..' -z lazyload -z combreloc -z muldefs"
       LIBS="-lCrun -lCstd -lc $LIBS"
       AC_DEFINE(NSCAP_DISABLE_DEBUG_PTR_TYPES)
       CFLAGS="$CFLAGS -xlibmieee -xstrconst -xbuiltin=%all -D__FUNCTION__=__func__"
       CXXFLAGS="$CXXFLAGS -xlibmieee -xbuiltin=%all -features=tmplife,tmplrefstatic,extensions,no%except -norunpath -D__FUNCTION__=__func__ -template=no%extdef"
       LDFLAGS="-xildoff $LDFLAGS"
       if test -z "$CROSS_COMPILE" -a -f /usr/lib/ld/map.noexstk; then
           _SAVE_LDFLAGS=$LDFLAGS
           LDFLAGS="-M /usr/lib/ld/map.noexstk $LDFLAGS"
           AC_TRY_LINK([#include <stdio.h>],
                       [printf("Hello World\n");],
                       ,
                       [LDFLAGS=$_SAVE_LDFLAGS])
       fi
       MOZ_OPTIMIZE_FLAGS="-xO4"
       MKSHLIB='$(CXX) $(CXXFLAGS) $(DSO_PIC_FLAGS) $(DSO_LDOPTS) -h $@ -o $@'
       MKCSHLIB='$(CC) $(CFLAGS) $(DSO_PIC_FLAGS) $(DSO_LDOPTS) -h $@ -o $@'
       MKSHLIB_FORCE_ALL='-z allextract'
       MKSHLIB_UNFORCE_ALL='-z defaultextract'
       DSO_LDOPTS='-G'
       AR_LIST="$AR t"
       AR_EXTRACT="$AR x"
       AR_DELETE="$AR d"
       AR='$(CXX) -xar'
       AR_FLAGS='-o $@'
       AS='/usr/ccs/bin/as'
       ASFLAGS="$ASFLAGS -K PIC -L -P -D_ASM -D__STDC__=0"
       AS_DASH_C_FLAG=''
       TARGET_COMPILER_ABI="sunc"
       CC_VERSION=`$CC -V 2>&1 | grep '^cc:' 2>/dev/null | $AWK -F\: '{ print $2 }'`
       CXX_VERSION=`$CXX -V 2>&1 | grep '^CC:' 2>/dev/null | $AWK -F\: '{ print $2 }'`
       AC_MSG_CHECKING([for Sun C++ compiler version >= 5.9])
       AC_LANG_SAVE
       AC_LANG_CPLUSPLUS
       AC_TRY_COMPILE([],
           [#if (__SUNPRO_CC < 0x590)
           #error "Denied"
           #endif],
           _BAD_COMPILER=,_BAD_COMPILER=1)
       if test -n "$_BAD_COMPILER"; then
           _res="no"
           AC_MSG_ERROR([Sun C++ 5.9 (Sun Studio 12) or higher is required to build. Your compiler version is $CXX_VERSION .])
       else
           _res="yes"
       fi
       AC_TRY_COMPILE([],
           [#if (__SUNPRO_CC >= 0x5100)
           #error "Sun C++ 5.10 or above"
           #endif],
           _ABOVE_SS12U1=,_ABOVE_SS12U1=1)
       if test "$_ABOVE_SS12U1"; then
           # disable xannotate
           CXXFLAGS="$CXXFLAGS -xannotate=no"
       fi
       AC_MSG_RESULT([$_res])
       AC_LANG_RESTORE
    else
       LDFLAGS="$LDFLAGS -Wl,-z,ignore -Wl,-R,'\$\$ORIGIN:\$\$ORIGIN/..' -Wl,-z,lazyload -Wl,-z,combreloc -Wl,-z,muldefs"
       LIBS="-lc $LIBS"
       MKSHLIB_FORCE_ALL='-Wl,-z -Wl,allextract'
       MKSHLIB_UNFORCE_ALL='-Wl,-z -Wl,defaultextract'
       ASFLAGS="$ASFLAGS -fPIC"
       DSO_LDOPTS='-shared'
       WARNINGS_AS_ERRORS='-Werror'
       _WARNINGS_CFLAGS=''
       _WARNINGS_CXXFLAGS=''
       if test "$OS_RELEASE" = "5.3"; then
           AC_DEFINE(MUST_UNDEF_HAVE_BOOLEAN_AFTER_INCLUDES)
       fi
    fi
    if test "$OS_RELEASE" = "5.5.1"; then
        AC_DEFINE(NEED_USLEEP_PROTOTYPE)
    fi
    ;;

*-sunos*)
    DSO_LDOPTS='-Bdynamic'
    MKSHLIB='-$(LD) $(DSO_LDOPTS) -o $@'
    MKCSHLIB='-$(LD) $(DSO_LDOPTS) -o $@'
    AC_DEFINE(SUNOS4)
    AC_DEFINE(SPRINTF_RETURNS_STRING)
    case "$(target_os)" in
    sunos4.1*)
        DLL_SUFFIX='.so.1.0'
        ;;
    esac
    ;;

*-os2*)
    HOST_NSPR_MDCPUCFG='\"md/_os2.cfg\"'
    ;;

esac

dnl Only one oddball right now (QNX), but this gives us flexibility
dnl if any other platforms need to override this in the future.
AC_DEFINE_UNQUOTED(D_INO,$DIRENT_INO)

dnl ========================================================
dnl Any platform that doesn't have MKSHLIB_FORCE_ALL defined
dnl by now will not have any way to link most binaries (tests
dnl as well as viewer, apprunner, etc.), because some symbols
dnl will be left out of the "composite" .so's by ld as unneeded.
dnl So, by defining NO_LD_ARCHIVE_FLAGS for these platforms,
dnl they can link in the static libs that provide the missing
dnl symbols.
dnl ========================================================
NO_LD_ARCHIVE_FLAGS=
if test -z "$MKSHLIB_FORCE_ALL" -o -z "$MKSHLIB_UNFORCE_ALL"; then
    NO_LD_ARCHIVE_FLAGS=1
fi
case "$target" in
*-os2*)
    NO_LD_ARCHIVE_FLAGS=
    ;;
*-aix4.3*|*-aix5*)
    NO_LD_ARCHIVE_FLAGS=
    ;;
*-mingw*)
    if test -z "$GNU_CC"; then
        NO_LD_ARCHIVE_FLAGS=
    fi
    ;;
esac
AC_SUBST(NO_LD_ARCHIVE_FLAGS)

dnl ========================================================
dnl = Flags to strip unused symbols from .so components and
dnl = to export jemalloc symbols when linking a program
dnl ========================================================
case "$target" in
    *-linux*|*-kfreebsd*-gnu|*-gnu*)
        MOZ_COMPONENTS_VERSION_SCRIPT_LDFLAGS='-Wl,--version-script -Wl,$(BUILD_TOOLS)/gnu-ld-scripts/components-version-script'
        ;;
    *-solaris*)
        if test -z "$GNU_CC"; then
         MOZ_COMPONENTS_VERSION_SCRIPT_LDFLAGS='-M $(BUILD_TOOLS)/gnu-ld-scripts/components-mapfile'
        else
         if test -z "$GCC_USE_GNU_LD"; then
          MOZ_COMPONENTS_VERSION_SCRIPT_LDFLAGS='-Wl,-M -Wl,$(BUILD_TOOLS)/gnu-ld-scripts/components-mapfile'
         else
          MOZ_COMPONENTS_VERSION_SCRIPT_LDFLAGS='-Wl,--version-script -Wl,$(BUILD_TOOLS)/gnu-ld-scripts/components-version-script'
         fi
        fi
        ;;
    *-darwin*)
        MOZ_COMPONENTS_VERSION_SCRIPT_LDFLAGS='-Wl,-exported_symbols_list -Wl,$(BUILD_TOOLS)/gnu-ld-scripts/components-export-list'
        ;;
    *-mingw*)
        if test -n "$GNU_CC"; then
           MOZ_COMPONENTS_VERSION_SCRIPT_LDFLAGS='-Wl,--version-script,$(BUILD_TOOLS)/gnu-ld-scripts/components-version-script'
        fi
        ;;
esac

if test -z "$COMPILE_ENVIRONMENT"; then
    SKIP_COMPILER_CHECKS=1
    SKIP_LIBRARY_CHECKS=1
fi

if test -z "$SKIP_COMPILER_CHECKS"; then
dnl Checks for typedefs, structures, and compiler characteristics.
dnl ========================================================
AC_HEADER_STDC
AC_C_CONST
AC_TYPE_MODE_T
AC_TYPE_OFF_T
AC_TYPE_PID_T
AC_TYPE_SIZE_T
AC_LANG_CPLUSPLUS
AC_MSG_CHECKING(for __stdcall)
AC_CACHE_VAL(ac_cv___stdcall,
 [AC_TRY_COMPILE([template <typename Method> struct foo;
                  template <> struct foo<void (*)()> {};
                  template <> struct foo<void (__stdcall*)()> {};],
                 [],
                 [ac_cv___stdcall=true],
                 [ac_cv___stdcall=false])])
if test "$ac_cv___stdcall" = true ; then
  AC_DEFINE(HAVE_STDCALL)
  AC_MSG_RESULT(yes)
else
  AC_MSG_RESULT(no)
fi
AC_LANG_C
AC_MSG_CHECKING(for ssize_t)
AC_CACHE_VAL(ac_cv_type_ssize_t,
 [AC_TRY_COMPILE([#include <stdio.h>
                  #include <sys/types.h>],
                 [ssize_t foo = 0;],
                 [ac_cv_type_ssize_t=true],
                 [ac_cv_type_ssize_t=false])])
if test "$ac_cv_type_ssize_t" = true ; then
  AC_DEFINE(HAVE_SSIZE_T)
  AC_MSG_RESULT(yes)
else
  AC_MSG_RESULT(no)
fi
AC_STRUCT_ST_BLKSIZE
AC_MSG_CHECKING(for siginfo_t)
AC_CACHE_VAL(ac_cv_siginfo_t,
 [AC_TRY_COMPILE([#define _POSIX_C_SOURCE 199506L
                  #include <signal.h>],
                 [siginfo_t* info;],
                 [ac_cv_siginfo_t=true],
                 [ac_cv_siginfo_t=false])])
if test "$ac_cv_siginfo_t" = true ; then
  AC_DEFINE(HAVE_SIGINFO_T)
  AC_MSG_RESULT(yes)
else
  AC_MSG_RESULT(no)
fi

dnl Check for int16_t, int32_t, int64_t, int64, uint, uint_t, and uint16_t.
dnl ========================================================
AC_MSG_CHECKING(for int16_t)
AC_CACHE_VAL(ac_cv_int16_t,
 [AC_TRY_COMPILE([#include <stdio.h>
                  #include <sys/types.h>],
                 [int16_t foo = 0;],
                 [ac_cv_int16_t=true],
                 [ac_cv_int16_t=false])])
if test "$ac_cv_int16_t" = true ; then
  AC_DEFINE(HAVE_INT16_T)
  AC_MSG_RESULT(yes)
else
  AC_MSG_RESULT(no)
fi
AC_MSG_CHECKING(for int32_t)
AC_CACHE_VAL(ac_cv_int32_t,
 [AC_TRY_COMPILE([#include <stdio.h>
                  #include <sys/types.h>],
                 [int32_t foo = 0;],
                 [ac_cv_int32_t=true],
                 [ac_cv_int32_t=false])])
if test "$ac_cv_int32_t" = true ; then
  AC_DEFINE(HAVE_INT32_T)
  AC_MSG_RESULT(yes)
else
  AC_MSG_RESULT(no)
fi
AC_MSG_CHECKING(for int64_t)
AC_CACHE_VAL(ac_cv_int64_t,
 [AC_TRY_COMPILE([#include <stdio.h>
                  #include <sys/types.h>],
                 [int64_t foo = 0;],
                 [ac_cv_int64_t=true],
                 [ac_cv_int64_t=false])])
if test "$ac_cv_int64_t" = true ; then
  AC_DEFINE(HAVE_INT64_T)
  AC_MSG_RESULT(yes)
else
  AC_MSG_RESULT(no)
fi
AC_MSG_CHECKING(for int64)
AC_CACHE_VAL(ac_cv_int64,
 [AC_TRY_COMPILE([#include <stdio.h>
                  #include <sys/types.h>],
                 [int64 foo = 0;],
                 [ac_cv_int64=true],
                 [ac_cv_int64=false])])
if test "$ac_cv_int64" = true ; then
  AC_DEFINE(HAVE_INT64)
  AC_MSG_RESULT(yes)
else
  AC_MSG_RESULT(no)
fi
AC_MSG_CHECKING(for uint)
AC_CACHE_VAL(ac_cv_uint,
 [AC_TRY_COMPILE([#include <stdio.h>
                  #include <sys/types.h>],
                 [uint foo = 0;],
                 [ac_cv_uint=true],
                 [ac_cv_uint=false])])
if test "$ac_cv_uint" = true ; then
  AC_DEFINE(HAVE_UINT)
  AC_MSG_RESULT(yes)
else
  AC_MSG_RESULT(no)
fi
AC_MSG_CHECKING(for uint_t)
AC_CACHE_VAL(ac_cv_uint_t,
 [AC_TRY_COMPILE([#include <stdio.h>
                  #include <sys/types.h>],
                 [uint_t foo = 0;],
                 [ac_cv_uint_t=true],
                 [ac_cv_uint_t=false])])
if test "$ac_cv_uint_t" = true ; then
  AC_DEFINE(HAVE_UINT_T)
  AC_MSG_RESULT(yes)
else
  AC_MSG_RESULT(no)
fi
AC_MSG_CHECKING(for uint16_t)
AC_CACHE_VAL(ac_cv_uint16_t,
 [AC_TRY_COMPILE([#include <stdio.h>
                  #include <sys/types.h>],
                 [uint16_t foo = 0;],
                 [ac_cv_uint16_t=true],
                 [ac_cv_uint16_t=false])])
if test "$ac_cv_uint16_t" = true ; then
  AC_DEFINE(HAVE_UINT16_T)
  AC_MSG_RESULT(yes)
else
  AC_MSG_RESULT(no)
fi

dnl On the gcc trunk (as of 2001-02-09) _GNU_SOURCE, and thus __USE_GNU,
dnl are defined when compiling C++ but not C.  Since the result of this
dnl test is used only in C++, do it in C++.
AC_LANG_CPLUSPLUS

AC_MSG_CHECKING(for uname.domainname)
AC_CACHE_VAL(ac_cv_have_uname_domainname_field,
    [AC_TRY_COMPILE([#include <sys/utsname.h>],
        [ struct utsname *res; char *domain;
            (void)uname(res);  if (res != 0) { domain = res->domainname; } ],
        [ac_cv_have_uname_domainname_field=true],
        [ac_cv_have_uname_domainname_field=false])])

if test "$ac_cv_have_uname_domainname_field" = "true"; then
    AC_DEFINE(HAVE_UNAME_DOMAINNAME_FIELD)
    AC_MSG_RESULT(yes)
else
    AC_MSG_RESULT(no)
fi

AC_MSG_CHECKING(for uname.__domainname)
AC_CACHE_VAL(ac_cv_have_uname_us_domainname_field,
    [AC_TRY_COMPILE([#include <sys/utsname.h>],
        [ struct utsname *res; char *domain;
            (void)uname(res);  if (res != 0) { domain = res->__domainname; } ],
        [ac_cv_have_uname_us_domainname_field=true],
        [ac_cv_have_uname_us_domainname_field=false])])

if test "$ac_cv_have_uname_us_domainname_field" = "true"; then
    AC_DEFINE(HAVE_UNAME_US_DOMAINNAME_FIELD)
    AC_MSG_RESULT(yes)
else
    AC_MSG_RESULT(no)
fi

dnl ========================================================
dnl C++ rtti
dnl Should be smarter and check that the compiler does indeed have rtti
dnl ========================================================

MOZ_ARG_ENABLE_BOOL(cpp-rtti,
[  --enable-cpp-rtti       Enable C++ RTTI ],
[ _MOZ_USE_RTTI=1 ],
[ _MOZ_USE_RTTI= ])

if test "$_MOZ_USE_RTTI"; then
   _MOZ_RTTI_FLAGS=$_MOZ_RTTI_FLAGS_ON
else
   _MOZ_RTTI_FLAGS=$_MOZ_RTTI_FLAGS_OFF
fi

AC_SUBST(_MOZ_RTTI_FLAGS_ON)

dnl Check whether we can use gcc's c++0x mode
AC_LANG_CPLUSPLUS

if test "$GNU_CXX"; then
    _SAVE_CXXFLAGS=$CXXFLAGS
    CXXFLAGS="$CXXFLAGS -std=gnu++0x"

    if test -z "$_MOZ_USE_RTTI"; then
        CXXFLAGS="$CXXFLAGS $_MOZ_RTTI_FLAGS"
        AC_CACHE_CHECK(for gcc c++0x headers bug without rtti,
            ac_cv_cxx0x_headers_bug,
            [AC_TRY_COMPILE([#include <memory>], [],
                            ac_cv_cxx0x_headers_bug="no",
                            ac_cv_cxx0x_headers_bug="yes")])
        CXXFLAGS="$_SAVE_CXXFLAGS"
        if test "$ac_cv_cxx0x_headers_bug" = "no"; then
            CXXFLAGS="$CXXFLAGS -std=gnu++0x"
        fi
    fi
fi

dnl Check for usable char16_t (2 bytes, unsigned)
dnl (we might not need the unsignedness check anymore)
AC_CACHE_CHECK(for usable char16_t (2 bytes, unsigned),
    ac_cv_have_usable_char16_t,
    [AC_TRY_COMPILE([$configure_static_assert_macros],
                    [CONFIGURE_STATIC_ASSERT(sizeof(char16_t) == 2);
                     CONFIGURE_STATIC_ASSERT(char16_t(-1) > char16_t(0));
                     CONFIGURE_STATIC_ASSERT(sizeof((u"hello")[0]) == 2);
                     CONFIGURE_STATIC_ASSERT(sizeof(u'a') == 2);
                     CONFIGURE_STATIC_ASSERT(u'\xFFFF' > u'\x0')],
                    ac_cv_have_usable_char16_t="yes",
                    ac_cv_have_usable_char16_t="no")])
if test "$ac_cv_have_usable_char16_t" = "yes"; then
    AC_DEFINE(HAVE_CPP_CHAR16_T)
    HAVE_CPP_CHAR16_T=1
elif test "$GNU_CXX"; then
    CXXFLAGS="$_SAVE_CXXFLAGS"
fi

dnl Check for usable wchar_t (2 bytes, unsigned)
dnl (we really don't need the unsignedness check anymore)
dnl ========================================================

AC_CACHE_CHECK(for usable wchar_t (2 bytes, unsigned),
    ac_cv_have_usable_wchar_v2,
    [AC_TRY_COMPILE([#include <stddef.h>
                     $configure_static_assert_macros],
                    [CONFIGURE_STATIC_ASSERT(sizeof(wchar_t) == 2);
                     CONFIGURE_STATIC_ASSERT((wchar_t)-1 > (wchar_t) 0)],
                    ac_cv_have_usable_wchar_v2="yes",
                    ac_cv_have_usable_wchar_v2="no")])
if test "$ac_cv_have_usable_wchar_v2" = "yes"; then
    AC_DEFINE(HAVE_CPP_2BYTE_WCHAR_T)
    HAVE_CPP_2BYTE_WCHAR_T=1
elif test "$ac_cv_have_usable_char16_t" != "yes"; then
dnl This is really gcc-only
dnl Do this test using CXX only since some versions of gcc
dnl 2.95-2.97 have a signed wchar_t in c++ only and some versions
dnl only have short-wchar support for c++.
dnl Note that we assume that mac & win32 have short wchar (see nscore.h)

    _SAVE_CXXFLAGS=$CXXFLAGS
    CXXFLAGS="$CXXFLAGS -fshort-wchar"

    AC_CACHE_CHECK(for compiler -fshort-wchar option,
        ac_cv_have_usable_wchar_option_v2,
        [AC_TRY_LINK([#include <stddef.h>
                      $configure_static_assert_macros],
                     [CONFIGURE_STATIC_ASSERT(sizeof(wchar_t) == 2);
                      CONFIGURE_STATIC_ASSERT((wchar_t)-1 > (wchar_t) 0)],
                     ac_cv_have_usable_wchar_option_v2="yes",
                     ac_cv_have_usable_wchar_option_v2="no")])

    if test "$ac_cv_have_usable_wchar_option_v2" = "yes"; then
        AC_DEFINE(HAVE_CPP_2BYTE_WCHAR_T)
        HAVE_CPP_2BYTE_WCHAR_T=1
        if test "$OS_TARGET" = Android; then
            WCHAR_CFLAGS="-fshort-wchar -Wl,--no-wchar-size-warning"
            CXXFLAGS="$CXXFLAGS -Wl,--no-wchar-size-warning"
            CFLAGS="$CFLAGS -Wl,--no-wchar-size-warning"
            DSO_LDOPTS="$DSO_LDOPTS -Wl,--no-wchar-size-warning"
        else
            WCHAR_CFLAGS="-fshort-wchar"
        fi
    else
        CXXFLAGS=$_SAVE_CXXFLAGS
    fi
fi

AC_LANG_C

dnl Check for .hidden assembler directive and visibility attribute.
dnl Borrowed from glibc configure.in
dnl ===============================================================
if test "$GNU_CC"; then
  AC_CACHE_CHECK(for visibility(hidden) attribute,
                 ac_cv_visibility_hidden,
                 [cat > conftest.c <<EOF
                  int foo __attribute__ ((visibility ("hidden"))) = 1;
EOF
                  ac_cv_visibility_hidden=no
                  if ${CC-cc} -Werror -S conftest.c -o conftest.s >/dev/null 2>&1; then
                    if egrep '\.(hidden|private_extern).*foo' conftest.s >/dev/null; then
                      ac_cv_visibility_hidden=yes
                    fi
                  fi
                  rm -f conftest.[cs]
                 ])
  if test "$ac_cv_visibility_hidden" = "yes"; then
    AC_DEFINE(HAVE_VISIBILITY_HIDDEN_ATTRIBUTE)

    AC_CACHE_CHECK(for visibility(default) attribute,
                   ac_cv_visibility_default,
                   [cat > conftest.c <<EOF
                    int foo __attribute__ ((visibility ("default"))) = 1;
EOF
                    ac_cv_visibility_default=no
                    if ${CC-cc} -fvisibility=hidden -Werror -S conftest.c -o conftest.s >/dev/null 2>&1; then
                      if ! egrep '\.(hidden|private_extern).*foo' conftest.s >/dev/null; then
                        ac_cv_visibility_default=yes
                      fi
                    fi
                    rm -f conftest.[cs]
                   ])
    if test "$ac_cv_visibility_default" = "yes"; then
      AC_DEFINE(HAVE_VISIBILITY_ATTRIBUTE)

      AC_CACHE_CHECK(for visibility pragma support,
                     ac_cv_visibility_pragma,
                     [cat > conftest.c <<EOF
#pragma GCC visibility push(hidden)
                      int foo_hidden = 1;
#pragma GCC visibility push(default)
                      int foo_default = 1;
EOF
                      ac_cv_visibility_pragma=no
                      if ${CC-cc} -Werror -S conftest.c -o conftest.s >/dev/null 2>&1; then
                        if egrep '\.(hidden|private_extern).*foo_hidden' conftest.s >/dev/null; then
                          if ! egrep '\.(hidden|private_extern).*foo_default' conftest.s > /dev/null; then
                            ac_cv_visibility_pragma=yes
                          fi
                        fi
                      fi
                      rm -f conftest.[cs]
                    ])
      if test "$ac_cv_visibility_pragma" = "yes"; then
        AC_CACHE_CHECK(For gcc visibility bug with class-level attributes (GCC bug 26905),
                       ac_cv_have_visibility_class_bug,
                       [cat > conftest.c <<EOF
#pragma GCC visibility push(hidden)
struct __attribute__ ((visibility ("default"))) TestStruct {
  static void Init();
};
__attribute__ ((visibility ("default"))) void TestFunc() {
  TestStruct::Init();
}
EOF
                       ac_cv_have_visibility_class_bug=no
                       if ! ${CXX-g++} ${CXXFLAGS} ${DSO_PIC_CFLAGS} ${DSO_LDOPTS} -S -o conftest.S conftest.c > /dev/null 2>&1 ; then
                         ac_cv_have_visibility_class_bug=yes
                       else
                         if test `egrep -c '@PLT|\\$stub' conftest.S` = 0; then
                           ac_cv_have_visibility_class_bug=yes
                         fi
                       fi
                       rm -rf conftest.{c,S}
                       ])

        AC_CACHE_CHECK(For x86_64 gcc visibility bug with builtins (GCC bug 20297),
                       ac_cv_have_visibility_builtin_bug,
                       [cat > conftest.c <<EOF
#pragma GCC visibility push(hidden)
#pragma GCC visibility push(default)
#include <string.h>
#pragma GCC visibility pop

__attribute__ ((visibility ("default"))) void Func() {
  char c[[100]];
  memset(c, 0, sizeof(c));
}
EOF
                       ac_cv_have_visibility_builtin_bug=no
                       if ! ${CC-cc} ${CFLAGS} ${DSO_PIC_CFLAGS} ${DSO_LDOPTS} -O2 -S -o conftest.S conftest.c > /dev/null 2>&1 ; then
                         ac_cv_have_visibility_builtin_bug=yes
                       else
                         if test `grep -c "@PLT" conftest.S` = 0; then
                           ac_cv_visibility_builtin_bug=yes
                         fi
                       fi
                       rm -f conftest.{c,S}
                       ])
        if test "$ac_cv_have_visibility_builtin_bug" = "no" -a \
                "$ac_cv_have_visibility_class_bug" = "no"; then
          VISIBILITY_FLAGS='-I$(DIST)/system_wrappers -include $(topsrcdir)/config/gcc_hidden.h'
          WRAP_SYSTEM_INCLUDES=1
          STL_FLAGS='-I$(DIST)/stl_wrappers'
          WRAP_STL_INCLUDES=1
        else
          VISIBILITY_FLAGS='-fvisibility=hidden'
        fi # have visibility pragma bug
      fi   # have visibility pragma
    fi     # have visibility(default) attribute
  fi       # have visibility(hidden) attribute
fi         # GNU_CC

# visibility hidden flag for Sun Studio on Solaris
if test "$SOLARIS_SUNPRO_CC"; then
VISIBILITY_FLAGS='-xldscope=hidden'
fi         # Sun Studio on Solaris

AC_SUBST(WRAP_SYSTEM_INCLUDES)
AC_SUBST(VISIBILITY_FLAGS)

MOZ_GCC_PR49911

dnl Check for __force_align_arg_pointer__ for SSE2 on gcc
dnl ========================================================
if test "$GNU_CC"; then
  CFLAGS_save="${CFLAGS}"
  CFLAGS="${CFLAGS} -Werror"
  AC_CACHE_CHECK(for __force_align_arg_pointer__ attribute,
                 ac_cv_force_align_arg_pointer,
                 [AC_TRY_COMPILE([__attribute__ ((__force_align_arg_pointer__)) void test() {}],
                                 [],
                                 ac_cv_force_align_arg_pointer="yes",
                                 ac_cv_force_align_arg_pointer="no")])
  CFLAGS="${CFLAGS_save}"
  if test "$ac_cv_force_align_arg_pointer" = "yes"; then
    HAVE_GCC_ALIGN_ARG_POINTER=1
  else
    HAVE_GCC_ALIGN_ARG_POINTER=
  fi
fi
AC_SUBST(HAVE_GCC_ALIGN_ARG_POINTER)

dnl Checks for header files.
dnl ========================================================
AC_HEADER_DIRENT
case "$target_os" in
freebsd*|openbsd*)
# for stuff like -lXshm
    CPPFLAGS="${CPPFLAGS} ${X_CFLAGS}"
    ;;
esac
MOZ_CHECK_HEADERS(sys/byteorder.h compat.h getopt.h)
MOZ_CHECK_HEADERS(sys/bitypes.h memory.h unistd.h)
MOZ_CHECK_HEADERS(gnu/libc-version.h nl_types.h)
MOZ_CHECK_HEADERS(malloc.h)
MOZ_CHECK_HEADERS(X11/XKBlib.h)
MOZ_CHECK_HEADERS(io.h)

dnl These are all the places some variant of statfs can be hiding.
MOZ_CHECK_HEADERS(sys/statvfs.h sys/statfs.h sys/vfs.h sys/mount.h)

dnl Quota support
MOZ_CHECK_HEADERS(sys/quota.h sys/sysmacros.h)
MOZ_CHECK_HEADERS(linux/quota.h)

dnl Try for MMX support
dnl NB - later gcc versions require -mmmx for this header to be successfully
dnl included (or another option which implies it, such as -march=pentium-mmx)
MOZ_CHECK_HEADERS(mmintrin.h)

dnl Check whether the compiler supports the new-style C++ standard
dnl library headers (i.e. <new>) or needs the old "new.h"
AC_LANG_CPLUSPLUS
NEW_H=new.h
MOZ_CHECK_HEADER(new, [NEW_H=new])
AC_DEFINE_UNQUOTED(NEW_H, <$NEW_H>)
AC_LANG_C

AC_ARG_ENABLE(dtrace,
              [  --enable-dtrace         build with dtrace support if available (default=no)],
              [enable_dtrace="yes"],)
if test "x$enable_dtrace" = "xyes"; then
  MOZ_CHECK_HEADER(sys/sdt.h, HAVE_DTRACE=1)
  if test -n "$HAVE_DTRACE"; then
      AC_DEFINE(INCLUDE_MOZILLA_DTRACE)
  else
      AC_MSG_ERROR([dtrace enabled but sys/sdt.h not found]);
  fi
fi
AC_SUBST(HAVE_DTRACE)

case $target in
*-aix4.3*|*-aix5*)
	;;
*)
	MOZ_CHECK_HEADERS(sys/cdefs.h)
	;;
esac

dnl Checks for libraries.
dnl ========================================================
case $target in
*-hpux11.*)
	;;
*)
	AC_CHECK_LIB(c_r, gethostbyname_r)
	;;
esac

dnl We don't want to link with libdl even if it's present on OS X, since
dnl it's not used and not part of the default installation. OS/2 has dlfcn
dnl in libc.
dnl We don't want to link against libm or libpthread on Darwin since
dnl they both are just symlinks to libSystem and explicitly linking
dnl against libSystem causes issues when debugging (see bug 299601).
case $target in
*-darwin*)
    ;;
*-os2*)
    ;;
*)
    AC_SEARCH_LIBS(dlopen, dl,
        MOZ_CHECK_HEADER(dlfcn.h,
        AC_DEFINE(HAVE_DLOPEN)))
    ;;
esac

_SAVE_CFLAGS="$CFLAGS"
CFLAGS="$CFLAGS -D_GNU_SOURCE"
AC_CHECK_FUNCS(dladdr memmem)
CFLAGS="$_SAVE_CFLAGS"

if test ! "$GNU_CXX"; then

    case $target in
    *-aix*)
	AC_CHECK_LIB(C_r, demangle)
	;;
     *)
	AC_CHECK_LIB(C, demangle)
	;;
     esac
fi

dnl OS/2 has socket in libc.
case $target in
*-os2*)
    ;;
*)
    AC_CHECK_LIB(socket, socket)
esac

XLDFLAGS="$X_LIBS"
XLIBS="$X_EXTRA_LIBS"

dnl ========================================================
dnl Checks for X libraries.
dnl Ordering is important.
dnl Xt is dependent upon SM as of X11R6
dnl ========================================================
if test "$no_x" = "yes"; then
    AC_DEFINE(NO_X11)
else
    AC_DEFINE_UNQUOTED(FUNCPROTO,15)
	XLIBS="-lX11 $XLIBS"
	_SAVE_LDFLAGS="$LDFLAGS"
	LDFLAGS="$XLDFLAGS $LDFLAGS"
	AC_CHECK_LIB(X11, XDrawLines, [X11_LIBS="-lX11"],
		[MISSING_X="$MISSING_X -lX11"], $XLIBS)
	AC_CHECK_LIB(Xext, XextAddDisplay, [XEXT_LIBS="-lXext"],
		[MISSING_X="$MISSING_X -lXext"], $XLIBS)

	AC_CHECK_LIB(Xt, XtFree, [ XT_LIBS="-lXt"], [
        unset ac_cv_lib_Xt_XtFree
	    AC_CHECK_LIB(ICE, IceFlush, [XT_LIBS="-lICE $XT_LIBS"],, $XT_LIBS $XLIBS)
	    AC_CHECK_LIB(SM, SmcCloseConnection, [XT_LIBS="-lSM $XT_LIBS"],, $XT_LIBS $XLIBS)
        AC_CHECK_LIB(Xt, XtFree, [ XT_LIBS="-lXt $XT_LIBS"],
		    [MISSING_X="$MISSING_X -lXt"], $X_PRE_LIBS $XT_LIBS $XLIBS)
        ])

    # AIX needs the motif library linked before libXt to prevent
    # crashes in plugins linked against Motif - Bug #98892
    case "${target_os}" in
    aix*)
        XT_LIBS="-lXm $XT_LIBS"
        ;;
    esac

    dnl ========================================================
    dnl = Check for XShm
    dnl ========================================================
    AC_CHECK_LIB(Xext, XShmCreateImage, _HAVE_XSHM_XEXT=1,,
        $XLIBS $XEXT_LIBS)

    dnl ========================================================
    dnl = Check for Xss
    dnl ========================================================
    MOZ_CHECK_HEADER(X11/extensions/scrnsaver.h,
        AC_CHECK_LIB(Xss, XScreenSaverQueryInfo,
            [XSS_LIBS="-lXss $XEXT_LIBS $XLIBS"
             AC_DEFINE(HAVE_LIBXSS)],, $XEXT_LIBS $XLIBS))

	LDFLAGS="$_SAVE_LDFLAGS"

    dnl ========================================================
    dnl = Check for freetype2 and its functionality
    dnl ========================================================
    AC_CHECK_FT2(6.1.0, [_HAVE_FREETYPE2=1], [_HAVE_FREETYPE2=])

    if test "$_HAVE_FREETYPE2"; then
    	_SAVE_LIBS="$LIBS"
    	_SAVE_CFLAGS="$CFLAGS"
    	LIBS="$LIBS $FT2_LIBS"
    	CFLAGS="$CFLAGS $FT2_CFLAGS"

        AC_CACHE_CHECK(for FT_Bitmap_Size.y_ppem,
            ac_cv_member_FT_Bitmap_Size_y_ppem,
            [AC_TRY_COMPILE([#include <ft2build.h>
                             #include FT_FREETYPE_H],
                            [FT_Bitmap_Size s;
                             if (sizeof s.y_ppem) return 0;
                             return 1],
                            ac_cv_member_FT_Bitmap_Size_y_ppem=yes,
                            ac_cv_member_FT_Bitmap_Size_y_ppem=no)])
        if test "$ac_cv_member_FT_Bitmap_Size_y_ppem" = yes; then
            HAVE_FT_BITMAP_SIZE_Y_PPEM=1
        else
            HAVE_FT_BITMAP_SIZE_Y_PPEM=0
        fi
        AC_DEFINE_UNQUOTED(HAVE_FT_BITMAP_SIZE_Y_PPEM,
                           $HAVE_FT_BITMAP_SIZE_Y_PPEM,
                           [FT_Bitmap_Size structure includes y_ppem field])

        AC_CHECK_FUNCS(FT_GlyphSlot_Embolden FT_Load_Sfnt_Table FT_Select_Size)

    	LIBS="$_SAVE_LIBS"
    	CFLAGS="$_SAVE_CFLAGS"
    fi

fi # $no_x

AC_SUBST(XCFLAGS)
AC_SUBST(XLDFLAGS)
AC_SUBST(XLIBS)
AC_SUBST(XEXT_LIBS)
AC_SUBST(XT_LIBS)
AC_SUBST(XSS_LIBS)

dnl ========================================================
dnl = pthread support
dnl = Start by checking whether the system support pthreads
dnl ========================================================
case "$target_os" in
darwin*)
    USE_PTHREADS=1
    ;;
*)
    MOZ_CHECK_PTHREADS(pthreads,
        USE_PTHREADS=1 _PTHREAD_LDFLAGS="-lpthreads",
        MOZ_CHECK_PTHREADS(pthread,
            USE_PTHREADS=1 _PTHREAD_LDFLAGS="-lpthread",
            MOZ_CHECK_PTHREADS(c_r,
                USE_PTHREADS=1 _PTHREAD_LDFLAGS="-lc_r",
                MOZ_CHECK_PTHREADS(c,
                    USE_PTHREADS=1
                )
            )
        )
    )
    ;;
esac

dnl ========================================================
dnl Check the command line for --with-pthreads
dnl ========================================================
MOZ_ARG_WITH_BOOL(pthreads,
[  --with-pthreads         Force use of system pthread library with NSPR ],
[ if test "$USE_PTHREADS"x = x; then
    AC_MSG_ERROR([ --with-pthreads specified for a system without pthread support ]);
fi],
    USE_PTHREADS=
    _PTHREAD_LDFLAGS=
)

dnl ========================================================
dnl Do the platform specific pthread hackery
dnl ========================================================
if test "$USE_PTHREADS"x != x
then
	dnl
	dnl See if -pthread is supported.
	dnl
	rm -f conftest*
	ac_cv_have_dash_pthread=no
	AC_MSG_CHECKING(whether ${CC-cc} accepts -pthread)
	echo 'int main() { return 0; }' | cat > conftest.c
	${CC-cc} -pthread -o conftest conftest.c > conftest.out 2>&1
	if test $? -eq 0; then
		if test -z "`egrep -i '(unrecognize|unknown)' conftest.out | grep pthread`" -a -z "`egrep -i '(error|incorrect)' conftest.out`" ; then
			ac_cv_have_dash_pthread=yes
	        case "$target_os" in
	        freebsd*)
# Freebsd doesn't use -pthread for compiles, it uses them for linking
                ;;
	        *)
			    CFLAGS="$CFLAGS -pthread"
			    CXXFLAGS="$CXXFLAGS -pthread"
                ;;
	        esac
		fi
	fi
	rm -f conftest*
    AC_MSG_RESULT($ac_cv_have_dash_pthread)

	dnl
	dnl See if -pthreads is supported.
	dnl
    ac_cv_have_dash_pthreads=no
    if test "$ac_cv_have_dash_pthread" = "no"; then
	    AC_MSG_CHECKING(whether ${CC-cc} accepts -pthreads)
    	echo 'int main() { return 0; }' | cat > conftest.c
	    ${CC-cc} -pthreads -o conftest conftest.c > conftest.out 2>&1
    	if test $? -eq 0; then
	    	if test -z "`egrep -i '(unrecognize|unknown)' conftest.out | grep pthreads`" -a -z "`egrep -i '(error|incorrect)' conftest.out`" ; then
			    ac_cv_have_dash_pthreads=yes
			    CFLAGS="$CFLAGS -pthreads"
			    CXXFLAGS="$CXXFLAGS -pthreads"
		    fi
	    fi
	    rm -f conftest*
    	AC_MSG_RESULT($ac_cv_have_dash_pthreads)
    fi

	case "$target" in
	    *-*-freebsd*)
			AC_DEFINE(_REENTRANT)
			AC_DEFINE(_THREAD_SAFE)
			dnl -pthread links in -lc_r, so don't specify it explicitly.
			if test "$ac_cv_have_dash_pthread" = "yes"; then
				_PTHREAD_LDFLAGS="-pthread"
			else
				_PTHREAD_LDFLAGS="-lc_r"
			fi
			;;

	    *-*-openbsd*|*-*-bsdi*)
			AC_DEFINE(_REENTRANT)
			AC_DEFINE(_THREAD_SAFE)
			dnl -pthread links in -lc_r, so don't specify it explicitly.
			if test "$ac_cv_have_dash_pthread" = "yes"; then
                _PTHREAD_LDFLAGS="-pthread"
			fi
			;;

	    *-*-linux*|*-*-kfreebsd*-gnu|*-*-gnu*)
			AC_DEFINE(_REENTRANT)
			;;

	    *-aix4.3*|*-aix5*)
			AC_DEFINE(_REENTRANT)
			;;

	    *-hpux11.*)
			AC_DEFINE(_REENTRANT)
			;;

	    *-*-solaris*)
			AC_DEFINE(_REENTRANT)
			if test "$SOLARIS_SUNPRO_CC"; then
				CFLAGS="$CFLAGS -mt"
				CXXFLAGS="$CXXFLAGS -mt"
			fi
			;;
	esac
    LDFLAGS="${_PTHREAD_LDFLAGS} ${LDFLAGS}"
fi


dnl Checks for library functions.
dnl ========================================================
AC_PROG_GCC_TRADITIONAL
AC_FUNC_MEMCMP
AC_CHECK_FUNCS(random strerror lchown fchmod snprintf statvfs memmove rint stat64 lstat64 truncate64 statvfs64 setbuf isatty)
AC_CHECK_FUNCS(flockfile getpagesize)
AC_CHECK_FUNCS(localtime_r strtok_r)

dnl check for clock_gettime(), the CLOCK_MONOTONIC clock, and -lrt
_SAVE_LDFLAGS=$LDFLAGS
LDFLAGS="$LDFLAGS -lrt"
AC_CACHE_CHECK(for clock_gettime(CLOCK_MONOTONIC) and -lrt,
               ac_cv_have_clock_monotonic,
               [AC_TRY_LINK([#include <time.h>],
                            [ struct timespec ts;
                              clock_gettime(CLOCK_MONOTONIC, &ts); ],
                            ac_cv_have_clock_monotonic=yes,
                            ac_cv_have_clock_monotonic=no)])
LDFLAGS=$_SAVE_LDFLAGS
if test "$ac_cv_have_clock_monotonic" = "yes"; then
    HAVE_CLOCK_MONOTONIC=1
    REALTIME_LIBS=-lrt
    AC_DEFINE(HAVE_CLOCK_MONOTONIC)
    AC_SUBST(HAVE_CLOCK_MONOTONIC)
    AC_SUBST(REALTIME_LIBS)
fi

dnl check for wcrtomb/mbrtowc
dnl =======================================================================
if test -z "$MACOS_DEPLOYMENT_TARGET" || test "$MACOS_DEPLOYMENT_TARGET" -ge "100300"; then
AC_LANG_SAVE
AC_LANG_CPLUSPLUS
AC_CACHE_CHECK(for wcrtomb,
    ac_cv_have_wcrtomb,
    [AC_TRY_LINK([#include <wchar.h>],
                 [mbstate_t ps={0};wcrtomb(0,'f',&ps);],
                 ac_cv_have_wcrtomb="yes",
                 ac_cv_have_wcrtomb="no")])
if test "$ac_cv_have_wcrtomb" = "yes"; then
    AC_DEFINE(HAVE_WCRTOMB)
fi
AC_CACHE_CHECK(for mbrtowc,
    ac_cv_have_mbrtowc,
    [AC_TRY_LINK([#include <wchar.h>],
                 [mbstate_t ps={0};mbrtowc(0,0,0,&ps);],
                 ac_cv_have_mbrtowc="yes",
                 ac_cv_have_mbrtowc="no")])
if test "$ac_cv_have_mbrtowc" = "yes"; then
    AC_DEFINE(HAVE_MBRTOWC)
fi
AC_LANG_RESTORE
fi

AC_CACHE_CHECK(
    [for res_ninit()],
    ac_cv_func_res_ninit,
    [AC_TRY_LINK([
        #ifdef linux
        #define _BSD_SOURCE 1
        #endif
        #include <resolv.h>
        ],
        [int foo = res_ninit(&_res);],
        [ac_cv_func_res_ninit=yes],
        [ac_cv_func_res_ninit=no])
    ])

if test "$ac_cv_func_res_ninit" = "yes"; then
    AC_DEFINE(HAVE_RES_NINIT)
dnl must add the link line we do something as foolish as this... dougt
dnl else
dnl    AC_CHECK_LIB(bind, res_ninit, AC_DEFINE(HAVE_RES_NINIT),
dnl        AC_CHECK_LIB(resolv, res_ninit, AC_DEFINE(HAVE_RES_NINIT)))
fi

AC_LANG_CPLUSPLUS
AC_CACHE_CHECK(
    [for gnu_get_libc_version()],
    ac_cv_func_gnu_get_libc_version,
    [AC_TRY_LINK([
        #ifdef HAVE_GNU_LIBC_VERSION_H
        #include <gnu/libc-version.h>
        #endif
        ],
        [const char *glibc_version = gnu_get_libc_version();],
        [ac_cv_func_gnu_get_libc_version=yes],
        [ac_cv_func_gnu_get_libc_version=no]
        )]
    )

if test "$ac_cv_func_gnu_get_libc_version" = "yes"; then
    AC_DEFINE(HAVE_GNU_GET_LIBC_VERSION)
fi

case $target_os in
    darwin*|mingw*|os2*)
        ;;
    *)

AC_CHECK_LIB(c, iconv, [_ICONV_LIBS="$_ICONV_LIBS"],
    AC_CHECK_LIB(iconv, iconv, [_ICONV_LIBS="$_ICONV_LIBS -liconv"],
        AC_CHECK_LIB(iconv, libiconv, [_ICONV_LIBS="$_ICONV_LIBS -liconv"])))
_SAVE_LIBS=$LIBS
LIBS="$LIBS $_ICONV_LIBS"
AC_CACHE_CHECK(
    [for iconv()],
    ac_cv_func_iconv,
    [AC_TRY_LINK([
        #include <stdlib.h>
        #include <iconv.h>
        ],
        [
            iconv_t h = iconv_open("", "");
            iconv(h, NULL, NULL, NULL, NULL);
            iconv_close(h);
        ],
        [ac_cv_func_iconv=yes],
        [ac_cv_func_iconv=no]
        )]
    )
if test "$ac_cv_func_iconv" = "yes"; then
    AC_DEFINE(HAVE_ICONV)
    DYNAMIC_XPCOM_LIBS="$DYNAMIC_XPCOM_LIBS $_ICONV_LIBS"
    LIBXUL_LIBS="$LIBXUL_LIBS $_ICONV_LIBS"
    LIBICONV="$_ICONV_LIBS"
    AC_CACHE_CHECK(
        [for iconv() with const input],
        ac_cv_func_const_iconv,
        [AC_TRY_COMPILE([
            #include <stdlib.h>
            #include <iconv.h>
            ],
            [
                const char *input = "testing";
                iconv_t h = iconv_open("", "");
                iconv(h, &input, NULL, NULL, NULL);
                iconv_close(h);
            ],
            [ac_cv_func_const_iconv=yes],
            [ac_cv_func_const_iconv=no]
            )]
        )
    if test "$ac_cv_func_const_iconv" = "yes"; then
        AC_DEFINE(HAVE_ICONV_WITH_CONST_INPUT)
    fi
fi
LIBS=$_SAVE_LIBS

    ;;
esac

AM_LANGINFO_CODESET

AC_LANG_C

dnl **********************
dnl *** va_copy checks ***
dnl **********************
dnl we currently check for all three va_copy possibilities, so we get
dnl all results in config.log for bug reports.
AC_MSG_CHECKING(for an implementation of va_copy())
AC_CACHE_VAL(ac_cv_va_copy,[
    AC_TRY_RUN([
        #include <stdarg.h>
        void f (int i, ...) {
            va_list args1, args2;
            va_start (args1, i);
            va_copy (args2, args1);
            if (va_arg (args2, int) != 42 || va_arg (args1, int) != 42)
                exit (1);
            va_end (args1); va_end (args2);
        }
        int main() { f (0, 42); return 0; }],
        ac_cv_va_copy=yes,
        ac_cv_va_copy=no,
        ac_cv_va_copy=no
    )
])
AC_MSG_RESULT($ac_cv_va_copy)
AC_MSG_CHECKING(for an implementation of __va_copy())
AC_CACHE_VAL(ac_cv___va_copy,[
    AC_TRY_RUN([
        #include <stdarg.h>
        void f (int i, ...) {
            va_list args1, args2;
            va_start (args1, i);
            __va_copy (args2, args1);
            if (va_arg (args2, int) != 42 || va_arg (args1, int) != 42)
                exit (1);
            va_end (args1); va_end (args2);
        }
        int main() { f (0, 42); return 0; }],
        ac_cv___va_copy=yes,
        ac_cv___va_copy=no,
        ac_cv___va_copy=no
    )
])
AC_MSG_RESULT($ac_cv___va_copy)
AC_MSG_CHECKING(whether va_lists can be copied by value)
AC_CACHE_VAL(ac_cv_va_val_copy,[
    AC_TRY_RUN([
        #include <stdarg.h>
        void f (int i, ...) {
            va_list args1, args2;
            va_start (args1, i);
            args2 = args1;
            if (va_arg (args2, int) != 42 || va_arg (args1, int) != 42)
                exit (1);
            va_end (args1); va_end (args2);
        }
        int main() { f (0, 42); return 0; }],
        ac_cv_va_val_copy=yes,
        ac_cv_va_val_copy=no,
        ac_cv_va_val_copy=yes
    )
])
if test "x$ac_cv_va_copy" = "xyes"; then
    AC_DEFINE(VA_COPY, va_copy)
    AC_DEFINE(HAVE_VA_COPY)
elif test "x$ac_cv___va_copy" = "xyes"; then
    AC_DEFINE(VA_COPY, __va_copy)
    AC_DEFINE(HAVE_VA_COPY)
fi

if test "x$ac_cv_va_val_copy" = "xno"; then
   AC_DEFINE(HAVE_VA_LIST_AS_ARRAY)
fi
AC_MSG_RESULT($ac_cv_va_val_copy)

dnl ===================================================================
dnl ========================================================
dnl Put your C++ language/feature checks below
dnl ========================================================
AC_LANG_CPLUSPLUS

ARM_ABI_PREFIX=
if test "$GNU_CC"; then
  if test "$CPU_ARCH" = "arm" ; then
    AC_CACHE_CHECK(for ARM EABI,
        ac_cv_gcc_arm_eabi,
        [AC_TRY_COMPILE([],
                        [
#if defined(__ARM_EABI__)
  return 0;
#else
#error Not ARM EABI.
#endif
                        ],
                        ac_cv_gcc_arm_eabi="yes",
                        ac_cv_gcc_arm_eabi="no")])
    if test "$ac_cv_gcc_arm_eabi" = "yes"; then
        HAVE_ARM_EABI=1
        ARM_ABI_PREFIX=eabi-
    else
        ARM_ABI_PREFIX=oabi-
    fi
  fi

  TARGET_COMPILER_ABI="${TARGET_COMPILER_ABI-${ARM_ABI_PREFIX}gcc3}"
fi

dnl Check for support of modern template specialization syntax
dnl Test code and requirement from scc@netscape.com.
dnl Autoconf cut-and-paste job by waterson@netscape.com
AC_CACHE_CHECK(for modern C++ template specialization syntax support,
               ac_cv_cpp_modern_specialize_template_syntax,
               [AC_TRY_COMPILE(template <class T> struct X { int a; };
                               class Y {};
                               template <> struct X<Y> { double a; };,
                               X<int> int_x;
                               X<Y> y_x;,
                               ac_cv_cpp_modern_specialize_template_syntax=yes,
                               ac_cv_cpp_modern_specialize_template_syntax=no)])
if test "$ac_cv_cpp_modern_specialize_template_syntax" = yes ; then
  AC_DEFINE(HAVE_CPP_MODERN_SPECIALIZE_TEMPLATE_SYNTAX)
fi


dnl Some compilers support only full specialization, and some don't.
AC_CACHE_CHECK(whether partial template specialization works,
               ac_cv_cpp_partial_specialization,
               [AC_TRY_COMPILE(template <class T> class Foo {};
                               template <class T> class Foo<T*> {};,
                               return 0;,
                               ac_cv_cpp_partial_specialization=yes,
                               ac_cv_cpp_partial_specialization=no)])
if test "$ac_cv_cpp_partial_specialization" = yes ; then
  AC_DEFINE(HAVE_CPP_PARTIAL_SPECIALIZATION)
fi

dnl Check to see if we can resolve ambiguity with |using|.
AC_CACHE_CHECK(whether the C++ \"using\" keyword resolves ambiguity,
               ac_cv_cpp_ambiguity_resolving_using,
               [AC_TRY_COMPILE(class X {
                                 public: int go(const X&) {return 3;}
                                         int jo(const X&) {return 3;}
                               };
                               class Y : public X {
                                 public:  int go(int) {return 2;}
                                          int jo(int) {return 2;}
                                          using X::jo;
                                 private: using X::go;
                               };,
                               X x; Y y; y.jo(x);,
                               ac_cv_cpp_ambiguity_resolving_using=yes,
                               ac_cv_cpp_ambiguity_resolving_using=no)])
if test "$ac_cv_cpp_ambiguity_resolving_using" = yes ; then
   AC_DEFINE(HAVE_CPP_AMBIGUITY_RESOLVING_USING)
fi

dnl See if a dynamic_cast to void* gives the most derived object.
AC_CACHE_CHECK(for C++ dynamic_cast to void*,
               ac_cv_cpp_dynamic_cast_void_ptr,
               [AC_TRY_RUN([class X { int i; public: virtual ~X() { } };
                            class Y { int j; public: virtual ~Y() { } };
                            class Z : public X, public Y { int k; };

                            int main() {
                                 Z mdo;
                                 X *subx = (X*)&mdo;
                                 Y *suby = (Y*)&mdo;
                                 return !((((void*)&mdo != (void*)subx) &&
                                           ((void*)&mdo == dynamic_cast<void*>(subx))) ||
                                          (((void*)&mdo != (void*)suby) &&
                                           ((void*)&mdo == dynamic_cast<void*>(suby))));
                            }],
                           ac_cv_cpp_dynamic_cast_void_ptr=yes,
                           ac_cv_cpp_dynamic_cast_void_ptr=no,
                           ac_cv_cpp_dynamic_cast_void_ptr=no)])
if test "$ac_cv_cpp_dynamic_cast_void_ptr" = yes ; then
   AC_DEFINE(HAVE_CPP_DYNAMIC_CAST_TO_VOID_PTR)
fi


dnl note that this one is reversed - if the test fails, then
dnl we require implementations of unused virtual methods. Which
dnl really blows because it means we'll have useless vtable
dnl bloat.
AC_CACHE_CHECK(whether C++ requires implementation of unused virtual methods,
               ac_cv_cpp_unused_required,
               [AC_TRY_LINK(class X {private: virtual void never_called();};,
                               X x;,
                               ac_cv_cpp_unused_required=no,
                               ac_cv_cpp_unused_required=yes)])
if test "$ac_cv_cpp_unused_required" = yes ; then
   AC_DEFINE(NEED_CPP_UNUSED_IMPLEMENTATIONS)
fi


dnl Some compilers have trouble comparing a constant reference to a templatized
dnl class to zero, and require an explicit operator==() to be defined that takes
dnl an int. This test separates the strong from the weak.

AC_CACHE_CHECK(for trouble comparing to zero near std::operator!=(),
               ac_cv_trouble_comparing_to_zero,
               [AC_TRY_COMPILE([#include <algorithm>
                                template <class T> class Foo {};
                                class T2;
                                template <class T> int operator==(const T2*, const T&) { return 0; }
                                template <class T> int operator!=(const T2*, const T&) { return 0; }],
                               [Foo<int> f; return (0 != f);],
                               ac_cv_trouble_comparing_to_zero=no,
                               ac_cv_trouble_comparing_to_zero=yes)])
if test "$ac_cv_trouble_comparing_to_zero" = yes ; then
  AC_DEFINE(HAVE_CPP_TROUBLE_COMPARING_TO_ZERO)
fi

# try harder, when checking for __thread support, see bug 521750 comment #33 and below
# We pass MOZ_OPTIMIZE_LDFLAGS to the linker because if dead_strip is
# enabled, the linker in xcode 4.1 will crash. Without this it would crash when
# linking XUL.
_SAVE_LDFLAGS=$LDFLAGS
LDFLAGS="$LDFLAGS $DSO_PIC_CFLAGS $DSO_LDOPTS $MOZ_OPTIMIZE_LDFLAGS"
AC_CACHE_CHECK(for __thread keyword for TLS variables,
               ac_cv_thread_keyword,
               [AC_TRY_LINK([__thread bool tlsIsMainThread = false;],
                            [return tlsIsMainThread;],
                            ac_cv_thread_keyword=yes,
                            ac_cv_thread_keyword=no)])
LDFLAGS=$_SAVE_LDFLAGS
if test "$ac_cv_thread_keyword" = yes; then
  # mips builds fail with TLS variables because of a binutils bug.
  # See bug 528687
  case "${target}" in
    mips*-*)
      :
      ;;
    *-android*|*-linuxandroid*)
      :
      ;;
    *)
      AC_DEFINE(HAVE_THREAD_TLS_KEYWORD)
      ;;
  esac
fi

dnl Check for the existence of various allocation headers/functions

MALLOC_H=
MOZ_CHECK_HEADER(malloc.h,        [MALLOC_H=malloc.h])
if test "$MALLOC_H" = ""; then
  MOZ_CHECK_HEADER(malloc/malloc.h, [MALLOC_H=malloc/malloc.h])
  if test "$MALLOC_H" = ""; then
    MOZ_CHECK_HEADER(sys/malloc.h,    [MALLOC_H=sys/malloc.h])
  fi
fi
if test "$MALLOC_H" != ""; then
   AC_DEFINE_UNQUOTED(MALLOC_H, <$MALLOC_H>)
fi

MOZ_ALLOCATING_FUNCS="strndup posix_memalign memalign valloc"
AC_CHECK_FUNCS(strndup posix_memalign memalign valloc)

dnl See if compiler supports some gcc-style attributes

AC_CACHE_CHECK(for __attribute__((always_inline)),
               ac_cv_attribute_always_inline,
               [AC_TRY_COMPILE([inline void f(void) __attribute__((always_inline));],
                               [],
                               ac_cv_attribute_always_inline=yes,
                               ac_cv_attribute_always_inline=no)])

AC_CACHE_CHECK(for __attribute__((malloc)),
               ac_cv_attribute_malloc,
               [AC_TRY_COMPILE([void* f(int) __attribute__((malloc));],
                               [],
                               ac_cv_attribute_malloc=yes,
                               ac_cv_attribute_malloc=no)])

AC_CACHE_CHECK(for __attribute__((warn_unused_result)),
               ac_cv_attribute_warn_unused,
               [AC_TRY_COMPILE([int f(void) __attribute__((warn_unused_result));],
                               [],
                               ac_cv_attribute_warn_unused=yes,
                               ac_cv_attribute_warn_unused=no)])

AC_CACHE_CHECK(for __attribute__((noreturn)),
               ac_cv_attribute_noreturn,
               [AC_TRY_COMPILE([void f(void) __attribute__((noreturn));],
                               [],
                               ac_cv_attribute_noreturn=yes,
                               ac_cv_attribute_noreturn=no)])

dnl End of C++ language/feature checks
AC_LANG_C

dnl ========================================================
dnl =  Internationalization checks
dnl ========================================================
dnl
dnl Internationalization and Locale support is different
dnl on various UNIX platforms.  Checks for specific i18n
dnl features go here.

dnl check for LC_MESSAGES
AC_CACHE_CHECK(for LC_MESSAGES,
		ac_cv_i18n_lc_messages,
		[AC_TRY_COMPILE([#include <locale.h>],
				[int category = LC_MESSAGES;],
				ac_cv_i18n_lc_messages=yes,
				ac_cv_i18n_lc_messages=no)])
if test "$ac_cv_i18n_lc_messages" = yes; then
   AC_DEFINE(HAVE_I18N_LC_MESSAGES)
fi

AC_HAVE_FUNCS(localeconv)
fi # ! SKIP_COMPILER_CHECKS

TARGET_XPCOM_ABI=
if test -n "${CPU_ARCH}" -a -n "${TARGET_COMPILER_ABI}"; then
    TARGET_XPCOM_ABI="${CPU_ARCH}-${TARGET_COMPILER_ABI}"
fi

dnl Mozilla specific options
dnl ========================================================
dnl The macros used for command line options
dnl are defined in build/autoconf/altoptions.m4.

dnl If the compiler supports these attributes, define them as
dnl convenience macros.
if test "$ac_cv_attribute_always_inline" = yes ; then
  AC_DEFINE(NS_ALWAYS_INLINE, [__attribute__((always_inline))])
else
  AC_DEFINE(NS_ALWAYS_INLINE,)
fi

if test "$ac_cv_attribute_malloc" = yes ; then
  AC_DEFINE(NS_ATTR_MALLOC, [__attribute__((malloc))])
else
  AC_DEFINE(NS_ATTR_MALLOC,)
fi

if test "$ac_cv_attribute_warn_unused" = yes ; then
  AC_DEFINE(NS_WARN_UNUSED_RESULT, [__attribute__((warn_unused_result))])
else
  AC_DEFINE(NS_WARN_UNUSED_RESULT,)
fi

if test "$ac_cv_attribute_noreturn" = yes ; then
  AC_DEFINE(NS_NORETURN, [__attribute__((noreturn))])
else
  AC_DEFINE(NS_NORETURN,)
fi

dnl We can't run TRY_COMPILE tests on Windows, so hard-code some
dnl features that Windows actually does support.

if test -n "$SKIP_COMPILER_CHECKS"; then
   dnl Windows has malloc.h
   AC_DEFINE(MALLOC_H, [<malloc.h>])
   AC_DEFINE(HAVE_FORCEINLINE)
   AC_DEFINE(HAVE_LOCALECONV)
fi # SKIP_COMPILER_CHECKS

dnl ========================================================
dnl =
dnl = Check for external package dependencies
dnl =
dnl ========================================================
MOZ_ARG_HEADER(External Packages)

MOZ_ARG_WITH_STRING(libxul-sdk,
[  --with-libxul-sdk=PFX   Use the libXUL SDK at <PFX>],
  LIBXUL_SDK_DIR=$withval)

if test "$LIBXUL_SDK_DIR" = "yes"; then
    AC_MSG_ERROR([--with-libxul-sdk must specify a path])
elif test -n "$LIBXUL_SDK_DIR" -a "$LIBXUL_SDK_DIR" != "no"; then
    LIBXUL_SDK=`cd "$LIBXUL_SDK_DIR" && pwd`

    if test ! -f "$LIBXUL_SDK/include/xpcom-config.h"; then
        AC_MSG_ERROR([$LIBXUL_SDK/include/xpcom-config.h doesn't exist])
    fi

fi
AC_SUBST(LIBXUL_SDK)

if test -n "$LIBXUL_SDK"; then
    LIBXUL_DIST="$LIBXUL_SDK"
else
    LIBXUL_DIST="$MOZ_BUILD_ROOT/dist"
fi
AC_SUBST(LIBXUL_DIST)

SYSTEM_LIBXUL=

MOZ_ARG_WITH_BOOL(system-libxul,
[  --with-system-libxul    Use system installed libxul SDK],
    SYSTEM_LIBXUL=1)

dnl ========================================================
dnl = If NSPR was not detected in the system,
dnl = use the one in the source tree (mozilla/nsprpub)
dnl ========================================================
MOZ_ARG_WITH_BOOL(system-nspr,
[  --with-system-nspr      Use system installed NSPR],
    _USE_SYSTEM_NSPR=1 )

if test -n "$_USE_SYSTEM_NSPR"; then
    AM_PATH_NSPR(4.8.8, [MOZ_NATIVE_NSPR=1], [AC_MSG_ERROR([your don't have NSPR installed or your version is too old])])
fi

if test -n "$MOZ_NATIVE_NSPR"; then
    _SAVE_CFLAGS=$CFLAGS
    CFLAGS="$CFLAGS $NSPR_CFLAGS"
    AC_TRY_COMPILE([#include "prtypes.h"],
                [#ifndef PR_STATIC_ASSERT
                 #error PR_STATIC_ASSERT not defined or requires including prlog.h
                 #endif],
                [MOZ_NATIVE_NSPR=1],
                AC_MSG_ERROR([system NSPR does not support PR_STATIC_ASSERT or including prtypes.h does not provide it]))
    CFLAGS=$_SAVE_CFLAGS
else
    if test "$OS_ARCH" = "WINNT"; then
        NSPR_CFLAGS="-I${LIBXUL_DIST}/include/nspr"
        if test -n "$GNU_CC"; then
            NSPR_LIBS="-L${LIBXUL_DIST}/lib -lnspr${NSPR_VERSION} -lplc${NSPR_VERSION} -lplds${NSPR_VERSION}"
        else
            NSPR_LIBS="${LIBXUL_DIST}/lib/nspr${NSPR_VERSION}.lib ${LIBXUL_DIST}/lib/plc${NSPR_VERSION}.lib ${LIBXUL_DIST}/lib/plds${NSPR_VERSION}.lib "
        fi
    else
        NSPR_CFLAGS='`$(LIBXUL_DIST)/sdk/bin/nspr-config --prefix='${LIBXUL_DIST}' --includedir='${LIBXUL_DIST}'/include/nspr --cflags`'
        NSPR_LIBS='`$(LIBXUL_DIST)/sdk/bin/nspr-config --prefix='${LIBXUL_DIST}' --libdir='${LIBXUL_DIST}'/lib --libs`'
    fi
fi

dnl system libevent Support
dnl ========================================================
MOZ_ARG_WITH_STRING(system-libevent,
[  --with-system-libevent=[PFX]
                          Use system libevent [installed at prefix PFX]],
    LIBEVENT_DIR=$withval)

_SAVE_CFLAGS=$CFLAGS
_SAVE_LDFLAGS=$LDFLAGS
_SAVE_LIBS=$LIBS
if test -z "$LIBEVENT_DIR" -o "$LIBEVENT_DIR" = no; then
    MOZ_NATIVE_LIBEVENT=
else
    if test "${LIBEVENT_DIR}" = "yes"; then
        LIBEVENT_DIR=/usr
    fi
    CFLAGS="-I${LIBEVENT_DIR}/include $CFLAGS"
    LDFLAGS="-L${LIBEVENT_DIR}/lib $LDFLAGS"
    MOZ_CHECK_HEADER(event.h,
        [if test ! -f "${LIBEVENT_DIR}/include/event.h"; then
             AC_MSG_ERROR([event.h found, but is not in ${LIBEVENT_DIR}/include])
         fi],
        AC_MSG_ERROR([--with-system-libevent requested but event.h not found]))
    AC_CHECK_LIB(event, event_init,
                 [MOZ_NATIVE_LIBEVENT=1
                  MOZ_LIBEVENT_INCLUDES="${LIBEVENT_DIR}/include"
                  MOZ_LIBEVENT_LIBS="-L${LIBEVENT_DIR}/lib -levent"],
                 [MOZ_NATIVE_LIBEVENT= MOZ_LIBEVENT_INCLUDES= MOZ_LIBEVENT_LIBS=])
fi
CFLAGS=$_SAVE_CFLAGS
LDFLAGS=$_SAVE_LDFLAGS
LIBS=$_SAVE_LIBS

AC_SUBST(MOZ_NATIVE_LIBEVENT)
AC_SUBST(MOZ_LIBEVENT_INCLUDES)
AC_SUBST(MOZ_LIBEVENT_LIBS)

dnl ========================================================
dnl = If NSS was not detected in the system,
dnl = use the one in the source tree (mozilla/security/nss)
dnl ========================================================

MOZ_ARG_WITH_BOOL(system-nss,
[  --with-system-nss       Use system installed NSS],
    _USE_SYSTEM_NSS=1 )

if test -n "$_USE_SYSTEM_NSS"; then
    AM_PATH_NSS(3.12.10, [MOZ_NATIVE_NSS=1], [AC_MSG_ERROR([you don't have NSS installed or your version is too old])])
fi

if test -n "$MOZ_NATIVE_NSS"; then
   NSS_LIBS="$NSS_LIBS -lcrmf"
else
   NSS_CFLAGS='-I$(LIBXUL_DIST)/include/nss'
   NSS_DEP_LIBS="\
        \$(LIBXUL_DIST)/lib/\$(LIB_PREFIX)crmf.\$(LIB_SUFFIX) \
        \$(LIBXUL_DIST)/lib/\$(DLL_PREFIX)smime$NSS_VERSION\$(DLL_SUFFIX) \
        \$(LIBXUL_DIST)/lib/\$(DLL_PREFIX)ssl$NSS_VERSION\$(DLL_SUFFIX) \
        \$(LIBXUL_DIST)/lib/\$(DLL_PREFIX)nss$NSS_VERSION\$(DLL_SUFFIX) \
        \$(LIBXUL_DIST)/lib/\$(DLL_PREFIX)nssutil$NSS_VERSION\$(DLL_SUFFIX)"

   if test -z "$GNU_CC" -a "$OS_ARCH" = "WINNT" -o "$OS_ARCH" = "OS2"; then
       NSS_LIBS="\
        \$(LIBXUL_DIST)/lib/\$(LIB_PREFIX)crmf.\$(LIB_SUFFIX) \
        \$(LIBXUL_DIST)/lib/\$(LIB_PREFIX)smime$NSS_VERSION.\$(LIB_SUFFIX) \
        \$(LIBXUL_DIST)/lib/\$(LIB_PREFIX)ssl$NSS_VERSION.\$(LIB_SUFFIX) \
        \$(LIBXUL_DIST)/lib/\$(LIB_PREFIX)nss$NSS_VERSION.\$(LIB_SUFFIX) \
        \$(LIBXUL_DIST)/lib/\$(LIB_PREFIX)nssutil$NSS_VERSION.\$(LIB_SUFFIX)"
   else
       NSS_LIBS='$(LIBS_DIR)'" -lcrmf -lsmime$NSS_VERSION -lssl$NSS_VERSION -lnss$NSS_VERSION -lnssutil$NSS_VERSION"
   fi
fi

dnl ======================
dnl Detect yasm
dnl ======================

AC_MSG_CHECKING([for YASM assembler])
AC_CHECK_PROGS(YASM, yasm, "")

if test -n "$YASM"; then
  dnl Pull out yasm's version string
  changequote(,)
  _YASM_VER_FILTER='s|.* \([0-9]\{1,\}\.[0-9]\{1,\}\.[0-9]\{1,\}\.[0-9]\{1,\}\).*|\1|p'
  changequote([,])

  YASM_VERSION=`yasm --version | sed -ne "$_YASM_VER_FILTER"`
  _YASM_MAJOR_VERSION=`echo ${YASM_VERSION} | $AWK -F\. '{ print $1 }'`
  _YASM_MINOR_VERSION=`echo ${YASM_VERSION} | $AWK -F\. '{ print $2 }'`
  _YASM_RELEASE=`      echo ${YASM_VERSION} | $AWK -F\. '{ print $3 }'`
  _YASM_BUILD=`        echo ${YASM_VERSION} | $AWK -F\. '{ print $4 }'`
fi

if test -z "$SKIP_LIBRARY_CHECKS"; then
dnl system JPEG support
dnl ========================================================
MOZ_ARG_WITH_STRING(system-jpeg,
[  --with-system-jpeg[=PFX]
                          Use system libjpeg [installed at prefix PFX]],
    JPEG_DIR=$withval)

_SAVE_CFLAGS=$CFLAGS
_SAVE_LDFLAGS=$LDFLAGS
_SAVE_LIBS=$LIBS
if test -n "${JPEG_DIR}" -a "${JPEG_DIR}" != "yes"; then
    CFLAGS="-I${JPEG_DIR}/include $CFLAGS"
    LDFLAGS="-L${JPEG_DIR}/lib $LDFLAGS"
fi
if test -z "$JPEG_DIR" -o "$JPEG_DIR" = no; then
    SYSTEM_JPEG=
else
    AC_CHECK_LIB(jpeg, jpeg_destroy_compress, [SYSTEM_JPEG=1 JPEG_LIBS="-ljpeg $JPEG_LIBS"], SYSTEM_JPEG=, $JPEG_LIBS)
fi

if test "$SYSTEM_JPEG" = 1; then
    LIBS="$JPEG_LIBS $LIBS"
    AC_TRY_COMPILE([ #include <stdio.h>
                     #include <sys/types.h>
                     #include <jpeglib.h> ],
                   [ #if JPEG_LIB_VERSION < $MOZJPEG
                     #error "Insufficient JPEG library version ($MOZJPEG required)."
                     #endif ],
                   SYSTEM_JPEG=1,
                   [SYSTEM_JPEG= JPEG_CFLAGS= JPEG_LIBS=])
fi
CFLAGS=$_SAVE_CFLAGS
LDFLAGS=$_SAVE_LDFLAGS
LIBS=$_SAVE_LIBS

if test -n "${JPEG_DIR}" -a -d "${JPEG_DIR}" -a "$SYSTEM_JPEG" = 1; then
    JPEG_CFLAGS="-I${JPEG_DIR}/include"
    JPEG_LIBS="-L${JPEG_DIR}/lib ${JPEG_LIBS}"
fi

dnl system ZLIB support
dnl ========================================================
MOZ_ARG_WITH_STRING(system-zlib,
[  --with-system-zlib[=PFX]
                          Use system libz [installed at prefix PFX]],
    ZLIB_DIR=$withval)

_SAVE_CFLAGS=$CFLAGS
_SAVE_LDFLAGS=$LDFLAGS
_SAVE_LIBS=$LIBS
if test -n "${ZLIB_DIR}" -a "${ZLIB_DIR}" != "yes"; then
    CFLAGS="-I${ZLIB_DIR}/include $CFLAGS"
    LDFLAGS="-L${ZLIB_DIR}/lib $LDFLAGS"
fi
if test -z "$ZLIB_DIR" -o "$ZLIB_DIR" = no; then
    SYSTEM_ZLIB=
else
    AC_CHECK_LIB(z, gzread, [SYSTEM_ZLIB=1 ZLIB_LIBS="-lz $ZLIB_LIBS"],
	[SYSTEM_ZLIB= ZLIB_CFLAGS= ZLIB_LIBS=], $ZLIB_LIBS)
fi
if test "$SYSTEM_ZLIB" = 1; then
    LIBS="$ZLIB_LIBS $LIBS"
    AC_TRY_COMPILE([ #include <stdio.h>
                     #include <string.h>
                     #include <zlib.h> ],
                   [ #if ZLIB_VERNUM < $MOZZLIB
                     #error "Insufficient zlib version ($MOZZLIB required)."
                     #endif ],
                   SYSTEM_ZLIB=1,
                   [SYSTEM_ZLIB= ZLIB_CFLAGS= ZLIB_LIBS=])
fi
CFLAGS=$_SAVE_CFLAGS
LDFLAGS=$_SAVE_LDFLAGS
LIBS=$_SAVE_LIBS

if test "${ZLIB_DIR}" -a -d "${ZLIB_DIR}" -a "$SYSTEM_ZLIB" = 1; then
    ZLIB_CFLAGS="-I${ZLIB_DIR}/include"
    ZLIB_LIBS="-L${ZLIB_DIR}/lib ${ZLIB_LIBS}"
fi

dnl system BZIP2 Support
dnl ========================================================
MOZ_ARG_WITH_STRING(system-bz2,
[  --with-system-bz2[=PFX]
                          Use system libbz2 [installed at prefix PFX]],
    BZ2_DIR=$withval)

_SAVE_CFLAGS=$CFLAGS
_SAVE_LDFLAGS=$LDFLAGS
_SAVE_LIBS=$LIBS
if test -n "${BZ2_DIR}" -a "${BZ2_DIR}" != "yes"; then
    CFLAGS="-I${BZ2_DIR}/include $CFLAGS"
    LDFLAGS="-L${BZ2_DIR}/lib $LDFLAGS"
fi
if test -z "$BZ2_DIR" -o "$BZ2_DIR" = no; then
    SYSTEM_BZ2=
else
    AC_CHECK_LIB(bz2, BZ2_bzread, [SYSTEM_BZ2=1 BZ2_LIBS="-lbz2"],
	[SYSTEM_BZ2= BZ2_CFLAGS= BZ2_LIBS=])
fi
CFLAGS=$_SAVE_CFLAGS
LDFLAGS=$_SAVE_LDFLAGS
LIBS=$_SAVE_LIBS

if test "${BZ2_DIR}" -a -d "${BZ2_DIR}" -a "$SYSTEM_BZ2" = 1; then
    BZ2_CFLAGS="-I${BZ2_DIR}/include"
    BZ2_LIBS="-L${BZ2_DIR}/lib ${BZ2_LIBS}"
fi

dnl system PNG Support
dnl ========================================================
MOZ_ARG_WITH_STRING(system-png,
[  --with-system-png[=PFX]
                          Use system libpng [installed at prefix PFX]],
    PNG_DIR=$withval)

_SAVE_CFLAGS=$CFLAGS
_SAVE_LDFLAGS=$LDFLAGS
_SAVE_LIBS=$LIBS
CFLAGS="$ZLIB_CFLAGS $CFLAGS"
LDFLAGS="$ZLIB_LIBS -lz $LDFLAGS"
if test -n "${PNG_DIR}" -a "${PNG_DIR}" != "yes"; then
    CFLAGS="-I${PNG_DIR}/include $CFLAGS"
    LDFLAGS="-L${PNG_DIR}/lib $LDFLAGS"
fi
if test -z "$PNG_DIR" -o "$PNG_DIR" = no; then
    SYSTEM_PNG=
else
    _SAVE_PNG_LIBS=$PNG_LIBS
    AC_CHECK_LIB(png, png_get_valid, [SYSTEM_PNG=1 PNG_LIBS="-lpng $PNG_LIBS"],
                 AC_MSG_ERROR([--with-system-png requested but no working libpng found]),
                 $PNG_LIBS)
    AC_CHECK_LIB(png, png_get_acTL, ,
                 AC_MSG_ERROR([--with-system-png won't work because the system's libpng doesn't have APNG support]),
                 $_SAVE_PNG_LIBS)
fi
if test "$SYSTEM_PNG" = 1; then
    LIBS="$PNG_LIBS $LIBS"
    AC_TRY_COMPILE([ #include <stdio.h>
                     #include <sys/types.h>
                     #include <png.h> ],
                   [ #if PNG_LIBPNG_VER < $MOZPNG
                     #error "Insufficient libpng version ($MOZPNG required)."
                     #endif
                     #ifndef PNG_UINT_31_MAX
                     #error "Insufficient libpng version."
                     #endif ],
                   SYSTEM_PNG=1,
                   AC_MSG_ERROR([--with-system-png requested but no working libpng found]))
fi
CFLAGS=$_SAVE_CFLAGS
LDFLAGS=$_SAVE_LDFLAGS
LIBS=$_SAVE_LIBS

if test "${PNG_DIR}" -a -d "${PNG_DIR}" -a "$SYSTEM_PNG" = 1; then
    PNG_CFLAGS="-I${PNG_DIR}/include"
    PNG_LIBS="-L${PNG_DIR}/lib ${PNG_LIBS}"
fi

fi # SKIP_LIBRARY_CHECKS

dnl system HunSpell Support
dnl ========================================================
MOZ_ARG_ENABLE_BOOL(system-hunspell,
[  --enable-system-hunspell
                          Use system hunspell (located with pkgconfig)],
    SYSTEM_HUNSPELL=1 )

if test -n "$SYSTEM_HUNSPELL"; then
    PKG_CHECK_MODULES(MOZ_HUNSPELL, hunspell)
fi

AC_SUBST(SYSTEM_HUNSPELL)

dnl ========================================================
dnl system libffi Support
dnl ========================================================
MOZ_ARG_ENABLE_BOOL(system-ffi,
[  --enable-system-ffi       Use system libffi (located with pkgconfig)],
    MOZ_NATIVE_FFI=1 )

if test -n "$MOZ_NATIVE_FFI"; then
    # Vanilla libffi 3.0.9 needs a few patches from upcoming version 3.0.10
    # for non-GCC compilers.
    if test -z "$GNU_CC"; then
        PKG_CHECK_MODULES(MOZ_FFI, libffi > 3.0.9)
    else
        PKG_CHECK_MODULES(MOZ_FFI, libffi >= 3.0.9)
    fi
    MOZ_JS_STATIC_LIBS="$MOZ_JS_STATIC_LIBS $MOZ_FFI_LIBS"
fi

dnl ========================================================
dnl Java SDK support
dnl ========================================================

JAVA_BIN_PATH=
MOZ_ARG_WITH_STRING(java-bin-path,
[  --with-java-bin-path=dir
                          Location of Java binaries (java, javac, jar)],
    JAVA_BIN_PATH=$withval)

dnl ========================================================
dnl =
dnl = Application
dnl =
dnl ========================================================

MOZ_ARG_HEADER(Application)

ENABLE_TESTS=1
ENABLE_SYSTEM_EXTENSION_DIRS=1
MOZ_BRANDING_DIRECTORY=
MOZ_OFFICIAL_BRANDING=
MOZ_FEEDS=1
MOZ_INSTALLER=1
MOZ_JSDEBUGGER=1
MOZ_AUTH_EXTENSION=1
MOZ_OGG=1
MOZ_RAW=
MOZ_SYDNEYAUDIO=
MOZ_VORBIS=
MOZ_TREMOR=
MOZ_WAVE=1
MOZ_MEDIA=
MOZ_WEBM=1
MOZ_VP8_ERROR_CONCEALMENT=
MOZ_VP8_ENCODER=
VPX_AS=
VPX_ASFLAGS=
VPX_AS_DASH_C_FLAG=
VPX_AS_CONVERSION=
VPX_ASM_SUFFIX=
VPX_X86_ASM=
VPX_ARM_ASM=
LIBJPEG_TURBO_AS=
LIBJPEG_TURBO_ASFLAGS=
LIBJPEG_TURBO_X86_ASM=
LIBJPEG_TURBO_X64_ASM=
MOZ_PANGO=1
MOZ_PERMISSIONS=1
MOZ_PLACES=1
MOZ_PREF_EXTENSIONS=1
MOZ_PROFILELOCKING=1
MOZ_PSM=1
MOZ_RDF=1
MOZ_REFLOW_PERF=
MOZ_SAFE_BROWSING=
MOZ_HELP_VIEWER=
MOZ_SPELLCHECK=1
MOZ_SVG_DLISTS=
MOZ_TOOLKIT_SEARCH=1
MOZ_UI_LOCALE=en-US
MOZ_UNIVERSALCHARDET=1
MOZ_URL_CLASSIFIER=
MOZ_XTF=1
MOZ_XUL=1
MOZ_ZIPWRITER=1
NS_PRINTING=1
MOZ_PDF_PRINTING=
MOZ_DISABLE_DOMCRYPTO=
NSS_DISABLE_DBM=
NECKO_WIFI=1
NECKO_COOKIES=1
NECKO_PROTOCOLS_DEFAULT="about data file ftp http res viewsource websocket wyciwyg device"
USE_ARM_KUSER=
BUILD_CTYPES=1
MOZ_USE_NATIVE_POPUP_WINDOWS=


case "${target}" in
*android*|*darwin*)
    ACCESSIBILITY=
    ;;
*)
    ACCESSIBILITY=1
    ;;
esac

case "$target_os" in
    mingw*)
        NS_ENABLE_TSF=1
        if test -z "$GNU_CC"; then
            if test "$MOZ_WINSDK_TARGETVER" -lt "06000000"; then
                NS_ENABLE_TSF=
            fi
        fi
        if test -n "$NS_ENABLE_TSF"; then
            AC_DEFINE(NS_ENABLE_TSF)
        fi
        ;;
esac

case "${target}" in
    *-android*|*-linuxandroid*)
        if test "$CPU_ARCH" = "arm" ; then
          USE_ARM_KUSER=1
        fi

        NSS_DISABLE_DBM=1
        MOZ_INSTALLER=
        NECKO_WIFI=
        MOZ_THEME_FASTSTRIPE=1
        MOZ_TREE_FREETYPE=1
        MOZ_MEMORY=1
<<<<<<< HEAD
        MOZ_SPELLCHECK=
=======
        MOZ_RAW=1
>>>>>>> 01376a3b
        ;;
esac

MOZ_ARG_ENABLE_STRING(application,
[  --enable-application=APP
                          Options include:
                            browser (Firefox)
                            xulrunner
                            tools/update-packaging (AUS-related packaging tools)],
[ MOZ_BUILD_APP=$enableval ] )

MOZ_ARG_WITH_STRING(xulrunner-stub-name,
[  --with-xulrunner-stub-name=appname   Create the xulrunner stub with the given name],
  XULRUNNER_STUB_NAME=$withval)

if test -z "$XULRUNNER_STUB_NAME"; then
  case "$target_os" in
  darwin*)
    XULRUNNER_STUB_NAME=xulrunner
    ;;
  *)
    XULRUNNER_STUB_NAME=xulrunner-stub
  esac
fi
AC_SUBST(XULRUNNER_STUB_NAME)

AC_MSG_CHECKING([for application to build])
if test -z "$MOZ_BUILD_APP"; then
  AC_MSG_RESULT([browser])
  MOZ_BUILD_APP=browser
else
  # We have a valid application only if it has a build.mk file in its top
  # directory.
  if test ! -f "${srcdir}/${MOZ_BUILD_APP}/build.mk" ; then
    AC_MSG_RESULT([none])
    AC_MSG_ERROR([--enable-application value not recognized (${MOZ_BUILD_APP}/build.mk does not exist).])
  else
    AC_MSG_RESULT([$MOZ_BUILD_APP])
  fi
fi

# Allow the application to influence configure with a confvars.sh script.

AC_MSG_CHECKING([if app-specific confvars.sh exists])
if test -f "${srcdir}/${MOZ_BUILD_APP}/confvars.sh" ; then
  AC_MSG_RESULT([${srcdir}/${MOZ_BUILD_APP}/confvars.sh])
  . "${srcdir}/${MOZ_BUILD_APP}/confvars.sh"
else
  AC_MSG_RESULT([no])
fi

# Allow someone to change MOZ_APP_NAME and MOZ_APP_BASENAME in mozconfig
MOZ_ARG_WITH_STRING(app-name,
[--with-app-name=APPNAME sets MOZ_APP_NAME to APPNAME],
WITH_APP_NAME=$withval,
)

if test -n "$WITH_APP_NAME" ; then
    MOZ_APP_NAME="$WITH_APP_NAME"
fi

MOZ_ARG_WITH_STRING(app-basename,
[--with-app-basename=BASENAME sets MOZ_APP_BASENAME to BASENAME],
WITH_APP_BASENAME=$withval,
)

if test -n "$WITH_APP_BASENAME" ; then
    MOZ_APP_BASENAME="$WITH_APP_BASENAME"
fi

# Now is a good time to test for logic errors, define mismatches, etc.
case "$MOZ_BUILD_APP" in
xulrunner)
  if test "$LIBXUL_SDK"; then
    AC_MSG_ERROR([Building XULRunner --with-libxul-sdk doesn't make sense; XULRunner provides the libxul SDK.])
  fi
  ;;
esac

# Special cases where we need to AC_DEFINE something. Also a holdover for apps
# that haven't made a confvars.sh yet. Don't add new stuff here, use
# MOZ_BUILD_APP.
case "$MOZ_BUILD_APP" in
browser)
  AC_DEFINE(MOZ_PHOENIX)
  ;;

xulrunner)
  AC_DEFINE(MOZ_XULRUNNER)
  ;;
esac

AC_SUBST(MOZ_BUILD_APP)
AC_SUBST(MOZ_PHOENIX)
AC_SUBST(MOZ_XULRUNNER)

AC_DEFINE_UNQUOTED(MOZ_BUILD_APP,$MOZ_BUILD_APP)

dnl ========================================================
dnl =
dnl = Toolkit Options
dnl =
dnl ========================================================
MOZ_ARG_HEADER(Toolkit Options)

    dnl ========================================================
    dnl = Select the default toolkit
    dnl ========================================================
	MOZ_ARG_ENABLE_STRING(default-toolkit,
	[  --enable-default-toolkit=TK
                          Select default toolkit
                          Platform specific defaults:
                            Mac OS X - cairo-cocoa
                            OS/2 - cairo-os2
                            Win32 - cairo-windows
                            Gtk2 with DirectFB - cairo-gtk2-dfb
                            * - cairo-gtk2
                            * - cairo-qt],
    [ _DEFAULT_TOOLKIT=$enableval ],
    [ _DEFAULT_TOOLKIT=$_PLATFORM_DEFAULT_TOOLKIT])

    if test "$_DEFAULT_TOOLKIT" = "cairo-windows" \
        -o "$_DEFAULT_TOOLKIT" = "cairo-gtk2" \
        -o "$_DEFAULT_TOOLKIT" = "cairo-gtk2-dfb" \
        -o "$_DEFAULT_TOOLKIT" = "cairo-gtk2-x11" \
        -o "$_DEFAULT_TOOLKIT" = "cairo-qt" \
        -o "$_DEFAULT_TOOLKIT" = "cairo-os2" \
        -o "$_DEFAULT_TOOLKIT" = "cairo-cocoa" \
        -o "$_DEFAULT_TOOLKIT" = "cairo-uikit" \
        -o "$_DEFAULT_TOOLKIT" = "cairo-android"
    then
        dnl nglayout only supports building with one toolkit,
        dnl so ignore everything after the first comma (",").
        MOZ_WIDGET_TOOLKIT=`echo "$_DEFAULT_TOOLKIT" | sed -e "s/,.*$//"`
    else
        AC_MSG_ERROR([You must specify a default toolkit (perhaps $_PLATFORM_DEFAULT_TOOLKIT).])
    fi

dnl ========================================================
dnl = Enable the toolkit as needed                         =
dnl ========================================================

case "$MOZ_WIDGET_TOOLKIT" in

cairo-windows)
    MOZ_WIDGET_TOOLKIT=windows
    MOZ_WEBGL=1
    MOZ_PDF_PRINTING=1
    MOZ_INSTRUMENT_EVENT_LOOP=1
    ;;

cairo-gtk2|cairo-gtk2-x11)
    MOZ_WIDGET_TOOLKIT=gtk2
    MOZ_ENABLE_GTK2=1
    MOZ_ENABLE_XREMOTE=1
    MOZ_WEBGL=1
    MOZ_WEBGL_GLX=1

    AC_DEFINE(MOZ_X11)
    MOZ_X11=1
    USE_FC_FREETYPE=1

    TK_CFLAGS='$(MOZ_GTK2_CFLAGS)'
    TK_LIBS='$(MOZ_GTK2_LIBS)'
    AC_DEFINE(MOZ_WIDGET_GTK2)
    MOZ_PDF_PRINTING=1
    MOZ_INSTRUMENT_EVENT_LOOP=1
    ;;

cairo-gtk2-dfb)
    MOZ_WIDGET_TOOLKIT=gtk2
    MOZ_ENABLE_GTK2=1
    MOZ_WEBGL=

    AC_DEFINE(MOZ_DFB)
    MOZ_DFB=1

    TK_CFLAGS='$(MOZ_GTK2_CFLAGS)'
    TK_LIBS='$(MOZ_GTK2_LIBS)'
    AC_DEFINE(MOZ_WIDGET_GTK2)
    if test "$no_x" != "yes"; then
        AC_MSG_WARN([Disabling X when DirectFB is specified.])
        no_x=yes
    fi
    MOZ_PDF_PRINTING=1
    ;;

cairo-qt)
    MOZ_WIDGET_TOOLKIT=qt
    MOZ_ENABLE_QT=1
    MOZ_ENABLE_XREMOTE=1
    MOZ_WEBGL=1
    MOZ_WEBGL_GLX=1
    USE_ELF_DYNSTR_GC=

    AC_DEFINE(MOZ_X11)
    MOZ_X11=1
    USE_FC_FREETYPE=1
    XT_LIBS=

    TK_CFLAGS='$(MOZ_QT_CFLAGS)'
    TK_LIBS='$(MOZ_QT_LIBS)'
    AC_DEFINE(MOZ_WIDGET_QT)
    MOZ_PDF_PRINTING=1
    ;;

cairo-os2)
    MOZ_WIDGET_TOOLKIT=os2
    USE_FC_FREETYPE=1
    TK_CFLAGS='$(MOZ_CAIRO_CFLAGS)'
    TK_LIBS='$(MOZ_CAIRO_LIBS)'
    MOZ_PDF_PRINTING=1
    ;;

cairo-cocoa)
    MOZ_WIDGET_TOOLKIT=cocoa
    AC_DEFINE(MOZ_WIDGET_COCOA)
    LDFLAGS="$LDFLAGS -framework Cocoa -lobjc"
    TK_LIBS='-framework QuartzCore -framework Carbon -framework CoreAudio -framework AudioToolbox -framework AudioUnit -framework AddressBook -framework OpenGL'
    TK_CFLAGS="-DNO_X11"
    CFLAGS="$CFLAGS $TK_CFLAGS"
    CXXFLAGS="$CXXFLAGS $TK_CFLAGS"
    LIBXUL_LIBS='$(XPCOM_FROZEN_LDOPTS) $(LIBXUL_DIST)/bin/XUL'
    MOZ_USER_DIR="Mozilla"
    MOZ_FS_LAYOUT=bundle
    MOZ_WEBGL=1
    MOZ_INSTRUMENT_EVENT_LOOP=1
    ;;

cairo-uikit)
    MOZ_WIDGET_TOOLKIT=uikit
    AC_DEFINE(MOZ_WIDGET_UIKIT)
    LDFLAGS="$LDFLAGS -framework UIKit -lobjc"
    TK_CFLAGS="-DNO_X11"
    TK_LIBS='-framework Foundation -framework CoreFoundation -framework CoreGraphics -framework CoreText'
    CFLAGS="$CFLAGS $TK_CFLAGS"
    CXXFLAGS="$CXXFLAGS $TK_CFLAGS"
    LIBXUL_LIBS='$(XPCOM_FROZEN_LDOPTS) $(LIBXUL_DIST)/bin/XUL'
    MOZ_USER_DIR="Mozilla"
    MOZ_FS_LAYOUT=bundle
    ;;

cairo-android)
    AC_DEFINE(MOZ_WIDGET_ANDROID)
    MOZ_WIDGET_TOOLKIT=android
    TK_CFLAGS='$(MOZ_CAIRO_CFLAGS)'
    TK_LIBS='$(MOZ_CAIRO_LIBS)'
    MOZ_WEBGL=1
    MOZ_PDF_PRINTING=1
    ;;

esac

AC_SUBST(MOZ_PDF_PRINTING)
if test "$MOZ_PDF_PRINTING"; then
   PDF_SURFACE_FEATURE="#define CAIRO_HAS_PDF_SURFACE 1"
   AC_DEFINE(MOZ_PDF_PRINTING)
fi

if test "$MOZ_ENABLE_XREMOTE"; then
    AC_DEFINE(MOZ_ENABLE_XREMOTE)
fi

if test "$MOZ_INSTRUMENT_EVENT_LOOP"; then
   AC_DEFINE(MOZ_INSTRUMENT_EVENT_LOOP)
fi

if test "$COMPILE_ENVIRONMENT"; then
  if test "$MOZ_ENABLE_GTK2"; then
    if test "$MOZ_X11"; then
      GDK_PACKAGES=gdk-x11-2.0
    elif test "$MOZ_DFB"; then
      PKG_CHECK_MODULES(MOZ_DFB, directfb >= 1.1.0)
      GDK_PACKAGES=directfb
    fi

    PKG_CHECK_MODULES(MOZ_GTK2, gtk+-2.0 >= $GTK2_VERSION gtk+-unix-print-2.0 glib-2.0 gobject-2.0 $GDK_PACKAGES)
  fi

fi # COMPILE_ENVIRONMENT

AC_SUBST(MOZ_FS_LAYOUT)

dnl ========================================================
dnl Use ARM userspace kernel helpers; tell NSPR to enable
dnl their usage and use them in spidermonkey.
dnl ========================================================
MOZ_ARG_WITH_BOOL(arm-kuser,
[  --with-arm-kuser         Use kuser helpers (Linux/ARM only -- requires kernel 2.6.13 or later)],
    USE_ARM_KUSER=1,)
if test -n "$USE_ARM_KUSER"; then
   AC_DEFINE(USE_ARM_KUSER)
fi

dnl ========================================================
dnl = startup-notification support module
dnl ========================================================

if test "$MOZ_ENABLE_GTK2"
then
    MOZ_ENABLE_STARTUP_NOTIFICATION=

    MOZ_ARG_ENABLE_BOOL(startup-notification,
    [  --enable-startup-notification
                          Enable startup-notification support (default: disabled) ],
        MOZ_ENABLE_STARTUP_NOTIFICATION=force,
        MOZ_ENABLE_STARTUP_NOTIFICATION=)
    if test "$MOZ_ENABLE_STARTUP_NOTIFICATION"
    then
        PKG_CHECK_MODULES(MOZ_STARTUP_NOTIFICATION,
                          libstartup-notification-1.0 >= $STARTUP_NOTIFICATION_VERSION,
        [MOZ_ENABLE_STARTUP_NOTIFICATION=1], [
            if test "$MOZ_ENABLE_STARTUP_NOTIFICATION" = "force"
            then
                AC_MSG_ERROR([* * * Could not find startup-notification >= $STARTUP_NOTIFICATION_VERSION])
            fi
            MOZ_ENABLE_STARTUP_NOTIFICATION=
        ])
    fi

    if test "$MOZ_ENABLE_STARTUP_NOTIFICATION"; then
        AC_DEFINE(MOZ_ENABLE_STARTUP_NOTIFICATION)
    fi

    TK_LIBS="$TK_LIBS $MOZ_STARTUP_NOTIFICATION_LIBS"
fi
AC_SUBST(MOZ_ENABLE_STARTUP_NOTIFICATION)
AC_SUBST(MOZ_STARTUP_NOTIFICATION_CFLAGS)
AC_SUBST(MOZ_STARTUP_NOTIFICATION_LIBS)

dnl ========================================================
dnl = QT support
dnl ========================================================
if test "$MOZ_ENABLE_QT"
then
    MOZ_ARG_WITH_STRING(qtdir,
    [  --with-qtdir=\$dir       Specify Qt directory ],
    [ QTDIR=$withval])

    if test -z "$QTDIR"; then
        PKG_CHECK_MODULES(MOZ_QT, QtGui QtNetwork QtCore QtOpenGL)
        AC_CHECK_PROGS(HOST_MOC, $MOC moc, "")
    else
        MOZ_QT_LIBS="-L$QTDIR/lib/ -lQtGui -lQtNetwork -lQtCore -lQtXml -lQtOpenGL"

        MOZ_QT_CFLAGS="-DQT_SHARED"
        MOZ_QT_CFLAGS="$MOZ_QT_CFLAGS -I$QTDIR/include"
        MOZ_QT_CFLAGS="$MOZ_QT_CFLAGS -I$QTDIR/include/Qt"
        MOZ_QT_CFLAGS="$MOZ_QT_CFLAGS -I$QTDIR/include/QtGui"
        MOZ_QT_CFLAGS="$MOZ_QT_CFLAGS -I$QTDIR/include/QtCore"
        MOZ_QT_CFLAGS="$MOZ_QT_CFLAGS -I$QTDIR/include/QtNetwork"
        MOZ_QT_CFLAGS="$MOZ_QT_CFLAGS -I$QTDIR/include/QtXml"
        HOST_MOC="$QTDIR/bin/moc"
    fi
    if test -z "$HOST_MOC"; then
        AC_MSG_ERROR([No acceptable moc preprocessor found. Qt SDK is not installed or --with-qt is
incorrect])
    fi
    MOC=$HOST_MOC

    MOZ_ENABLE_QMSYSTEM2=
    PKG_CHECK_MODULES(_QMSYSTEM2, qmsystem2,
                      MOZ_ENABLE_QMSYSTEM2=1,
                      MOZ_ENABLE_QMSYSTEM2=)

    if test "$MOZ_ENABLE_QMSYSTEM2"; then
      MOZ_ENABLE_QMSYSTEM2=1
      MOZ_QT_CFLAGS="$MOZ_QT_CFLAGS $_QMSYSTEM2_CFLAGS"
      MOZ_QT_LIBS="$MOZ_QT_LIBS $_QMSYSTEM2_LIBS"
      AC_DEFINE(MOZ_ENABLE_QMSYSTEM2)
    fi

    MOZ_ENABLE_QTNETWORK=
    PKG_CHECK_MODULES(_QTNETWORK, QtNetwork >= 4.7,
                      MOZ_ENABLE_QTNETWORK=1,
                      MOZ_ENABLE_QTNETWORK=)

    if test "$MOZ_ENABLE_QTNETWORK"; then
      MOZ_ENABLE_QTNETWORK=1
      AC_DEFINE(MOZ_ENABLE_QTNETWORK)
    fi

    MOZ_ENABLE_QTMOBILITY=
    PKG_CHECK_MODULES(_QTMOBILITY, QtSensors QtFeedback QtLocation,
                      MOZ_ENABLE_QTMOBILITY=1,
                      MOZ_ENABLE_QTMOBILITY=)
    if test "$MOZ_ENABLE_QTMOBILITY"; then
       MOZ_ENABLE_QTMOBILITY=1
       MOZ_QT_CFLAGS="$MOZ_QT_CFLAGS $_QTMOBILITY_CFLAGS"
       MOZ_QT_LIBS="$MOZ_QT_LIBS $_QTMOBILITY_LIBS"
    else
       AC_CHECK_LIB(QtSensors, main, [
          MOZ_ENABLE_QTMOBILITY=1
          MOZ_QT_CFLAGS="$MOZ_QT_CFLAGS -I/usr/include/qt4/QtMobility"
          MOZ_QT_CFLAGS="$MOZ_QT_CFLAGS -I/usr/include/qt4/QtSensors"
          MOZ_QT_CFLAGS="$MOZ_QT_CFLAGS -I/usr/include/qt4/QtFeedback"
          MOZ_QT_CFLAGS="$MOZ_QT_CFLAGS -I/usr/include/qt4/QtLocation"
          MOZ_QT_LIBS="$MOZ_QT_LIBS -lQtSensors -lQtFeedback -lQtLocation"
       ])
    fi
    if test "$MOZ_ENABLE_QTMOBILITY"; then
       AC_DEFINE(MOZ_ENABLE_QTMOBILITY)
    fi
fi

AC_SUBST(GTK_CONFIG)
AC_SUBST(TK_CFLAGS)
AC_SUBST(TK_LIBS)

AC_SUBST(MOZ_ENABLE_GTK2)
AC_SUBST(MOZ_ENABLE_QT)
AC_SUBST(MOZ_ENABLE_QTNETWORK)
AC_SUBST(MOZ_ENABLE_QMSYSTEM2)
AC_SUBST(MOZ_ENABLE_QTMOBILITY)
AC_SUBST(MOZ_ENABLE_XREMOTE)
AC_SUBST(MOZ_GTK2_CFLAGS)
AC_SUBST(MOZ_GTK2_LIBS)
AC_SUBST(MOZ_QT_CFLAGS)
AC_SUBST(MOZ_QT_LIBS)

AC_SUBST(MOC)

AC_SUBST(MOZ_DFB)
AC_SUBST(MOZ_X11)

dnl ========================================================
dnl =
dnl = Components & Features
dnl =
dnl ========================================================
MOZ_ARG_HEADER(Components and Features)

dnl ========================================================
dnl = Localization
dnl ========================================================
MOZ_ARG_ENABLE_STRING(ui-locale,
[  --enable-ui-locale=ab-CD
                          Select the user interface locale (default: en-US)],
    MOZ_UI_LOCALE=$enableval )
AC_SUBST(MOZ_UI_LOCALE)

dnl ========================================================
dnl = Trademarked Branding
dnl ========================================================
MOZ_ARG_ENABLE_BOOL(official-branding,
[  --enable-official-branding
                          Enable Official mozilla.org Branding
                          Do not distribute builds with
                          --enable-official-branding unless you have
                          permission to use trademarks per
                          http://www.mozilla.org/foundation/trademarks/ .],
[
  if test -z "$MOZ_OFFICIAL_BRANDING_DIRECTORY"; then
    AC_MSG_ERROR([You must specify MOZ_OFFICIAL_BRANDING_DIRECTORY to use --enable-official-branding.])
  else
    MOZ_BRANDING_DIRECTORY=${MOZ_OFFICIAL_BRANDING_DIRECTORY}
    MOZ_OFFICIAL_BRANDING=1
  fi
], MOZ_OFFICIAL_BRANDING=)

AC_SUBST(MOZ_OFFICIAL_BRANDING)
if test -n "$MOZ_OFFICIAL_BRANDING"; then
  AC_DEFINE(MOZ_OFFICIAL_BRANDING)
fi

MOZ_ARG_WITH_STRING(branding,
[  --with-branding=dir     Use branding from the specified directory.],
    MOZ_BRANDING_DIRECTORY=$withval)

REAL_BRANDING_DIRECTORY="${MOZ_BRANDING_DIRECTORY}"
if test -z "$REAL_BRANDING_DIRECTORY"; then
  REAL_BRANDING_DIRECTORY=${MOZ_BUILD_APP}/branding/nightly
fi

if test -f "${_topsrcdir}/$REAL_BRANDING_DIRECTORY/configure.sh"; then
  . "${_topsrcdir}/$REAL_BRANDING_DIRECTORY/configure.sh"
fi

AC_SUBST(MOZ_BRANDING_DIRECTORY)

dnl ========================================================
dnl = Distribution ID
dnl ========================================================
MOZ_ARG_WITH_STRING(distribution-id,
[  --with-distribution-id=ID
                          Set distribution-specific id (default=org.mozilla)],
[ val=`echo $withval`
    MOZ_DISTRIBUTION_ID="$val"])

if test -z "$MOZ_DISTRIBUTION_ID"; then
   MOZ_DISTRIBUTION_ID="org.mozilla"
fi

AC_DEFINE_UNQUOTED(MOZ_DISTRIBUTION_ID,"$MOZ_DISTRIBUTION_ID")
AC_SUBST(MOZ_DISTRIBUTION_ID)


dnl ========================================================
dnl complex text support off by default
dnl ========================================================
MOZ_ARG_DISABLE_BOOL(pango,
[  --disable-pango         Disable usage of Pango ],
    MOZ_PANGO=,
    MOZ_PANGO=1)

dnl ========================================================
dnl = Pango
dnl ========================================================
if test "$MOZ_ENABLE_GTK2"
then
    AC_SUBST(MOZ_PANGO)

    PKG_CHECK_MODULES(_PANGOCHK, pango >= $PANGO_VERSION)

    PKG_CHECK_MODULES(MOZ_PANGO, pango >= $PANGO_VERSION pangoft2 >= $PANGO_VERSION pangocairo >= $PANGO_VERSION)
    AC_SUBST(MOZ_PANGO_CFLAGS)
    AC_SUBST(MOZ_PANGO_LIBS)
    if test "$MOZ_PANGO"
    then
        AC_DEFINE(MOZ_PANGO)
    else
        PKG_CHECK_MODULES(FT2, freetype2 > 6.1.0 fontconfig)
        AC_SUBST(FT2_CFLAGS)
        AC_SUBST(FT2_LIBS)
    fi
fi

if test "$MOZ_ENABLE_QT"
then
    if test "$MOZ_PANGO"
    then
        PKG_CHECK_MODULES(MOZ_PANGO, [pango >= $PANGO_VERSION pangoft2 >= $PANGO_VERSION pangocairo >= $PANGO_VERSION],
        [
            AC_SUBST(MOZ_PANGO_CFLAGS)
            AC_SUBST(MOZ_PANGO_LIBS)
            AC_DEFINE(MOZ_PANGO)
        ],
        [
            echo "Pango library not found, will use FT2 font engine"
            MOZ_PANGO=
        ])
    fi
    AC_SUBST(MOZ_PANGO)
fi

dnl ========================================================
dnl = GnomeVFS, GIO and GConf support module
dnl ========================================================

if test "$MOZ_X11"
then
    dnl build the gnomevfs extension by default only when the
    dnl GTK2 toolkit is in use.
    if test "$MOZ_ENABLE_GTK2"
    then
        MOZ_ENABLE_GNOMEVFS=1
        MOZ_ENABLE_GCONF=1
    fi

    dnl ========================================================
    dnl = GnomeVFS support module
    dnl ========================================================
    MOZ_ARG_DISABLE_BOOL(gnomevfs,
    [  --disable-gnomevfs      Disable GnomeVFS support ],
        MOZ_ENABLE_GNOMEVFS=,
        MOZ_ENABLE_GNOMEVFS=force)

    if test "$MOZ_ENABLE_GNOMEVFS"
    then
        PKG_CHECK_MODULES(MOZ_GNOMEVFS, gnome-vfs-2.0 >= $GNOMEVFS_VERSION gnome-vfs-module-2.0 >= $GNOMEVFS_VERSION,[
            MOZ_GNOMEVFS_LIBS=`echo $MOZ_GNOMEVFS_LIBS | sed 's/-llinc\>//'`
            MOZ_ENABLE_GNOMEVFS=1
            AC_DEFINE(MOZ_ENABLE_GNOMEVFS)
        ],[
            if test "$MOZ_ENABLE_GNOMEVFS" = "force"
            then
                AC_MSG_ERROR([* * * Could not find gnome-vfs-module-2.0 >= $GNOMEVFS_VERSION])
            fi
            MOZ_ENABLE_GNOMEVFS=
        ])
    else
        if test `echo "$MOZ_EXTENSIONS" | grep -c gnomevfs` -ne 0; then
            PKG_CHECK_MODULES(MOZ_GNOMEVFS, gnome-vfs-2.0 >= $GNOMEVFS_VERSION gnome-vfs-module-2.0 >= $GNOMEVFS_VERSION,[
              MOZ_GNOMEVFS_LIBS=`echo $MOZ_GNOMEVFS_LIBS | sed 's/-llinc\>//'`
            ])
        fi
    fi

    AC_SUBST(MOZ_ENABLE_GNOMEVFS)
    AC_SUBST(MOZ_GNOMEVFS_CFLAGS)
    AC_SUBST(MOZ_GNOMEVFS_LIBS)

    dnl ========================================================
    dnl = GIO support module
    dnl ========================================================
    MOZ_ARG_ENABLE_BOOL(gio,
    [  --enable-gio            Enable GIO support (default: disabled)],
        MOZ_ENABLE_GIO=force,
        MOZ_ENABLE_GIO=)

    if test "$MOZ_ENABLE_GIO" -a "$MOZ_ENABLE_GTK2"
    then
        PKG_CHECK_MODULES(_GTKCHECK, gtk+-2.0 >= 2.14, ,
                          [AC_MSG_ERROR([* * * Could not find gtk+-2.0 > 2.14. Required for build with gio.])])
        PKG_CHECK_MODULES(MOZ_GIO, gio-2.0 >= $GIO_VERSION,[
            MOZ_GIO_LIBS=`echo $MOZ_GIO_LIBS | sed 's/-llinc\>//'`
            MOZ_ENABLE_GIO=1
            AC_DEFINE(MOZ_ENABLE_GIO)
        ],[
            if test "$MOZ_ENABLE_GIO" = "force"
            then
                AC_MSG_ERROR([* * * Could not find gio-2.0 >= $GIO_VERSION])
            fi
            MOZ_ENABLE_GIO=
        ])
    fi

    AC_SUBST(MOZ_ENABLE_GIO)
    AC_SUBST(MOZ_GIO_CFLAGS)
    AC_SUBST(MOZ_GIO_LIBS)

    dnl ========================================================
    dnl = GConf support module
    dnl ========================================================
    MOZ_ARG_DISABLE_BOOL(gconf,
    [  --disable-gconf      Disable Gconf support ],
        MOZ_ENABLE_GCONF=,
        MOZ_ENABLE_GCONF=force)

    if test "$MOZ_ENABLE_GCONF"
    then
        PKG_CHECK_MODULES(MOZ_GCONF, gconf-2.0 >= $GCONF_VERSION gobject-2.0 ,[
            MOZ_GCONF_LIBS=`echo $MOZ_GCONF_LIBS | sed 's/-llinc\>//'`
            MOZ_ENABLE_GCONF=1
        ],[
            if test "$MOZ_ENABLE_GCONF" = "force"
            then
                AC_MSG_ERROR([* * * Could not find gconf-2.0 ])
            fi
            MOZ_ENABLE_GCONF=
        ])
    fi

    if test "$MOZ_ENABLE_GCONF"; then
        AC_DEFINE(MOZ_ENABLE_GCONF)
    fi

    AC_SUBST(MOZ_ENABLE_GCONF)
    AC_SUBST(MOZ_GCONF_CFLAGS)
    AC_SUBST(MOZ_GCONF_LIBS)
fi

dnl ========================================================
dnl = libproxy support
dnl ========================================================

if test "$MOZ_ENABLE_GTK2" -o "$MOZ_ENABLE_QT"
then
    MOZ_ENABLE_LIBPROXY=

    MOZ_ARG_ENABLE_BOOL(libproxy,
    [  --enable-libproxy         Enable libproxy support ],
    MOZ_ENABLE_LIBPROXY=1,
    MOZ_ENABLE_LIBPROXY=)

    if test "$MOZ_ENABLE_LIBPROXY"
    then
        PKG_CHECK_MODULES(MOZ_LIBPROXY, libproxy-1.0)
        AC_DEFINE(MOZ_ENABLE_LIBPROXY)
    fi
fi
AC_SUBST(MOZ_ENABLE_LIBPROXY)
AC_SUBST(MOZ_LIBPROXY_CFLAGS)
AC_SUBST(MOZ_LIBPROXY_LIBS)

dnl ========================================================
dnl = libnotify support
dnl ========================================================

if test "$MOZ_ENABLE_GTK2"
then
    MOZ_ENABLE_LIBNOTIFY=1

    MOZ_ARG_DISABLE_BOOL(libnotify,
    [  --disable-libnotify     Disable libnotify support ],
    MOZ_ENABLE_LIBNOTIFY=,
    MOZ_ENABLE_LIBNOTIFY=1)

    if test "$MOZ_ENABLE_LIBNOTIFY"
    then
        AC_DEFINE(MOZ_ENABLE_LIBNOTIFY)
    fi
fi

if test -z "$SKIP_LIBRARY_CHECKS"
then
    if test "$MOZ_ENABLE_GTK2"
    then
        if test "$MOZ_ENABLE_LIBNOTIFY"
        then
            PKG_CHECK_MODULES(MOZ_LIBNOTIFY, libnotify >= $LIBNOTIFY_VERSION)
        fi
    fi
fi
AC_SUBST(MOZ_ENABLE_LIBNOTIFY)
AC_SUBST(MOZ_LIBNOTIFY_CFLAGS)
AC_SUBST(MOZ_LIBNOTIFY_LIBS)

dnl ========================================================
dnl = GNOME component (mozgnome)
dnl ========================================================

# The GNOME component is built if one of
# gnome-vfs, gio, gconf or libnotify is available.
if test "$MOZ_ENABLE_GCONF" -o \
   "$MOZ_ENABLE_GNOMEVFS" -o \
   "$MOZ_ENABLE_GIO" -o \
   "$MOZ_ENABLE_LIBNOTIFY"; then
    MOZ_ENABLE_GNOME_COMPONENT=1
else
    MOZ_ENABLE_GNOME_COMPONENT=
fi
AC_SUBST(MOZ_ENABLE_GNOME_COMPONENT)

dnl ========================================================
dnl = libgnomeui support module
dnl ========================================================

if test "$MOZ_ENABLE_GTK2"
then
    MOZ_ENABLE_GNOMEUI=1

    MOZ_ARG_DISABLE_BOOL(gnomeui,
    [  --disable-gnomeui       Disable libgnomeui support (default: auto, optional at runtime) ],
        MOZ_ENABLE_GNOMEUI=,
        MOZ_ENABLE_GNOMEUI=force)

    if test "$MOZ_ENABLE_GNOMEUI"
    then
        PKG_CHECK_MODULES(MOZ_GNOMEUI, libgnomeui-2.0 >= $GNOMEUI_VERSION,
        [
            MOZ_GNOMEUI_LIBS=`echo $MOZ_GNOMEUI_LIBS | sed 's/-llinc\>//'`
            MOZ_ENABLE_GNOMEUI=1
        ],[
            if test "$MOZ_ENABLE_GNOMEUI" = "force"
            then
                AC_MSG_ERROR([* * * Could not find libgnomeui-2.0 >= $GNOMEUI_VERSION])
            fi
            MOZ_ENABLE_GNOMEUI=
        ])
    fi

    if test "$MOZ_ENABLE_GNOMEUI"; then
        AC_DEFINE(MOZ_ENABLE_GNOMEUI)
    fi
fi

AC_SUBST(MOZ_ENABLE_GNOMEUI)
AC_SUBST(MOZ_GNOMEUI_CFLAGS)
AC_SUBST(MOZ_GNOMEUI_LIBS)

dnl ========================================================
dnl = dbus support
dnl ========================================================

if test "$MOZ_ENABLE_GTK2" -o "$MOZ_ENABLE_QT"
then
    MOZ_ENABLE_DBUS=1

    MOZ_ARG_DISABLE_BOOL(dbus,
    [  --disable-dbus          Disable dbus support ],
        MOZ_ENABLE_DBUS=,
        MOZ_ENABLE_DBUS=1)

    if test "$MOZ_ENABLE_DBUS"
    then
        PKG_CHECK_MODULES(MOZ_DBUS, dbus-1 >= $DBUS_VERSION)
        PKG_CHECK_MODULES(MOZ_DBUS_GLIB, dbus-glib-1 >= $DBUS_VERSION)
        AC_DEFINE(MOZ_ENABLE_DBUS)
    fi
fi
AC_SUBST(MOZ_ENABLE_DBUS)
AC_SUBST(MOZ_DBUS_CFLAGS)
AC_SUBST(MOZ_DBUS_LIBS)
AC_SUBST(MOZ_DBUS_GLIB_CFLAGS)
AC_SUBST(MOZ_DBUS_GLIB_LIBS)

dnl ========================================================
dnl = Build Personal Security Manager
dnl ========================================================
MOZ_ARG_DISABLE_BOOL(crypto,
[  --disable-crypto        Disable crypto support (Personal Security Manager)],
    MOZ_PSM=,
    MOZ_PSM=1 )

dnl ========================================================
dnl = JS Debugger XPCOM component (js/jsd)
dnl ========================================================
MOZ_ARG_DISABLE_BOOL(jsd,
[  --disable-jsd           Disable JavaScript debug library],
    MOZ_JSDEBUGGER=,
    MOZ_JSDEBUGGER=1)


dnl ========================================================
dnl = Enable IPDL's "expensive" unit tests
dnl ========================================================
MOZ_IPDL_TESTS=

MOZ_ARG_ENABLE_BOOL(ipdl-tests,
[  --enable-ipdl-tests     Enable expensive IPDL tests],
    MOZ_IPDL_TESTS=1,
    MOZ_IPDL_TESTS=)

if test -n "$MOZ_IPDL_TESTS"; then
    AC_DEFINE(MOZ_IPDL_TESTS)
fi

AC_SUBST(MOZ_IPDL_TESTS)

dnl ========================================================
dnl = Turns off code necessary for e10s compatibility
dnl ========================================================
dnl This is a temporary flag to be removed in bug 662601 when
dnl it's no longer needed

MOZ_E10S_COMPAT=

MOZ_ARG_ENABLE_BOOL(e10s-compat,
[  --enable-e10s-compat     Turns off code for e10s compat],
    MOZ_E10S_COMPAT=1,
    MOZ_E10S_COMPAT=)

if test -n "$MOZ_E10S_COMPAT"; then
    AC_DEFINE(MOZ_E10S_COMPAT)
fi

dnl ========================================================
dnl = Disable building dbm
dnl ========================================================
MOZ_ARG_DISABLE_BOOL(dbm,
[  --disable-dbm           Disable building dbm],
    NSS_DISABLE_DBM=1,
    NSS_DISABLE_DBM=)

dnl bi-directional support always on
IBMBIDI=1
AC_DEFINE(IBMBIDI)

dnl ========================================================
dnl accessibility support on by default on all platforms
dnl except OS X.
dnl ========================================================
MOZ_ARG_DISABLE_BOOL(accessibility,
[  --disable-accessibility Disable accessibility support (off by default on OS X)],
    ACCESSIBILITY=,
    ACCESSIBILITY=1 )
if test "$ACCESSIBILITY"; then
    AC_DEFINE(ACCESSIBILITY)
fi

dnl ========================================================
dnl Disable printing
dnl ========================================================
MOZ_ARG_DISABLE_BOOL(printing,
[  --disable-printing      Disable printing support],
    NS_PRINTING=,
    NS_PRINTING=1)

if test "$NS_PRINTING"; then
    AC_DEFINE(NS_PRINTING)
    AC_DEFINE(NS_PRINT_PREVIEW)
fi

dnl ========================================================
dnl = Enable Raw Codecs
dnl ========================================================
MOZ_ARG_ENABLE_BOOL(raw,
[  --enable-raw           Enable support for RAW media],
    MOZ_RAW=1,
    MOZ_RAW=)

if test -n "$MOZ_RAW"; then
    AC_DEFINE(MOZ_RAW)
    MOZ_MEDIA=1
fi

AC_SUBST(MOZ_RAW)

dnl ========================================================
dnl = Disable Ogg Codecs
dnl ========================================================
MOZ_ARG_DISABLE_BOOL(ogg,
[  --disable-ogg           Disable support for OGG media (Theora video and Vorbis audio)],
    MOZ_OGG=,
    MOZ_OGG=1)

if test -n "$MOZ_OGG"; then
    AC_DEFINE(MOZ_OGG)
    MOZ_SYDNEYAUDIO=1
    MOZ_MEDIA=1
    case "$target_cpu" in
    arm*)
        MOZ_TREMOR=1
    ;;
    *)
        MOZ_VORBIS=1
    ;;
    esac

    dnl Checks for __attribute__(aligned()) directive
    AC_CACHE_CHECK([__attribute__ ((aligned ())) support],
        [ac_cv_c_attribute_aligned],
        [ac_cv_c_attribute_aligned=0
         CFLAGS_save="${CFLAGS}"
         CFLAGS="${CFLAGS} -Werror"
         for ac_cv_c_attr_align_try in 64 32 16 8; do
           echo "trying $ac_cv_c_attr_align_try"
           AC_TRY_COMPILE([],
                          [static char c __attribute__ ((aligned(${ac_cv_c_attr_align_try}))) = 0; return c;],
                          [ac_cv_c_attribute_aligned="${ac_cv_c_attr_align_try}"])
           if test "$ac_cv_c_attribute_aligned" != 0; then
             break;
           fi
         done
           CFLAGS="${CFLAGS_save}"])
    if test "${ac_cv_c_attribute_aligned}" != "0"; then
      AC_DEFINE_UNQUOTED([ATTRIBUTE_ALIGNED_MAX],
                         [${ac_cv_c_attribute_aligned}],[Maximum supported data alignment])
    fi
fi

dnl ========================================================
dnl = Disable VP8 decoder support
dnl ========================================================
MOZ_ARG_DISABLE_BOOL(webm,
[  --disable-webm          Disable support for WebM media (VP8 video and Vorbis audio)],
    MOZ_WEBM=,
    MOZ_WEBM=1)

dnl system libvpx Support
dnl ========================================================
MOZ_ARG_WITH_STRING(system-libvpx,
[  --with-system-libvpx=[PFX]
                          Use system libvpx [installed at prefix PFX]],
    LIBVPX_DIR=$withval)

MOZ_NATIVE_LIBVPX=
MOZ_LIBVPX_INCLUDES=
MOZ_LIBVPX_LIBS=

if test -n "$MOZ_WEBM"; then
    AC_DEFINE(MOZ_WEBM)
    if test -n "$MOZ_VP8_ERROR_CONCEALMENT" ; then
        AC_DEFINE(MOZ_VP8_ERROR_CONCEALMENT)
    fi
    if test -n "$MOZ_VP8_ENCODER" ; then
        AC_DEFINE(MOZ_VP8_ENCODER)
    fi

    if test -n "$LIBVPX_DIR" -a "$LIBVPX_DIR" != no; then
        _SAVE_CFLAGS=$CFLAGS
        _SAVE_LDFLAGS=$LDFLAGS
        _SAVE_LIBS=$LIBS
        if test "${LIBVPX_DIR}" = "yes"; then
            LIBVPX_DIR=/usr
        fi
        CFLAGS="-I${LIBVPX_DIR}/include $CFLAGS"
        LDFLAGS="-L${LIBVPX_DIR}/lib $LDFLAGS"
        MOZ_NATIVE_LIBVPX_DEC_TEST=
        MOZ_CHECK_HEADER(vpx/vpx_decoder.h,
            [if test ! -f "${LIBVPX_DIR}/include/vpx/vpx_decoder.h"; then
             AC_MSG_ERROR([vpx/vpx_decoder.h found, but is not in ${LIBVPX_DIR}/include])
            fi],
            AC_MSG_ERROR([--with-system-libvpx requested but vpx/vpx_decoder.h not found]))
        AC_CHECK_LIB(vpx, vpx_codec_dec_init_ver,
                     [MOZ_NATIVE_LIBVPX_DEC_TEST=1],
                     ([--with-system-libvpx requested but symbol vpx_codec_dec_init_ver not found]))
        if test -n "$MOZ_NATIVE_LIBVPX_DEC_TEST" ; then
            AC_MSG_CHECKING([for libvpx version >= v0.9.7])
            dnl We need at least v0.9.7 to fix several crash bugs (for which we
            dnl had local patches prior to v0.9.7).
            dnl
            dnl This is a terrible test for the library version, but we don't
            dnl have a good one. There is no version number in a public header,
            dnl and testing the headers still doesn't guarantee we link against
            dnl the right version. While we could call vpx_codec_version() at
            dnl run-time, that would break cross-compiling. There are no
            dnl additional exported symbols between the v0.9.7 release and the
            dnl v0.9.6 one to check for.
            AC_TRY_COMPILE([
                #include <vpx/vpx_decoder.h>
                #if !defined(VPX_CODEC_USE_INPUT_PARTITION)
                    #error "test failed."
                #endif
                ],
                [return 0;],
                [AC_MSG_RESULT([yes])
                 MOZ_NATIVE_LIBVPX=1
                 MOZ_LIBVPX_INCLUDES="-I${LIBVPX_DIR}/include"
                 MOZ_LIBVPX_LIBS="-L${LIBVPX_DIR}/lib -lvpx"],
                [AC_MSG_RESULT([no])
                 AC_MSG_ERROR([--with-system-libvpx requested but it is not v0.9.7 or later])])
        fi
        CFLAGS=$_SAVE_CFLAGS
        LDFLAGS=$_SAVE_LDFLAGS
        LIBS=$_SAVE_LIBS
    fi
fi

AC_SUBST(MOZ_NATIVE_LIBVPX)
AC_SUBST(MOZ_LIBVPX_INCLUDES)
AC_SUBST(MOZ_LIBVPX_LIBS)

if test -n "$MOZ_WEBM" -a -z "$MOZ_NATIVE_LIBVPX"; then
    MOZ_SYDNEYAUDIO=1
    MOZ_MEDIA=1
    case "$target_cpu" in
    arm*)
        MOZ_TREMOR=1
    ;;
    *)
        MOZ_VORBIS=1
    ;;
    esac


    dnl Detect if we can use an assembler to compile optimized assembly for libvpx.
    dnl We currently require yasm on all x86 platforms and require yasm 1.1.0 on Win32.
    dnl We currently require gcc on all arm platforms.
    VPX_AS=$YASM
    VPX_ASM_SUFFIX=asm
    VPX_NEED_OBJ_INT_EXTRACT=

    dnl See if we have assembly on this platform.
    case "$OS_ARCH:$CPU_ARCH" in
    Linux:x86)
      VPX_ASFLAGS="-f elf32 -rnasm -pnasm"
      VPX_X86_ASM=1
    ;;
    Linux:x86_64)
      VPX_ASFLAGS="-f elf64 -rnasm -pnasm -DPIC"
      VPX_X86_ASM=1
    ;;
    SunOS:x86)
      VPX_ASFLAGS="-f elf32 -rnasm -pnasm"
      VPX_X86_ASM=1
    ;;
    SunOS:x86_64)
      VPX_ASFLAGS="-f elf64 -rnasm -pnasm -DPIC"
      VPX_X86_ASM=1
    ;;
    Darwin:x86)
      VPX_ASFLAGS="-f macho32 -rnasm -pnasm -DPIC"
      VPX_X86_ASM=1
    ;;
    Darwin:x86_64)
      VPX_ASFLAGS="-f macho64 -rnasm -pnasm -DPIC"
      VPX_X86_ASM=1
    ;;
    WINNT:x86_64)
      if test -z "$GNU_CC"; then
        VPX_ASFLAGS="-f x64 -rnasm -pnasm"
        VPX_X86_ASM=1
      fi
    ;;
    WINNT:x86)
      if test -z "$GNU_CC"; then
        dnl Check for yasm 1.1 or greater.
        if test -n "$COMPILE_ENVIRONMENT" -a -z "$YASM"; then
          AC_MSG_ERROR([yasm 1.1 or greater is required to build libvpx on Win32, but it appears not to be installed.  Install it (included in MozillaBuild 1.5.1 and newer) or configure with --disable-webm (which disables the WebM video format). See https://developer.mozilla.org/en/YASM for more details.])
        elif test -n "$COMPILE_ENVIRONMENT" -a "$_YASM_MAJOR_VERSION" -lt "1" -o \( "$_YASM_MAJOR_VERSION" -eq "1" -a "$_YASM_MINOR_VERSION" -lt "1" \) ; then
          AC_MSG_ERROR([yasm 1.1 or greater is required to build libvpx on Win32, but you appear to have version $_YASM_MAJOR_VERSION.$_YASM_MINOR_VERSION.  Upgrade to the newest version (included in MozillaBuild 1.5.1 and newer) or configure with --disable-webm (which disables the WebM video format). See https://developer.mozilla.org/en/YASM for more details.])
        else
          VPX_ASFLAGS="-f win32 -rnasm -pnasm -DPIC"
          VPX_X86_ASM=1
          dnl The encoder needs obj_int_extract to get asm offsets.
        fi
      fi
    ;;
    *:arm*)
      if test -n "$GNU_AS" ; then
        VPX_AS=$AS
        dnl These flags are a lie; they're just used to enable the requisite
        dnl opcodes; actual arch detection is done at runtime.
        VPX_ASFLAGS="-march=armv7-a -mfpu=neon"
        VPX_DASH_C_FLAG="-c"
        VPX_AS_CONVERSION='$(PERL) $(topsrcdir)/media/libvpx/build/make/ads2gas.pl'
        VPX_ASM_SUFFIX="$ASM_SUFFIX"
        VPX_ARM_ASM=1
      fi
    esac

    if test -n "$COMPILE_ENVIRONMENT" -a -n "$VPX_X86_ASM" -a -z "$VPX_AS"; then
      AC_MSG_ERROR([yasm is a required build tool for this architecture when webm is enabled. You may either install yasm or --disable-webm (which disables the WebM video format). See https://developer.mozilla.org/en/YASM for more details.])
    fi

    if test -n "$MOZ_VP8_ENCODER" -a \
            -z "$GNU_CC" -a -z "$INTEL_CC" -a -z "$CLANG_CC" ; then
      dnl We prefer to get asm offsets using inline assembler, which the above
      dnl compilers can do. When we're not using one of those, we have to fall
      dnl back to obj_int_extract, which reads them from a compiled object
      dnl file. Unfortunately, that only works if we're compiling on a system
      dnl with the header files for the appropriate object file format.
      VPX_NEED_OBJ_INT_EXTRACT=1
    fi

    if test -n "$VPX_X86_ASM"; then
      AC_DEFINE(VPX_X86_ASM)
    elif test -n "$VPX_ARM_ASM"; then
      AC_DEFINE(VPX_ARM_ASM)
    else
      AC_MSG_WARN([No assembler or assembly support for libvpx. Using unoptimized C routines.])
    fi
fi

dnl ========================================================
dnl = Disable Wave decoder support
dnl ========================================================
MOZ_ARG_DISABLE_BOOL(wave,
[  --disable-wave          Disable Wave decoder support],
    MOZ_WAVE=,
    MOZ_WAVE=1)

if test -n "$MOZ_WAVE"; then
    AC_DEFINE(MOZ_WAVE)
    MOZ_SYDNEYAUDIO=1
    MOZ_MEDIA=1
fi

dnl ========================================================
dnl = Handle dependent SYDNEYAUDIO and MEDIA defines
dnl ========================================================

if test -n "$MOZ_SYDNEYAUDIO"; then
    AC_DEFINE(MOZ_SYDNEYAUDIO)
fi

if test -n "$MOZ_MEDIA"; then
    AC_DEFINE(MOZ_MEDIA)
fi

if test -n "$MOZ_VORBIS" -a -n "$MOZ_TREMOR"; then
    AC_MSG_ERROR([MOZ_VORBIS and MOZ_TREMOR are mutually exclusive!  The build system should not allow them both to be set, but they are.  Please file a bug at https://bugzilla.mozilla.org/])
fi

if test -n "$MOZ_VORBIS"; then
    AC_DEFINE(MOZ_VORBIS)
fi

if test -n "$MOZ_TREMOR"; then
    AC_DEFINE(MOZ_TREMOR)
fi

dnl ========================================================
dnl = Check alsa availability on Linux if using sydneyaudio
dnl ========================================================

dnl If using sydneyaudio with Linux, ensure that the alsa library is available
if test -n "$MOZ_SYDNEYAUDIO"; then
   case "$target_os" in
linux*)
      PKG_CHECK_MODULES(MOZ_ALSA, alsa, ,
         [echo "$MOZ_ALSA_PKG_ERRORS"
          AC_MSG_ERROR([Need alsa for Ogg, Wave or WebM decoding on Linux.  Disable with --disable-ogg --disable-wave --disable-webm.  (On Ubuntu, you might try installing the package libasound2-dev.)])])
      ;;
   esac
fi

dnl ========================================================
dnl Permissions System
dnl ========================================================
MOZ_ARG_DISABLE_BOOL(permissions,
[  --disable-permissions   Disable permissions (popup and cookie blocking)],
    MOZ_PERMISSIONS=,
    MOZ_PERMISSIONS=1
)

dnl ========================================================
dnl NegotiateAuth
dnl ========================================================
MOZ_ARG_DISABLE_BOOL(negotiateauth,
[  --disable-negotiateauth Disable GSS-API negotiation ],
    MOZ_AUTH_EXTENSION=,
    MOZ_AUTH_EXTENSION=1 )

dnl ========================================================
dnl XTF
dnl ========================================================
MOZ_ARG_DISABLE_BOOL(xtf,
[  --disable-xtf           Disable XTF (pluggable xml tags) support],
    MOZ_XTF=,
    MOZ_XTF=1 )
if test "$MOZ_XTF"; then
  AC_DEFINE(MOZ_XTF)
fi

dnl ========================================================
dnl Pref extensions (autoconfig and system-pref)
dnl ========================================================
MOZ_ARG_DISABLE_BOOL(pref-extensions,
[  --disable-pref-extensions
                          Disable pref extensions such as autoconfig and
                          system-pref],
  MOZ_PREF_EXTENSIONS=,
  MOZ_PREF_EXTENSIONS=1 )

dnl ========================================================
dnl Searching of system directories for extensions.
dnl Note: this switch is meant to be used for test builds
dnl whose behavior should not depend on what happens to be
dnl installed on the local machine.
dnl ========================================================
MOZ_ARG_DISABLE_BOOL(system-extension-dirs,
[  --disable-system-extension-dirs
                          Disable searching system- and account-global
                          directories for extensions of any kind; use
                          only profile-specific extension directories],
  ENABLE_SYSTEM_EXTENSION_DIRS=,
  ENABLE_SYSTEM_EXTENSION_DIRS=1 )
if test "$ENABLE_SYSTEM_EXTENSION_DIRS"; then
  AC_DEFINE(ENABLE_SYSTEM_EXTENSION_DIRS)
fi

dnl ========================================================
dnl = Universalchardet
dnl ========================================================
MOZ_ARG_DISABLE_BOOL(universalchardet,
[  --disable-universalchardet
                          Disable universal encoding detection],
  MOZ_UNIVERSALCHARDET=,
  MOZ_UNIVERSALCHARDET=1 )

if test -n "${JAVA_BIN_PATH}"; then
  dnl Look for javac and jar in the specified path.
  JAVA_PATH="$JAVA_BIN_PATH"
else
  dnl No path specified, so look for javac and jar in $JAVA_HOME & $PATH.
  JAVA_PATH="$JAVA_HOME/bin:$PATH"
fi

MOZ_PATH_PROG(JAVA, java, :, [$JAVA_PATH])
MOZ_PATH_PROG(JAVAC, javac, :, [$JAVA_PATH])
MOZ_PATH_PROG(JAR, jar, :, [$JAVA_PATH])

if test -n "${JAVA_BIN_PATH}" -o "$OS_TARGET" = Android; then
  if test -z "$JAVA" -o "$JAVA" = ":" -o -z "$JAVAC" -o "$JAVAC" = ":" -o -z "$JAR" -o "$JAR" = ":"; then
    AC_MSG_ERROR([The programs java, javac and jar were not found.  Set \$JAVA_HOME to your java sdk directory or use --with-java-bin-path={java-bin-dir}])
  fi
fi

dnl ========================================================
dnl = ANGLE OpenGL->D3D translator for WebGL
dnl = * only applies to win32
dnl = * enabled by default (shipping build); requires explicit --disable to disable
dnl ========================================================
MOZ_ANGLE=
MOZ_DIRECTX_SDK_PATH=
MOZ_DIRECTX_SDK_CPU_SUFFIX=
MOZ_D3DX9_VERSION=
MOZ_D3DX9_CAB=
MOZ_D3DCOMPILER_CAB=
MOZ_D3DX9_DLL=
MOZ_D3DCOMPILER_DLL=
case "$target_os" in
*mingw*)
    MOZ_ANGLE=1
    ;;
esac

# The DirectX SDK libraries are split into x86 and x64 sub-directories
case "${target_cpu}" in
i*86)
  MOZ_DIRECTX_SDK_CPU_SUFFIX=x86
  ;;
x86_64)
  MOZ_DIRECTX_SDK_CPU_SUFFIX=x64
  ;;
esac

if test -n "$MOZ_ANGLE"; then
MOZ_ARG_DISABLE_BOOL(angle,
[  --disable-angle     Disable building of ANGLE for WebGL->D3D translation],
    MOZ_ANGLE=,
    MOZ_ANGLE=1)

if test -n "$MOZ_ANGLE"; then
  if test -z "$_WIN32_MSVC"; then
    AC_MSG_ERROR([Building ANGLE requires MSVC.  To build without ANGLE, reconfigure with --disable-angle.])
  fi

  # Get the SDK path from the registry.
  # First try to get the June 2010 SDK
  MOZ_DIRECTX_SDK_REG_KEY=`reg query 'HKLM\Software\Microsoft\DirectX' //s | grep 'Microsoft DirectX SDK (June 2010)' | head -n 1`
  if test -z "$MOZ_DIRECTX_SDK_REG_KEY" ; then
    # Otherwise just take whatever comes first
    MOZ_DIRECTX_SDK_REG_KEY=`reg query 'HKLM\Software\Microsoft\DirectX' //s | grep 'Microsoft DirectX SDK' | head -n 1`
  fi

  if test -n "`echo $MOZ_DIRECTX_SDK_REG_KEY | grep 'February 2010'`" ; then
    AC_MSG_ERROR([Found the February 2010 DirectX SDK. This is too old. We now require the June 2010 DirectX SDK, or newer.  Upgrade your SDK or to explicitly build without ANGLE, reconfigure with --disable-angle.])
  else
    MOZ_DIRECTX_SDK_PATH=`reg query "$MOZ_DIRECTX_SDK_REG_KEY" //v InstallPath | grep REG_SZ | sed 's/.*\([[a-zA-Z]]\)\\:\\\\/\\1\\:\\\\/'`
  fi

  MOZ_ANGLE=

  if test -n "$MOZ_DIRECTX_SDK_PATH" ; then
    if test -f "$MOZ_DIRECTX_SDK_PATH"/include/d3dx9.h && test -f "$MOZ_DIRECTX_SDK_PATH"/lib/$MOZ_DIRECTX_SDK_CPU_SUFFIX/dxguid.lib ; then
      AC_MSG_RESULT([Found DirectX SDK via registry, using $MOZ_DIRECTX_SDK_PATH])
      MOZ_ANGLE=1
    fi
  fi

  if test -z "$MOZ_ANGLE" ; then
    AC_MSG_ERROR([Couldn't find the DirectX SDK, needed for ANGLE. Please install it (June 2010 or newer). To explicitly build without ANGLE, reconfigure with --disable-angle.])
  fi

  if test -n "$MOZ_ANGLE" ; then
    # Get the SDK numeric version (e.g. 43) by looking at the dependencies of d3dx9.lib
    MOZ_D3DX9_VERSION=`dumpbin //headers "$MOZ_DIRECTX_SDK_PATH"/lib/$MOZ_DIRECTX_SDK_CPU_SUFFIX/d3dx9.lib | egrep d3dx9_[[0-9]][[0-9]]\.dll | head -n1 | sed 's/.*\([[0-9]][[0-9]]\).*/\\1/g'`

    if test -z "$MOZ_D3DX9_VERSION" ; then
      AC_MSG_ERROR([Couldn't determine the D3DX9 version, needed for ANGLE. To explicitly build without ANGLE, reconfigure with --disable-angle.])
    fi

    if test -n "$MOZ_ANGLE" ; then
      MOZ_D3DX9_CAB=`find "$MOZ_DIRECTX_SDK_PATH"/Redist -name *d3dx9_${MOZ_D3DX9_VERSION}_${MOZ_DIRECTX_SDK_CPU_SUFFIX}.cab | head -n1`
      MOZ_D3DCOMPILER_CAB=`find "$MOZ_DIRECTX_SDK_PATH"/Redist -name *D3DCompiler_${MOZ_D3DX9_VERSION}_${MOZ_DIRECTX_SDK_CPU_SUFFIX}.cab | head -n1`

      MOZ_D3DX9_DLL=d3dx9_$MOZ_D3DX9_VERSION.dll
      MOZ_D3DCOMPILER_DLL=D3DCompiler_$MOZ_D3DX9_VERSION.dll
    fi
  fi
fi
fi

dnl ========================================================
dnl = Breakpad crash reporting (on by default on supported platforms)
dnl ========================================================

case $target in
i?86-*-mingw*|x86_64-*-mingw*)
  MOZ_CRASHREPORTER=1
  ;;
i?86-apple-darwin*|powerpc-apple-darwin*|x86_64-apple-darwin*)
  MOZ_CRASHREPORTER=1
  ;;
i?86-*-linux*|x86_64-*-linux*|arm-*-linux*)
  if test "$MOZ_ENABLE_GTK2"; then
    MOZ_CRASHREPORTER=1
  fi
  ;;
*-android*|*-linuxandroid*)
  MOZ_CRASHREPORTER=1
  ;;
*solaris*)
  MOZ_CRASHREPORTER=1
  ;;
esac

MOZ_ARG_DISABLE_BOOL(crashreporter,
[  --disable-crashreporter Disable breakpad crash reporting],
    MOZ_CRASHREPORTER=,
    MOZ_CRASHREPORTER=1)

if test -n "$MOZ_CRASHREPORTER"; then
   AC_DEFINE(MOZ_CRASHREPORTER)

  if (test "$OS_TARGET" = "Linux" -o "$OS_ARCH" = "SunOS") && \
    test -z "$SKIP_LIBRARY_CHECKS"; then
    PKG_CHECK_MODULES(MOZ_GTHREAD, gthread-2.0)
    AC_SUBST(MOZ_GTHREAD_CFLAGS)
    AC_SUBST(MOZ_GTHREAD_LIBS)

    MOZ_CHECK_HEADERS([curl/curl.h], [], [AC_MSG_ERROR([Couldn't find curl/curl.h which is required for the crash reporter.  Use --disable-crashreporter to disable the crash reporter.])])
  fi

  if (test "$OS_ARCH" != "$HOST_OS_ARCH"); then
    AC_MSG_ERROR([Breakpad tools do not support compiling on $HOST_OS_ARCH while targeting $OS_ARCH.  Use --disable-crashreporter.])
  fi
fi

MOZ_ARG_WITH_STRING(crashreporter-enable-percent,
[  --with-crashreporter-enable-percent=NN
                          Enable sending crash reports by default on NN% of users. (default=100)],
[ val=`echo $withval | sed 's/[^0-9]//g'`
    MOZ_CRASHREPORTER_ENABLE_PERCENT="$val"])

if test -z "$MOZ_CRASHREPORTER_ENABLE_PERCENT"; then
   MOZ_CRASHREPORTER_ENABLE_PERCENT=100
fi
AC_DEFINE_UNQUOTED(MOZ_CRASHREPORTER_ENABLE_PERCENT, $MOZ_CRASHREPORTER_ENABLE_PERCENT)

dnl ========================================================
dnl = libjpeg-turbo configuration
dnl ========================================================
MOZ_LIBJPEG_TURBO=
if test -z "$SYSTEM_JPEG"; then
    MOZ_LIBJPEG_TURBO=1
fi

MOZ_ARG_DISABLE_BOOL(libjpeg_turbo,
[ --disable-libjpeg-turbo  Disable optimized jpeg decoding routines],
    MOZ_LIBJPEG_TURBO=,
    MOZ_LIBJPEG_TURBO=1)

if test "$SYSTEM_JPEG" = 1 -a "$MOZ_LIBJPEG_TURBO" = 1; then
    AC_MSG_ERROR([cannot use --with-system-jpeg with --enable-libjpeg-turbo.])
fi

dnl Detect if we can use yasm to compile libjpeg-turbo's optimized assembly
dnl files.

if test -n "$MOZ_LIBJPEG_TURBO"; then

  dnl Do we support libjpeg-turbo on this platform?
  case "$OS_ARCH:$OS_TEST" in
  Linux:x86|Linux:i?86)
    LIBJPEG_TURBO_ASFLAGS="-f elf32 -rnasm -pnasm -DPIC -DELF"
    LIBJPEG_TURBO_X86_ASM=1
  ;;
  Linux:x86_64)
    LIBJPEG_TURBO_ASFLAGS="-f elf64 -rnasm -pnasm -D__x86_64__ -DPIC -DELF"
    LIBJPEG_TURBO_X64_ASM=1
  ;;
  SunOS:i?86)
    LIBJPEG_TURBO_ASFLAGS="-f elf32 -rnasm -pnasm -DPIC -DELF"
    LIBJPEG_TURBO_X86_ASM=1
  ;;
  SunOS:x86_64)
    LIBJPEG_TURBO_ASFLAGS="-f elf64 -rnasm -pnasm -D__x86_64__ -DPIC -DELF"
    LIBJPEG_TURBO_X64_ASM=1
  ;;
  Darwin:i?86)
    LIBJPEG_TURBO_ASFLAGS="-f macho32 -rnasm -pnasm -DPIC -DMACHO"
    LIBJPEG_TURBO_X86_ASM=1
  ;;
  Darwin:x86_64)
    LIBJPEG_TURBO_ASFLAGS="-f macho64 -rnasm -pnasm -D__x86_64__ -DPIC -DMACHO"
    LIBJPEG_TURBO_X64_ASM=1
  ;;
  WINNT:x86|WINNT:i?86)
    LIBJPEG_TURBO_ASFLAGS="-f win32 -rnasm -pnasm -DPIC -DWIN32"
    LIBJPEG_TURBO_X86_ASM=1
  ;;
  WINNT:x86_64)
    LIBJPEG_TURBO_ASFLAGS="-f win64 -rnasm -pnasm -D__x86_64__ -DPIC -DWIN64 -DMSVC"
    LIBJPEG_TURBO_X64_ASM=1
  ;;
  esac

fi

dnl If we're on a system which supports libjpeg-turbo's asm routines and
dnl --disable-libjpeg-turbo wasn't passed, check for yasm, and error out if it
dnl doesn't exist or we have too old of a version.
if test -n "$LIBJPEG_TURBO_X86_ASM" -o -n "$LIBJPEG_TURBO_X64_ASM" ; then
    AC_MSG_CHECKING([for YASM assembler])
    AC_CHECK_PROGS(LIBJPEG_TURBO_AS, yasm, "")

    if test -z "$LIBJPEG_TURBO_AS" ; then
        AC_MSG_ERROR([yasm is required to build with libjpeg-turbo's optimized JPEG decoding routines, but you do not appear to have yasm installed.  Either install it or configure with --disable-libjpeg-turbo to use the pure C JPEG decoder.  See https://developer.mozilla.org/en/YASM for more details.])
    fi

    dnl Check that we have the right yasm version.  We require 1.0.1 or newer
    dnl on Linux and 1.1 or newer everywhere else.
    if test "$OS_ARCH" = "Linux" ; then
        if test "$_YASM_MAJOR_VERSION" -lt "1" -o \( "$_YASM_MAJOR_VERSION" -eq "1" -a "$_YASM_MINOR_VERSION" -eq "0" -a "$_YASM_RELEASE" -lt "1" \) ; then
            AC_MSG_ERROR([yasm 1.0.1 or greater is required to build with libjpeg-turbo's optimized JPEG decoding routines, but you appear to have version $_YASM_MAJOR_VERSION.$_YASM_MINOR_VERSION.$_YASM_RELEASE.  Upgrade to the newest version or configure with --disable-libjpeg-turbo to use the pure C JPEG decoder.  See https://developer.mozilla.org/en/YASM for more details.])
        fi
    else
        if test "$_YASM_MAJOR_VERSION" -lt "1" -o \( "$_YASM_MAJOR_VERSION" -eq "1" -a "$_YASM_MINOR_VERSION" -lt "1" \) ; then
            AC_MSG_ERROR([yasm 1.1 or greater is required to build with libjpeg-turbo's optimized JPEG decoding routines, but you appear to have version $_YASM_MAJOR_VERSION.$_YASM_MINOR_VERSION.  Upgrade to the newest version or configure with --disable-libjpeg-turbo to use the pure C JPEG decoder.  See https://developer.mozilla.org/en/YASM for more details.])
        fi
    fi
fi

if test -n "$LIBJPEG_TURBO_X86_ASM"; then
    AC_DEFINE(LIBJPEG_TURBO_X86_ASM)
elif test -n "$LIBJPEG_TURBO_X64_ASM"; then
    AC_DEFINE(LIBJPEG_TURBO_X64_ASM)
elif test -n "$MOZ_LIBJPEG_TURBO"; then
    dnl Warn if we're not building the optimized routines, even though the user
    dnl didn't specify --disable-libjpeg-turbo.
    AC_MSG_WARN([No assembler or assembly support for libjpeg-turbo.  Using unoptimized C routines.])
fi

dnl ========================================================
dnl = Enable compilation of specific extension modules
dnl ========================================================

MOZ_ARG_ENABLE_STRING(extensions,
[  --enable-extensions     Enable extensions],
[ for option in `echo $enableval | sed 's/,/ /g'`; do
    if test "$option" = "yes" -o "$option" = "all"; then
        AC_MSG_ERROR([--enable-extensions=$option is no longer supported.])
    elif test "$option" = "no" -o "$option" = "none"; then
        MOZ_EXTENSIONS=""
    elif test "$option" = "default"; then
        MOZ_EXTENSIONS="$MOZ_EXTENSIONS $MOZ_EXTENSIONS_DEFAULT"
    elif test `echo "$option" | grep -c \^-` != 0; then
        option=`echo $option | sed 's/^-//'`
        MOZ_EXTENSIONS=`echo "$MOZ_EXTENSIONS" | sed "s/ ${option}//"`
    else
        MOZ_EXTENSIONS="$MOZ_EXTENSIONS $option"
    fi
done],
    MOZ_EXTENSIONS="$MOZ_EXTENSIONS_DEFAULT")

if test -z "$MOZ_ENABLE_GNOMEVFS" -a -z "$MOZ_GNOMEVFS_LIBS" -a `echo "$MOZ_EXTENSIONS" | grep -c gnomevfs` -ne 0; then
    # Suppress warning on non-X11 platforms
    if test -n "$MOZ_X11"; then
        AC_MSG_WARN([Cannot build gnomevfs without required libraries. Removing gnomevfs from MOZ_EXTENSIONS.])
    fi
    MOZ_EXTENSIONS=`echo $MOZ_EXTENSIONS | sed -e 's|gnomevfs||'`
fi

dnl Do not build gnomevfs with libxul based apps
if test -n "$LIBXUL_SDK_DIR" -a `echo "$MOZ_EXTENSIONS" | grep -c gnomevfs` -ne 0; then
    MOZ_EXTENSIONS=`echo $MOZ_EXTENSIONS | sed -e 's|gnomevfs||'`
fi

if test -z "$MOZ_ENABLE_GIO" -a `echo "$MOZ_EXTENSIONS" | grep -c gio` -ne 0; then
    # Suppress warning on non-X11 platforms
    if test -n "$MOZ_X11"; then
        AC_MSG_WARN([Cannot build gio without required libraries. Removing gio from MOZ_EXTENSIONS.])
    fi
    MOZ_EXTENSIONS=`echo $MOZ_EXTENSIONS | sed -e 's|gio||'`
fi

dnl Do not build gio with libxul based apps
if test -n "$LIBXUL_SDK_DIR" -a `echo "$MOZ_EXTENSIONS" | grep -c gio` -ne 0; then
    MOZ_EXTENSIONS=`echo $MOZ_EXTENSIONS | sed -e 's|gio||'`
fi

if test -z "$MOZ_JSDEBUGGER" -a `echo "$MOZ_EXTENSIONS" | grep -c venkman` -ne 0; then
    AC_MSG_WARN([Cannot build venkman without JavaScript debug library. Removing venkman from MOZ_EXTENSIONS.])
    MOZ_EXTENSIONS=`echo $MOZ_EXTENSIONS | sed -e 's|venkman||'`
fi

dnl xforms requires xtf
if test -z "$MOZ_XTF" -a `echo "$MOZ_EXTENSIONS" | grep -c xforms` -ne 0; then
    AC_MSG_WARN([Cannot build XForms without XTF support.  Removing XForms from MOZ_EXTENSIONS.])
    MOZ_EXTENSIONS=`echo $MOZ_EXTENSIONS | sed -e 's|xforms||g'`
fi

dnl Remove dupes
MOZ_EXTENSIONS=`${PERL} ${srcdir}/build/unix/uniq.pl ${MOZ_EXTENSIONS}`

dnl Ensure every extension exists, to avoid mostly-inscrutable error messages
dnl when trying to build a nonexistent extension.
for extension in $MOZ_EXTENSIONS; do
    if test ! -d "${srcdir}/extensions/${extension}"; then
        AC_MSG_ERROR([Unrecognized extension provided to --enable-extensions: ${extension}.])
    fi
done

if test -n "$MOZ_USE_NATIVE_POPUP_WINDOWS"; then
  AC_DEFINE(MOZ_USE_NATIVE_POPUP_WINDOWS)
fi

dnl ========================================================
dnl SVG Display Lists
dnl ========================================================
if test -n "$MOZ_SVG_DLISTS"; then
  AC_DEFINE(MOZ_SVG_DLISTS)
fi

dnl ========================================================
dnl SMIL
dnl ========================================================
MOZ_SMIL=1
MOZ_ARG_DISABLE_BOOL(smil,
[  --disable-smil          Disable SMIL animation support],
    MOZ_SMIL=,
    MOZ_SMIL=1 )
if test -n "$MOZ_SMIL"; then
  AC_DEFINE(MOZ_SMIL)
fi

dnl ========================================================
dnl Build Freetype in the tree
dnl ========================================================
MOZ_ARG_ENABLE_BOOL(tree-freetype,
[  --enable-tree-freetype  Enable Tree FreeType],
    MOZ_TREE_FREETYPE=1,
    MOZ_TREE_FREETYPE= )
if test -n "$MOZ_TREE_FREETYPE"; then
   if test -n "$_WIN32_MSVC"; then
      AC_ERROR("building with in-tree freetype is not supported on MSVC")
   fi
   AC_DEFINE(MOZ_TREE_FREETYPE)
   AC_SUBST(MOZ_TREE_FREETYPE)
   MOZ_ENABLE_CAIRO_FT=1
   FT_FONT_FEATURE="#define CAIRO_HAS_FT_FONT 1"
   FT2_CFLAGS='-I$(topsrcdir)/modules/freetype2/include'
   CAIRO_FT_CFLAGS='-I$(topsrcdir)/modules/freetype2/include'
   FT2_LIBS='$(call EXPAND_LIBNAME_PATH,freetype,$(DEPTH)/modules/freetype2/.libs)'
   CAIRO_FT_LIBS='$(call EXPAND_LIBNAME_PATH,freetype,$(DEPTH)/modules/freetype2/.libs)'
   AC_DEFINE(HAVE_FT_BITMAP_SIZE_Y_PPEM)
   AC_DEFINE(HAVE_FT_GLYPHSLOT_EMBOLDEN)
   AC_DEFINE(HAVE_FT_LOAD_SFNT_TABLE)
   AC_SUBST(CAIRO_FT_CFLAGS)
fi

dnl ========================================================
dnl Installer
dnl ========================================================
MOZ_ARG_DISABLE_BOOL(installer,
[  --disable-installer     Disable building of installer],
    MOZ_INSTALLER=,
    MOZ_INSTALLER=1)
if test -n "$MOZ_INSTALLER" -a "$OS_ARCH" = "WINNT"; then
    # Disable installer for Windows builds that use the new toolkit if the
    # required major version and minimum minor version of Unicode NSIS isn't in
    # the path.
    REQ_NSIS_MAJOR_VER=2
    MIN_NSIS_MINOR_VER=33
    MOZ_PATH_PROGS(MAKENSISU, $MAKENSISU makensisu-2.46 makensisu makensis)
    if test -z "$MAKENSISU" -o "$MAKENSISU" = ":"; then
        AC_MSG_ERROR([To build the installer you must have the latest MozillaBuild or Unicode NSIS with a major version of $REQ_NSIS_MAJOR_VER and a minimum minor version of $MIN_NSIS_MINOR_VER in your path. To build without the installer reconfigure using --disable-installer.])
    fi
    changequote(,)
    MAKENSISU_VER=`"$MAKENSISU" -version 2>/dev/null | sed -e '/-Unicode/!s/.*//g' -e 's/^v\([0-9]\+\.[0-9]\+\)\-Unicode$/\1/g'`
    changequote([,])
    if test ! "$MAKENSISU_VER" = ""; then
        MAKENSISU_MAJOR_VER=`echo $MAKENSISU_VER | $AWK -F\. '{ print $1 }'`
        MAKENSISU_MINOR_VER=`echo $MAKENSISU_VER | $AWK -F\. '{ print $2 }'`
    fi
    AC_MSG_CHECKING([for Unicode NSIS with major version == $REQ_NSIS_MAJOR_VER and minor version >= $MIN_NSIS_MINOR_VER])
    if test "$MAKENSISU_VER" = "" ||
       test ! "$MAKENSISU_MAJOR_VER" = "$REQ_NSIS_MAJOR_VER" -o \
            ! "$MAKENSISU_MINOR_VER" -ge $MIN_NSIS_MINOR_VER; then
        AC_MSG_RESULT([no])
        AC_MSG_ERROR([To build the installer you must have the latest MozillaBuild or Unicode NSIS with a major version of $REQ_NSIS_MAJOR_VER and a minimum minor version of $MIN_NSIS_MINOR_VER in your path. To build without the installer reconfigure using --disable-installer.])
    fi
    AC_MSG_RESULT([yes])
fi

AC_SUBST(MOZ_INSTALLER)

AC_MSG_CHECKING([for tar archiver])
AC_CHECK_PROGS(TAR, gnutar gtar tar, "")
if test -z "$TAR"; then
    AC_MSG_ERROR([no tar archiver found in \$PATH])
fi
AC_MSG_RESULT([$TAR])
AC_SUBST(TAR)

AC_MSG_CHECKING([for wget])
AC_CHECK_PROGS(WGET, wget, "")
AC_MSG_RESULT([$WGET])
AC_SUBST(WGET)

dnl ========================================================
dnl Updater
dnl ========================================================

MOZ_ARG_DISABLE_BOOL(updater,
[  --disable-updater       Disable building of updater],
    MOZ_UPDATER=,
    MOZ_UPDATER=1 )

if test -n "$MOZ_UPDATER"; then
    AC_DEFINE(MOZ_UPDATER)
fi

# app update channel is 'default' when not supplied.
MOZ_ARG_ENABLE_STRING([update-channel],
[  --enable-update-channel=CHANNEL
                          Select application update channel (default=default)],
    MOZ_UPDATE_CHANNEL=`echo $enableval | tr A-Z a-z`)

if test -z "$MOZ_UPDATE_CHANNEL"; then
    MOZ_UPDATE_CHANNEL=default
fi
AC_DEFINE_UNQUOTED(MOZ_UPDATE_CHANNEL, $MOZ_UPDATE_CHANNEL)
AC_SUBST(MOZ_UPDATE_CHANNEL)

# tools/update-packaging is not checked out by default.
MOZ_ARG_ENABLE_BOOL(update-packaging,
[  --enable-update-packaging
                          Enable tools/update-packaging],
    MOZ_UPDATE_PACKAGING=1,
    MOZ_UPDATE_PACKAGING= )
AC_SUBST(MOZ_UPDATE_PACKAGING)

dnl ========================================================
dnl leaky
dnl ========================================================
MOZ_ARG_ENABLE_BOOL(leaky,
[  --enable-leaky          Build leaky memory tool],
    MOZ_LEAKY=1,
    MOZ_LEAKY=)


dnl ========================================================
dnl build the tests by default
dnl ========================================================
MOZ_ARG_DISABLE_BOOL(tests,
[  --disable-tests         Do not build test libraries & programs],
    ENABLE_TESTS=,
    ENABLE_TESTS=1 )

dnl ========================================================
dnl parental controls (for Windows Vista)
dnl ========================================================
MOZ_ARG_DISABLE_BOOL(parental-controls,
[  --disable-parental-controls
                          Do not build parental controls],
   MOZ_DISABLE_PARENTAL_CONTROLS=1,
   MOZ_DISABLE_PARENTAL_CONTROLS=)
if test -n "$MOZ_DISABLE_PARENTAL_CONTROLS"; then
    AC_DEFINE(MOZ_DISABLE_PARENTAL_CONTROLS)
fi

AC_SUBST(MOZ_DISABLE_PARENTAL_CONTROLS)

dnl ========================================================
dnl = Disable DOMCrypto
dnl ========================================================
if test -n "$MOZ_DISABLE_DOMCRYPTO"; then
    AC_DEFINE(MOZ_DISABLE_DOMCRYPTO)
fi

dnl ========================================================
dnl =
dnl = Module specific options
dnl =
dnl ========================================================
MOZ_ARG_HEADER(Individual module options)

dnl ========================================================
dnl = Disable feed handling components
dnl ========================================================
MOZ_ARG_DISABLE_BOOL(feeds,
[  --disable-feeds         Disable feed handling and processing components],
    MOZ_FEEDS=,
    MOZ_FEEDS=1 )
if test -n "$MOZ_FEEDS"; then
    AC_DEFINE(MOZ_FEEDS)
else
    if test "$MOZ_BUILD_APP" = "browser"; then
        AC_MSG_ERROR([Cannot build Firefox with --disable-feeds.])
    fi
fi

dnl ========================================================
dnl Check for sqlite
dnl ========================================================

MOZ_NATIVE_SQLITE=
MOZ_ARG_ENABLE_BOOL(system-sqlite,
[  --enable-system-sqlite  Use system sqlite (located with pkgconfig)],
MOZ_NATIVE_SQLITE=1,
MOZ_NATIVE_SQLITE= )

if test -z "$MOZ_NATIVE_SQLITE"
then
    SQLITE_CFLAGS=
    SQLITE_LIBS='$(call EXPAND_LIBNAME_PATH,mozsqlite3,$(DIST)/lib)'
else
    dnl ============================
    dnl === SQLite Version check ===
    dnl ============================
    dnl Check to see if the system SQLite package is new enough.
    PKG_CHECK_MODULES(SQLITE, sqlite3 >= $SQLITE_VERSION)

    dnl ==================================
    dnl === SQLITE_SECURE_DELETE check ===
    dnl ==================================
    dnl Check to see if the system SQLite package is compiled with
    dnl SQLITE_SECURE_DELETE enabled.
    AC_MSG_CHECKING(for SQLITE_SECURE_DELETE support in system SQLite)
    _SAVE_CFLAGS="$CFLAGS"
    CFLAGS="$CFLAGS $SQLITE_CFLAGS"
    _SAVE_LIBS="$LIBS"
    LIBS="$LIBS $SQLITE_LIBS"
    AC_CACHE_VAL(ac_cv_sqlite_secure_delete,[
        AC_TRY_RUN([
            #include "sqlite3.h"

            int main(int argc, char **argv){
              return !sqlite3_compileoption_used("SQLITE_SECURE_DELETE");
            }],
            ac_cv_sqlite_secure_delete=yes,
            ac_cv_sqlite_secure_delete=no,
            ac_cv_sqlite_secure_delete=no
        )
    ])
    AC_MSG_RESULT($ac_cv_sqlite_secure_delete)
    CFLAGS="$_SAVE_CFLAGS"
    LIBS="$_SAVE_LIBS"
    if test "x$ac_cv_sqlite_secure_delete" = "xno"; then
        AC_MSG_ERROR([System SQLite library is not compiled with SQLITE_SECURE_DELETE.])
    fi

    dnl ===============================
    dnl === SQLITE_THREADSAFE check ===
    dnl ===============================
    dnl Check to see if the system SQLite package is compiled with
    dnl SQLITE_THREADSAFE enabled.
    AC_MSG_CHECKING(for SQLITE_THREADSAFE support in system SQLite)
    _SAVE_CFLAGS="$CFLAGS"
    CFLAGS="$CFLAGS $SQLITE_CFLAGS"
    _SAVE_LIBS="$LIBS"
    LIBS="$LIBS $SQLITE_LIBS"
    AC_CACHE_VAL(ac_cv_sqlite_threadsafe,[
        AC_TRY_RUN([
            #include "sqlite3.h"

            int main(int argc, char **argv){
              return !sqlite3_compileoption_used("SQLITE_THREADSAFE=1");
            }],
            ac_cv_sqlite_threadsafe=yes,
            ac_cv_sqlite_threadsafe=no,
            ac_cv_sqlite_threadsafe=no
        )
    ])
    AC_MSG_RESULT($ac_cv_sqlite_threadsafe)
    CFLAGS="$_SAVE_CFLAGS"
    LIBS="$_SAVE_LIBS"
    if test "x$ac_cv_sqlite_threadsafe" = "xno"; then
        AC_MSG_ERROR([System SQLite library is not compiled with SQLITE_THREADSAFE.])
    fi

    dnl ================================
    dnl === SQLITE_ENABLE_FTS3 check ===
    dnl ================================
    dnl check to see if the system SQLite package is compiled with
    dnl SQLITE_ENABLE_FTS3 enabled.
    AC_MSG_CHECKING(for SQLITE_ENABLE_FTS3 support in system SQLite)
    _SAVE_CFLAGS="$CFLAGS"
    CFLAGS="$CFLAGS $SQLITE_CFLAGS"
    _SAVE_LIBS="$LIBS"
    LIBS="$LIBS $SQLITE_LIBS"
    AC_CACHE_VAL(ac_cv_sqlite_enable_fts3,[
        AC_TRY_RUN([
            #include "sqlite3.h"

            int main(int argc, char **argv){
              return !sqlite3_compileoption_used("SQLITE_ENABLE_FTS3");
            }],
            ac_cv_sqlite_enable_fts3=yes,
            ac_cv_sqlite_enable_fts3=no,
            ac_cv_sqlite_enable_fts3=no
        )
    ])
    AC_MSG_RESULT($ac_cv_sqlite_enable_fts3)
    CFLAGS="$_SAVE_CFLAGS"
    LIBS="$_SAVE_LIBS"
    if test "x$ac_cv_sqlite_enable_fts3" = "xno"; then
        AC_MSG_ERROR([System SQLite library is not compiled with SQLITE_ENABLE_FTS3.])
    fi

    dnl =========================================
    dnl === SQLITE_ENABLE_UNLOCK_NOTIFY check ===
    dnl =========================================
    dnl check to see if the system SQLite package is compiled with
    dnl SQLITE_ENABLE_UNLOCK_NOTIFY enabled.
    AC_MSG_CHECKING(for SQLITE_ENABLE_UNLOCK_NOTIFY support in system SQLite)
    _SAVE_CFLAGS="$CFLAGS"
    CFLAGS="$CFLAGS $SQLITE_CFLAGS"
    _SAVE_LIBS="$LIBS"
    LIBS="$LIBS $SQLITE_LIBS"
    AC_CACHE_VAL(ac_cv_sqlite_enable_unlock_notify,[
        AC_TRY_RUN([
            #include "sqlite3.h"

            int main(int argc, char **argv){
              return !sqlite3_compileoption_used("SQLITE_ENABLE_UNLOCK_NOTIFY");
            }],
            ac_cv_sqlite_enable_unlock_notify=yes,
            ac_cv_sqlite_enable_unlock_notify=no,
            ac_cv_sqlite_enable_unlock_notify=no
        )
    ])
    AC_MSG_RESULT($ac_cv_sqlite_enable_unlock_notify)
    CFLAGS="$_SAVE_CFLAGS"
    LIBS="$_SAVE_LIBS"
    if test "x$ac_cv_sqlite_enable_unlock_notify" = "xno"; then
        AC_MSG_ERROR([System SQLite library is not compiled with SQLITE_ENABLE_UNLOCK_NOTIFY.])
    fi
fi

if test -n "$MOZ_NATIVE_SQLITE"; then
    AC_DEFINE(MOZ_NATIVE_SQLITE)
fi
AC_SUBST(MOZ_NATIVE_SQLITE)

dnl ========================================================
dnl = Enable help viewer (off by default)
dnl ========================================================
if test -n "$MOZ_HELP_VIEWER"; then
     dnl Do this if defined in confvars.sh
     AC_DEFINE(MOZ_HELP_VIEWER)
fi

dnl ========================================================
dnl = Enable safe browsing (anti-phishing)
dnl ========================================================
MOZ_ARG_ENABLE_BOOL(safe-browsing,
[  --enable-safe-browsing  Enable safe browsing (anti-phishing) implementation],
    MOZ_SAFE_BROWSING=1,
    MOZ_SAFE_BROWSING= )
if test -n "$MOZ_SAFE_BROWSING"; then
    AC_DEFINE(MOZ_SAFE_BROWSING)
fi
AC_SUBST(MOZ_SAFE_BROWSING)

dnl ========================================================
dnl = Enable url-classifier
dnl ========================================================
dnl Implicitly enabled by default if building with safe-browsing
if test -n "$MOZ_SAFE_BROWSING"; then
    MOZ_URL_CLASSIFIER=1
fi
MOZ_ARG_ENABLE_BOOL(url-classifier,
[  --enable-url-classifier Enable url classifier module],
    MOZ_URL_CLASSIFIER=1,
    MOZ_URL_CLASSIFIER= )
if test -n "$MOZ_URL_CLASSIFIER"; then
    AC_DEFINE(MOZ_URL_CLASSIFIER)
fi
AC_SUBST(MOZ_URL_CLASSIFIER)

dnl ========================================================
dnl = Disable zipwriter
dnl ========================================================
MOZ_ARG_DISABLE_BOOL(zipwriter,
[  --disable-zipwriter     Disable zipwriter component],
    MOZ_ZIPWRITER=,
    MOZ_ZIPWRITER=1 )
AC_SUBST(MOZ_ZIPWRITER)

dnl ========================================================
dnl = libconic
dnl ========================================================
dnl superseded by QtNetwork starting from 4.7
MOZ_ENABLE_LIBCONIC=1

if test -n "$MOZ_ENABLE_QT"; then
  if test "$MOZ_ENABLE_QTNETWORK"; then
    MOZ_ENABLE_LIBCONIC=
  fi
fi

MOZ_ARG_DISABLE_BOOL(libconic,
[  --disable-libconic      Disable libconic],
    MOZ_ENABLE_LIBCONIC=,
    MOZ_ENABLE_LIBCONIC=1 )

if test -n "$MOZ_ENABLE_LIBCONIC"; then
    PKG_CHECK_MODULES(LIBCONIC, conic,
                      MOZ_ENABLE_LIBCONIC=1,
                      MOZ_ENABLE_LIBCONIC=)
fi
if test "$MOZ_ENABLE_LIBCONIC"; then
    AC_DEFINE(MOZ_ENABLE_LIBCONIC)
fi

AC_SUBST(MOZ_ENABLE_LIBCONIC)
AC_SUBST(LIBCONIC_CFLAGS)
AC_SUBST(LIBCONIC_LIBS)

dnl ========================================================
dnl = Maemo checks
dnl ========================================================

MAEMO_SDK_TARGET_VER=-1

MOZ_ARG_WITH_STRING(maemo-version,
[  --with-maemo-version=MAEMO_SDK_TARGET_VER
                          Maemo SDK Version],
  MAEMO_SDK_TARGET_VER=$withval)

case "$MAEMO_SDK_TARGET_VER" in
5)
    MOZ_PLATFORM_MAEMO=5
    ;;

6)
    MOZ_PLATFORM_MAEMO=6
    ;;

-1)
    dnl We aren't compiling for Maemo, move on.
    ;;
*)
    AC_MSG_ERROR([Unknown Maemo Version.  Try setting --with-maemo-version to 5 or 6.])
    ;;
esac

if test $MOZ_PLATFORM_MAEMO; then
   AC_DEFINE_UNQUOTED([MOZ_PLATFORM_MAEMO], $MOZ_PLATFORM_MAEMO)

   if test -z "$MOZ_ENABLE_DBUS"; then
       AC_MSG_ERROR([DBus is required when building for Maemo])
   fi

   MOZ_GFX_OPTIMIZE_MOBILE=1
   MOZ_WEBGL_GLX=
   MOZ_MAEMO_LIBLOCATION=

   if test $MOZ_PLATFORM_MAEMO = 5; then
      dnl if we have Xcomposite we should also have Xdamage and Xfixes
      MOZ_CHECK_HEADERS([X11/extensions/Xdamage.h], [],
          [AC_MSG_ERROR([Couldn't find X11/extensions/Xdamage.h which is required for composited plugins.])])
      AC_CHECK_LIB(Xcomposite, XCompositeRedirectWindow, [XCOMPOSITE_LIBS="-lXcomposite -lXdamage -lXfixes"],
                   [MISSING_X="$MISSING_X -lXcomposite"], $XLIBS)

      AC_SUBST(XCOMPOSITE_LIBS)

      PKG_CHECK_MODULES(LIBHILDONMIME,libhildonmime, _LIB_FOUND=1, _LIB_FOUND=)
      MOZ_PLATFORM_MAEMO_LIBS="$MOZ_PLATFORM_MAEMO_LIBS $LIBHILDONMIME_LIBS"
      MOZ_PLATFORM_MAEMO_CFLAGS="$MOZ_PLATFORM_MAEMO_CFLAGS $LIBHILDONMIME_CFLAGS"
      if test -z "$_LIB_FOUND"; then
         AC_MSG_ERROR([Hildon Mime is required when building for Maemo])
      fi


      PKG_CHECK_MODULES(LIBOSSO,libosso, _LIB_FOUND=1, _LIB_FOUND=)
      MOZ_PLATFORM_MAEMO_LIBS="$MOZ_PLATFORM_MAEMO_LIBS $LIBOSSO_LIBS"
      MOZ_PLATFORM_MAEMO_CFLAGS="$MOZ_PLATFORM_MAEMO_CFLAGS $LIBOSSO_CFLAGS"
      if test -z "$_LIB_FOUND"; then
         AC_MSG_ERROR([LibOSSO is required when building for Maemo])
      fi

      PKG_CHECK_MODULES(LIBHILDONFM,hildon-fm-2, _LIB_FOUND=1, _LIB_FOUND=)
      MOZ_PLATFORM_MAEMO_LIBS="$MOZ_PLATFORM_MAEMO_LIBS $LIBHILDONFM_LIBS"
      MOZ_PLATFORM_MAEMO_CFLAGS="$MOZ_PLATFORM_MAEMO_CFLAGS $LIBHILDONFM_CFLAGS"
      if test -z "$_LIB_FOUND"; then
         AC_MSG_ERROR([Hildon FM-2 is required when building for Maemo])
      fi

   fi
   if test $MOZ_PLATFORM_MAEMO = 6; then

      PKG_CHECK_MODULES(LIBCONTENTMANAGER, ContentManager QtSparql,
                        _LIB_FOUND=1,
                        _LIB_FOUND=)
      if test "$_LIB_FOUND"; then
         MOZ_PLATFORM_MAEMO_LIBS="$MOZ_PLATFORM_MAEMO_LIBS $LIBCONTENTMANAGER_LIBS"
         MOZ_PLATFORM_MAEMO_CFLAGS="$MOZ_PLATFORM_MAEMO_CFLAGS $LIBCONTENTMANAGER_CFLAGS"
         MOZ_ENABLE_CONTENTMANAGER=1
         AC_DEFINE(MOZ_ENABLE_CONTENTMANAGER)
      else
         AC_MSG_WARN([Cannot find libcontentmanager and or QtSparql building for Maemo 6])
      fi
      AC_SUBST(MOZ_ENABLE_CONTENTMANAGER)

      dnl ========================================================
      dnl = Enable meego libcontentaction
      dnl ========================================================
      MOZ_ARG_ENABLE_BOOL(meegocontentaction,
      [  --enable-meegocontentaction           Enable meegocontentaction support],
         MOZ_MEEGOCONTENTACTION=1,
         MOZ_MEEGOCONTENTACTION=)

      if test -n "$MOZ_MEEGOCONTENTACTION"; then

         PKG_CHECK_MODULES(LIBCONTENTACTION, contentaction-0.1, _LIB_FOUND=1, _LIB_FOUND=)
         if test "$_LIB_FOUND"; then
            MOZ_PLATFORM_MAEMO_LIBS="$MOZ_PLATFORM_MAEMO_LIBS $LIBCONTENTACTION_LIBS"
            MOZ_PLATFORM_MAEMO_CFLAGS="$MOZ_PLATFORM_MAEMO_CFLAGS $LIBCONTENTACTION_CFLAGS"
            MOZ_ENABLE_CONTENTACTION=1
            AC_DEFINE(MOZ_ENABLE_CONTENTACTION)
            AC_SUBST(MOZ_ENABLE_CONTENTACTION)
         fi
      fi

      MOZ_ARG_ENABLE_BOOL(meegotouch,
      [  --enable-meegotouch  Enable meegotouch support],
         MOZ_MEEGOTOUCHENABLED=1,
         MOZ_MEEGOTOUCHENABLED=)

      if test -n "$MOZ_MEEGOTOUCHENABLED"; then
          PKG_CHECK_MODULES(MOZ_MEEGOTOUCH, meegotouchcore, _LIB_FOUND=1, _LIB_FOUND=)
          if test "$_LIB_FOUND"; then
              MOZ_QT_CFLAGS="$MOZ_MEEGOTOUCH_CFLAGS $MOZ_QT_CFLAGS"
              MOZ_QT_LIBS="$MOZ_MEEGOTOUCH_LIBS $MOZ_QT_LIBS"
              AC_DEFINE(MOZ_ENABLE_MEEGOTOUCH)
          else
              AC_MSG_WARN([Cannot meegotouchcore-dev. Disabling Meegotouch support.])
          fi
      fi
   fi

   PKG_CHECK_MODULES(LIBLOCATION,liblocation, _LIB_FOUND=1, _LIB_FOUND=)
   MOZ_PLATFORM_MAEMO_LIBS="$MOZ_PLATFORM_MAEMO_LIBS $LIBLOCATION_LIBS"
   MOZ_PLATFORM_MAEMO_CFLAGS="$MOZ_PLATFORM_MAEMO_CFLAGS $LIBLOCATION_CFLAGS"
   if test "$_LIB_FOUND"; then
      MOZ_MAEMO_LIBLOCATION=1
      AC_DEFINE(MOZ_MAEMO_LIBLOCATION)
   else
      AC_MSG_WARN([Cannot liblocation-dev. Disabling Maemo geolocation.])
   fi
   AC_SUBST(MOZ_MAEMO_LIBLOCATION)

   PKG_CHECK_MODULES(LIBMEEGOTOUCHSHARE, ShareUiInterface-maemo-meegotouch >= 0.3.31 mdatauri, _LIB_FOUND=1, _LIB_FOUND=)
   MOZ_PLATFORM_MAEMO_LIBS="$MOZ_PLATFORM_MAEMO_LIBS $LIBMEEGOTOUCHSHARE_LIBS"
   MOZ_PLATFORM_MAEMO_CFLAGS="$MOZ_PLATFORM_MAEMO_CFLAGS $LIBMEEGOTOUCHSHARE_CFLAGS"
   if test "$_LIB_FOUND"; then
      MOZ_ENABLE_MEEGOTOUCHSHARE=1
      AC_DEFINE(MOZ_ENABLE_MEEGOTOUCHSHARE)
   else
      AC_MSG_WARN([Cannot find maemo-meegotouch-interfaces-dev or libmdatauri-dev. Disabling meegotouch share ui.])
   fi
   AC_SUBST(MOZ_ENABLE_MEEGOTOUCHSHARE)

   AC_SUBST(MOZ_PLATFORM_MAEMO_LIBS)
   AC_SUBST(MOZ_PLATFORM_MAEMO_CFLAGS)
fi

dnl ========================================================
dnl = ARM toolchain tweaks
dnl ========================================================

dnl Defaults
case "${CPU_ARCH}-${OS_TARGET}" in
arm-Android)
    MOZ_THUMB=yes
    MOZ_ARCH=armv7-a
    MOZ_FPU=vfp
    MOZ_FLOAT_ABI=softfp
    ;;
arm-*)
    if test -n "$MOZ_PLATFORM_MAEMO"; then
        MOZ_THUMB=no
        MOZ_ARCH=armv7-a
        MOZ_FLOAT_ABI=softfp
    fi
    if test "$MOZ_PLATFORM_MAEMO" = 6; then
        MOZ_THUMB=yes
    fi
    ;;
esac

dnl Kept for compatibility with some buildbot mozconfig
MOZ_ARG_DISABLE_BOOL(thumb2, [], MOZ_THUMB=no, MOZ_THUMB=yes)

MOZ_ARG_WITH_STRING(thumb,
[  --with-thumb[[=yes|no|toolchain-default]]]
[                          Use Thumb instruction set (-mthumb)],
    if test -z "$GNU_CC"; then
        AC_MSG_ERROR([--with-thumb is not supported on non-GNU toolchains])
    fi
    MOZ_THUMB=$withval)

MOZ_ARG_WITH_STRING(thumb-interwork,
[  --with-thumb-interwork[[=yes|no|toolchain-default]]
                           Use Thumb/ARM instuctions interwork (-mthumb-interwork)],
    if test -z "$GNU_CC"; then
        AC_MSG_ERROR([--with-thumb-interwork is not supported on non-GNU toolchains])
    fi
    MOZ_THUMB_INTERWORK=$withval)

MOZ_ARG_WITH_STRING(arch,
[  --with-arch=[[type|toolchain-default]]
                           Use specific CPU features (-march=type)],
    if test -z "$GNU_CC"; then
        AC_MSG_ERROR([--with-arch is not supported on non-GNU toolchains])
    fi
    MOZ_ARCH=$withval)

MOZ_ARG_WITH_STRING(fpu,
[  --with-fpu=[[type|toolchain-default]]
                           Use specific FPU type (-mfpu=type)],
    if test -z "$GNU_CC"; then
        AC_MSG_ERROR([--with-fpu is not supported on non-GNU toolchains])
    fi
    MOZ_FPU=$withval)

MOZ_ARG_WITH_STRING(float-abi,
[  --with-float-abi=[[type|toolchain-default]]
                           Use specific arm float ABI (-mfloat-abi=type)],
    if test -z "$GNU_CC"; then
        AC_MSG_ERROR([--with-float-abi is not supported on non-GNU toolchains])
    fi
    MOZ_FLOAT_ABI=$withval)

MOZ_ARG_WITH_STRING(soft-float,
[  --with-soft-float[[=yes|no|toolchain-default]]
                           Use soft float library (-msoft-float)],
    if test -z "$GNU_CC"; then
        AC_MSG_ERROR([--with-soft-float is not supported on non-GNU toolchains])
    fi
    MOZ_SOFT_FLOAT=$withval)

case "$MOZ_ARCH" in
toolchain-default|"")
    arch_flag=""
    ;;
*)
    arch_flag="-march=$MOZ_ARCH"
    ;;
esac

case "$MOZ_THUMB" in
yes)
    MOZ_THUMB2=1
    thumb_flag="-mthumb"
    ;;
no)
    MOZ_THUMB2=
    thumb_flag="-marm"
    ;;
*)
    _SAVE_CFLAGS="$CFLAGS"
    CFLAGS="$arch_flag"
    AC_TRY_COMPILE([],[return sizeof(__thumb2__);],
        MOZ_THUMB2=1,
        MOZ_THUMB2=)
    CFLAGS="$_SAVE_CFLAGS"
    thumb_flag=""
    ;;
esac

if test "$MOZ_THUMB2" = 1; then
    AC_DEFINE(MOZ_THUMB2)
fi

case "$MOZ_THUMB_INTERWORK" in
yes)
    thumb_interwork_flag="-mthumb-interwork"
    ;;
no)
    thumb_interwork_flag="-mno-thumb-interwork"
    ;;
*) # toolchain-default
    thumb_interwork_flag=""
    ;;
esac

case "$MOZ_FPU" in
toolchain-default|"")
    fpu_flag=""
    ;;
*)
    fpu_flag="-mfpu=$MOZ_FPU"
    ;;
esac

case "$MOZ_FLOAT_ABI" in
toolchain-default|"")
    float_abi_flag=""
    ;;
*)
    float_abi_flag="-mfloat-abi=$MOZ_FLOAT_ABI"
    ;;
esac

case "$MOZ_SOFT_FLOAT" in
yes)
    soft_float_flag="-msoft-float"
    ;;
no)
    soft_float_flag="-mno-soft-float"
    ;;
*) # toolchain-default
    soft_float_flag=""
    ;;
esac

dnl Use echo to avoid accumulating space characters
all_flags=`echo $arch_flag $thumb_flag $thumb_interwork_flag $fpu_flag $float_abi_flag $soft_float_flag`
if test -n "$all_flags"; then
    _SAVE_CFLAGS="$CFLAGS"
    CFLAGS="$all_flags"
    AC_MSG_CHECKING(whether the chosen combination of compiler flags ($all_flags) works)
    AC_TRY_COMPILE([],[return 0;],
        AC_MSG_RESULT([yes]),
        AC_MSG_ERROR([no]))

    CFLAGS="$_SAVE_CFLAGS $all_flags"
    CXXFLAGS="$CXXFLAGS $all_flags"
    ASFLAGS="$ASFLAGS $all_flags"
    if test -n "$thumb_flag"; then
        LDFLAGS="$LDFLAGS $thumb_flag"
    fi
fi

AC_SUBST(MOZ_THUMB2)

if test "$CPU_ARCH" = "arm"; then
  AC_MSG_CHECKING(for ARM SIMD support in compiler)
  # We try to link so that this also fails when
  # building with LTO.
  AC_TRY_LINK([],
                 [asm("uqadd8 r1, r1, r2");],
                 result="yes", result="no")
  AC_MSG_RESULT("$result")
  if test "$result" = "yes"; then
      AC_DEFINE(HAVE_ARM_SIMD)
      HAVE_ARM_SIMD=1
  fi

  AC_MSG_CHECKING(for ARM NEON support in compiler)
  # We try to link so that this also fails when
  # building with LTO.
  AC_TRY_LINK([],
                 [asm(".fpu neon\n vadd.i8 d0, d0, d0");],
                 result="yes", result="no")
  AC_MSG_RESULT("$result")
  if test "$result" = "yes"; then
      AC_DEFINE(HAVE_ARM_NEON)
      HAVE_ARM_NEON=1
  fi
fi # CPU_ARCH = arm

AC_SUBST(HAVE_ARM_SIMD)
AC_SUBST(HAVE_ARM_NEON)

dnl ========================================================
dnl = XRender Composite
dnl ========================================================
MOZ_ARG_ENABLE_BOOL(egl-xrender-composite,
[  --enable-egl-xrender-composite
                          Enable EGL xrender composite optimizations],
    MOZ_EGL_XRENDER_COMPOSITE=1)

if test -n "$MOZ_EGL_XRENDER_COMPOSITE"; then
    AC_DEFINE(MOZ_EGL_XRENDER_COMPOSITE)
fi

AC_SUBST(MOZ_EGL_XRENDER_COMPOSITE)

dnl ========================================================
dnl = faststripe theme
dnl ========================================================
MOZ_ARG_ENABLE_BOOL(faststripe,
[  --enable-faststripe     Use faststripe theme],
    MOZ_THEME_FASTSTRIPE=1,
    MOZ_THEME_FASTSTRIPE= )
AC_SUBST(MOZ_THEME_FASTSTRIPE)

dnl ========================================================
dnl =
dnl = Feature options that require extra sources to be pulled
dnl =
dnl ========================================================
dnl MOZ_ARG_HEADER(Features that require extra sources)

dnl ========================================================
dnl =
dnl = Debugging Options
dnl =
dnl ========================================================
MOZ_ARG_HEADER(Debugging and Optimizations)

dnl ========================================================
dnl = Disable building with debug info.
dnl = Debugging is OFF by default
dnl ========================================================
if test -z "$MOZ_DEBUG_FLAGS"; then
  MOZ_DEBUG_FLAGS="-g"
fi

MOZ_ARG_ENABLE_STRING(debug,
[  --enable-debug[=DBG]    Enable building with developer debug info
                           (using compiler flags DBG)],
[ if test "$enableval" != "no"; then
    MOZ_DEBUG=1
    if test -n "$enableval" -a "$enableval" != "yes"; then
        MOZ_DEBUG_FLAGS=`echo $enableval | sed -e 's|\\\ | |g'`
        _MOZ_DEBUG_FLAGS_SET=1
    fi
  else
    MOZ_DEBUG=
  fi ],
  MOZ_DEBUG=)

MOZ_DEBUG_ENABLE_DEFS="-DDEBUG -D_DEBUG -DTRACING"
MOZ_ARG_WITH_STRING(debug-label,
[  --with-debug-label=LABELS
                          Define DEBUG_<value> for each comma-separated
                          value given.],
[ for option in `echo $withval | sed 's/,/ /g'`; do
    MOZ_DEBUG_ENABLE_DEFS="$MOZ_DEBUG_ENABLE_DEFS -DDEBUG_${option}"
done])

MOZ_DEBUG_DISABLE_DEFS="-DNDEBUG -DTRIMMED"

if test -n "$MOZ_DEBUG"; then
    AC_MSG_CHECKING([for valid debug flags])
    _SAVE_CFLAGS=$CFLAGS
    CFLAGS="$CFLAGS $MOZ_DEBUG_FLAGS"
    AC_TRY_COMPILE([#include <stdio.h>],
        [printf("Hello World\n");],
        _results=yes,
        _results=no)
    AC_MSG_RESULT([$_results])
    if test "$_results" = "no"; then
        AC_MSG_ERROR([These compiler flags are invalid: $MOZ_DEBUG_FLAGS])
    fi
    CFLAGS=$_SAVE_CFLAGS
fi

dnl ========================================================
dnl enable mobile optimizations
dnl ========================================================
MOZ_ARG_ENABLE_BOOL(mobile-optimize,
[  --enable-mobile-optimize
                          Enable mobile optimizations],
    MOZ_GFX_OPTIMIZE_MOBILE=1)

AC_SUBST(MOZ_GFX_OPTIMIZE_MOBILE)

if test "$MOZ_GFX_OPTIMIZE_MOBILE"; then
    AC_DEFINE(MOZ_GFX_OPTIMIZE_MOBILE)
fi

dnl ========================================================
dnl = Enable code optimization. ON by default.
dnl ========================================================
if test -z "$MOZ_OPTIMIZE_FLAGS"; then
	MOZ_OPTIMIZE_FLAGS="-O"
fi

MOZ_ARG_ENABLE_STRING(optimize,
[  --disable-optimize      Disable compiler optimization
  --enable-optimize=[OPT] Specify compiler optimization flags [OPT=-O]],
[ if test "$enableval" != "no"; then
    MOZ_OPTIMIZE=1
    if test -n "$enableval" -a "$enableval" != "yes"; then
        MOZ_OPTIMIZE_FLAGS=`echo "$enableval" | sed -e 's|\\\ | |g'`
        MOZ_OPTIMIZE=2
    fi
else
    MOZ_OPTIMIZE=
fi ], MOZ_OPTIMIZE=1)

MOZ_SET_FRAMEPTR_FLAGS

if test "$COMPILE_ENVIRONMENT"; then
if test -n "$MOZ_OPTIMIZE"; then
    AC_MSG_CHECKING([for valid optimization flags])
    _SAVE_CFLAGS=$CFLAGS
    CFLAGS="$CFLAGS $MOZ_OPTIMIZE_FLAGS"
    AC_TRY_COMPILE([#include <stdio.h>],
        [printf("Hello World\n");],
        _results=yes,
        _results=no)
    AC_MSG_RESULT([$_results])
    if test "$_results" = "no"; then
        AC_MSG_ERROR([These compiler flags are invalid: $MOZ_OPTIMIZE_FLAGS])
    fi
    CFLAGS=$_SAVE_CFLAGS
fi
fi # COMPILE_ENVIRONMENT

AC_SUBST(MOZ_OPTIMIZE)
AC_SUBST(MOZ_FRAMEPTR_FLAGS)
AC_SUBST(MOZ_OPTIMIZE_FLAGS)
AC_SUBST(MOZ_OPTIMIZE_LDFLAGS)
AC_SUBST(MOZ_OPTIMIZE_SIZE_TWEAK)
AC_SUBST(MOZ_PGO_OPTIMIZE_FLAGS)

dnl ========================================================
dnl = Enable generation of debug symbols
dnl ========================================================
MOZ_ARG_ENABLE_STRING(debug-symbols,
[  --enable-debug-symbols[=DBG]
                          Enable debugging symbols (using compiler flags DBG)],
[ if test "$enableval" != "no"; then
      MOZ_DEBUG_SYMBOLS=1
      if test -n "$enableval" -a "$enableval" != "yes"; then
          if test -z "$_MOZ_DEBUG_FLAGS_SET"; then
              MOZ_DEBUG_FLAGS=`echo $enableval | sed -e 's|\\\ | |g'`
          else
              AC_MSG_ERROR([--enable-debug-symbols flags cannot be used with --enable-debug flags])
          fi
      fi
  else
      MOZ_DEBUG_SYMBOLS=
  fi ],
  MOZ_DEBUG_SYMBOLS=1)

if test -n "$MOZ_DEBUG" -o -n "$MOZ_DEBUG_SYMBOLS"; then
    AC_DEFINE(MOZ_DEBUG_SYMBOLS)
    export MOZ_DEBUG_SYMBOLS
fi

dnl ========================================================
dnl = Identical Code Folding
dnl ========================================================

MOZ_ARG_DISABLE_BOOL(icf,
[  --disable-icf          Disable Identical Code Folding],
    MOZ_DISABLE_ICF=1,
    MOZ_DISABLE_ICF= )

if test "$GNU_CC" -a "$GCC_USE_GNU_LD" -a -z "$MOZ_DISABLE_ICF"; then
    AC_CACHE_CHECK([whether the linker supports Identical Code Folding],
        LD_SUPPORTS_ICF,
        [echo 'int foo() {return 42;}' \
              'int bar() {return 42;}' \
              'int main() {return foo() - bar();}' > conftest.${ac_ext}
        # If the linker supports ICF, foo and bar symbols will have
        # the same address
        if AC_TRY_COMMAND([${CC-cc} -o conftest${ac_exeext} $LDFLAGS -Wl,--icf=safe -ffunction-sections conftest.${ac_ext} $LIBS 1>&2]) &&
           test -s conftest${ac_exeext} &&
           objdump -t conftest${ac_exeext} | awk '{a[[$6]] = $1} END {if (a[["foo"]] && (a[["foo"]] != a[["bar"]])) { exit 1 }}'; then
            LD_SUPPORTS_ICF=yes
        else
            LD_SUPPORTS_ICF=no
        fi
        rm -rf conftest*])
    if test "$LD_SUPPORTS_ICF" = yes; then
        LDFLAGS="$LDFLAGS -Wl,--icf=safe"
        CFLAGS="$CFLAGS -ffunction-sections"
        CXXFLAGS="$CXXFLAGS -ffunction-sections"
    fi
fi

dnl ========================================================
dnl = Automatically remove dead symbols
dnl ========================================================

if test "$GNU_CC" -a "$GCC_USE_GNU_LD" -a -n "$MOZ_DEBUG_FLAGS"; then
   dnl See bug 670659
   AC_CACHE_CHECK([whether removing dead symbols breaks debugging],
       GC_SECTIONS_BREAKS_DEBUG_RANGES,
       [echo 'int foo() {return 42;}' \
             'int bar() {return 1;}' \
             'int main() {return foo();}' > conftest.${ac_ext}
        if AC_TRY_COMMAND([${CC-cc} -o conftest.${ac_objext} $CFLAGS $MOZ_DEBUG_FLAGS -ffunction-sections -c conftest.${ac_ext} 1>&2]) &&
           AC_TRY_COMMAND([${CC-cc} -o conftest${ac_exeext} $LDFLAGS $MOZ_DEBUG_FLAGS -Wl,--gc-sections conftest.${ac_objext} $LIBS 1>&2]) &&
           test -s conftest${ac_exeext} -a -s conftest.${ac_objext}; then
            if test "`$PYTHON "$_topsrcdir"/build/unix/check_debug_ranges.py conftest.${ac_objext} conftest.${ac_ext}`" = \
                    "`$PYTHON "$_topsrcdir"/build/unix/check_debug_ranges.py conftest${ac_exeext} conftest.${ac_ext}`"; then
                GC_SECTIONS_BREAKS_DEBUG_RANGES=no
            else
                GC_SECTIONS_BREAKS_DEBUG_RANGES=yes
            fi
        else
             dnl We really don't expect to get here, but just in case
             GC_SECTIONS_BREAKS_DEBUG_RANGES="no, but it's broken in some other way"
        fi
        rm -rf conftest*])
    if test "$GC_SECTIONS_BREAKS_DEBUG_RANGES" = no; then
        DSO_LDOPTS="$DSO_LDOPTS -Wl,--gc-sections"
        case "$CFLAGS" in
        *-ffunction-sections*)
            CFLAGS="$CFLAGS -fdata-sections"
            CXXFLAGS="$CXXFLAGS -fdata-sections"
            ;;
        *)
            CFLAGS="$CFLAGS -ffunction-sections -fdata-sections"
            CXXFLAGS="$CXXFLAGS -ffunction-sections -fdata-sections"
            ;;
        esac
    fi
fi

dnl ========================================================
dnl = Disable any treating of compile warnings as errors
dnl ========================================================
MOZ_ARG_DISABLE_BOOL(warnings-as-errors,
[  --disable-warnings-as-errors
                          Disable treating of warnings as errors],
    MOZ_DISABLE_WARNINGS_AS_ERRORS=1,
    MOZ_DISABLE_WARNINGS_AS_ERRORS= )
if test "$MOZ_DISABLE_WARNINGS_AS_ERRORS"; then
   WARNINGS_AS_ERRORS=''
fi

dnl ========================================================
dnl = Disable runtime logging checks
dnl ========================================================
MOZ_ARG_DISABLE_BOOL(logging,
[  --disable-logging       Disable logging facilities],
    NS_DISABLE_LOGGING=1,
    NS_DISABLE_LOGGING= )
if test "$NS_DISABLE_LOGGING"; then
    AC_DEFINE(NS_DISABLE_LOGGING)
else
    AC_DEFINE(MOZ_LOGGING)
fi

dnl ========================================================
dnl = This will enable logging of addref, release, ctor, dtor.
dnl ========================================================
_ENABLE_LOGREFCNT=42
MOZ_ARG_ENABLE_BOOL(logrefcnt,
[  --enable-logrefcnt      Enable logging of refcounts (default=debug) ],
    _ENABLE_LOGREFCNT=1,
    _ENABLE_LOGREFCNT= )
if test "$_ENABLE_LOGREFCNT" = "1"; then
    AC_DEFINE(FORCE_BUILD_REFCNT_LOGGING)
elif test -z "$_ENABLE_LOGREFCNT"; then
    AC_DEFINE(NO_BUILD_REFCNT_LOGGING)
fi

dnl ========================================================
dnl = Enable trace malloc
dnl ========================================================
NS_TRACE_MALLOC=${MOZ_TRACE_MALLOC}
MOZ_ARG_ENABLE_BOOL(trace-malloc,
[  --enable-trace-malloc   Enable malloc tracing],
    NS_TRACE_MALLOC=1,
    NS_TRACE_MALLOC= )
if test "$NS_TRACE_MALLOC"; then
  # Please, Mr. Linker Man, don't take away our symbol names
  MOZ_COMPONENTS_VERSION_SCRIPT_LDFLAGS=
  USE_ELF_DYNSTR_GC=
  AC_DEFINE(NS_TRACE_MALLOC)
fi
AC_SUBST(NS_TRACE_MALLOC)

dnl ========================================================
dnl = Enable jemalloc
dnl ========================================================
MOZ_ARG_ENABLE_BOOL(jemalloc,
[  --enable-jemalloc       Replace memory allocator with jemalloc],
    MOZ_MEMORY=1,
    MOZ_MEMORY=)

if test "$NS_TRACE_MALLOC"; then
    MOZ_MEMORY=
fi

if test "${OS_TARGET}" = "Android"; then
  dnl On Android, we use WRAP_LDFLAGS to link everything to mozutils
  :
elif test "${OS_TARGET}" = "WINNT" -o "${OS_TARGET}" = "Darwin" -o "${OS_TARGET}" = "OS2"; then
  dnl On Windows, OSX and OS2, we want to link all our binaries against mozutils
  MOZ_UTILS_LDFLAGS='$(call EXPAND_LIBNAME_PATH,mozutils,$(LIBXUL_DIST)/lib)'
else
  dnl On other Unix systems, we only want to link executables against mozutils
  MOZ_UTILS_PROGRAM_LDFLAGS='$(MKSHLIB_FORCE_ALL) $(call EXPAND_LIBNAME_PATH,mozutils,$(LIBXUL_DIST)/lib) $(MKSHLIB_UNFORCE_ALL)'
  if test -n "$GNU_CC"; then
    dnl And we need mozutils symbols to be exported.
    MOZ_UTILS_PROGRAM_LDFLAGS="$MOZ_UTILS_PROGRAM_LDFLAGS -rdynamic"
  fi
fi

if test -z "$MOZ_MEMORY"; then
  case "${target}" in
    *-mingw*)
      if test -z "$WIN32_REDIST_DIR" -a -z "$MOZ_DEBUG"; then
        AC_MSG_WARN([When not building jemalloc, you need to set WIN32_REDIST_DIR to the path to the Visual C++ Redist (usually VCINSTALLDIR\redist\x86\Microsoft.VC80.CRT, for VC++ v8) if you intend to distribute your build.])
      fi
      ;;
  esac
else
  dnl Don't try to run compiler tests on Windows
  if test "$OS_ARCH" = "WINNT"; then
    if test -z "$HAVE_64BIT_OS"; then
      AC_DEFINE_UNQUOTED([MOZ_MEMORY_SIZEOF_PTR_2POW], 2)
    else
      AC_DEFINE_UNQUOTED([MOZ_MEMORY_SIZEOF_PTR_2POW], 3)
    fi
  else
    AC_CHECK_SIZEOF([int *], [4])
    case "${ac_cv_sizeof_int_p}" in
    4)
      AC_DEFINE_UNQUOTED([MOZ_MEMORY_SIZEOF_PTR_2POW], 2)
      ;;
    8)
      AC_DEFINE_UNQUOTED([MOZ_MEMORY_SIZEOF_PTR_2POW], 3)
      ;;
    *)
      AC_MSG_ERROR([Unexpected pointer size])
      ;;
    esac
  fi

  AC_DEFINE(MOZ_MEMORY)
  if test "x$MOZ_DEBUG" = "x1"; then
    AC_DEFINE(MOZ_MEMORY_DEBUG)
  fi
  dnl The generic feature tests that determine how to compute ncpus are long and
  dnl complicated.  Therefore, simply define special cpp variables for the
  dnl platforms we have special knowledge of.
  case "${target}" in
  *-darwin*)
    AC_DEFINE(MOZ_MEMORY_DARWIN)
    ;;
  *-*freebsd*)
    AC_DEFINE(MOZ_MEMORY_BSD)
    ;;
  *-android*|*-linuxandroid*)
    AC_DEFINE(MOZ_MEMORY_LINUX)
    AC_DEFINE(MOZ_MEMORY_ANDROID)
    _WRAP_MALLOC=1
    MOZ_UTILS_LDFLAGS=
    ;;
  *-*linux*)
    AC_DEFINE(MOZ_MEMORY_LINUX)
    ;;
  *-netbsd*)
    AC_DEFINE(MOZ_MEMORY_BSD)
    ;;
  *-solaris*)
    AC_DEFINE(MOZ_MEMORY_SOLARIS)
    ;;
  *-mingw*)
    AC_DEFINE(MOZ_MEMORY_WINDOWS)
    if test -z "$MOZ_DEBUG"; then
      WIN32_CRT_LIBS="msvcrt.lib msvcprt.lib"
    else
      WIN32_CRT_LIBS="msvcrtd.lib msvcprtd.lib"
    fi
    dnl Look for a broken crtdll.obj
    WIN32_CRTDLL_FULLPATH=`lib -nologo -list $WIN32_CRT_LIBS | grep crtdll\\.obj`
    lib -NOLOGO -OUT:crtdll.obj $WIN32_CRT_LIBS -EXTRACT:$WIN32_CRTDLL_FULLPATH
    if grep -q '__imp__\{0,1\}free' crtdll.obj; then
      MOZ_UTILS_LDFLAGS='-LIBPATH:$(DIST)/lib -NODEFAULTLIB:msvcrt -NODEFAULTLIB:msvcrtd -NODEFAULTLIB:msvcprt -NODEFAULTLIB:msvcprtd -DEFAULTLIB:mozcrt'
    fi
    rm crtdll.obj

    dnl Also pass this to NSPR/NSS
    DLLFLAGS="$DLLFLAGS $MOZ_UTILS_LDFLAGS"
    export DLLFLAGS
    ;;
  *)
    AC_MSG_ERROR([--enable-jemalloc not supported on ${target}])
    ;;
  esac

  if test "$OS_ARCH" != "WINNT"; then
    dnl NB: this must be kept in sync with jemalloc.h
    AC_DEFINE(HAVE_JEMALLOC_VALLOC)
  fi
  AC_DEFINE(HAVE_JEMALLOC_POSIX_MEMALIGN)
  AC_DEFINE(HAVE_JEMALLOC_MEMALIGN)
fi # MOZ_MEMORY
AC_SUBST(MOZ_MEMORY)
AC_SUBST(MOZ_UTILS_LDFLAGS)
AC_SUBST(MOZ_UTILS_PROGRAM_LDFLAGS)
AC_SUBST(WIN32_CRT_LIBS)
dnl Need to set this for make because NSS doesn't have configure
AC_SUBST(DLLFLAGS)

dnl We need to wrap dlopen and related functions on Android because we use
dnl our own linker.
if test "$OS_TARGET" = Android; then
    WRAP_LDFLAGS="${WRAP_LDFLAGS} -L$_objdir/dist/lib -lmozutils"
    WRAP_LDFLAGS="${WRAP_LDFLAGS} -Wl,--wrap=dlopen,--wrap=dlclose,--wrap=dlerror,--wrap=dlsym,--wrap=dladdr"
fi

dnl ========================================================
dnl = Use malloc wrapper lib
dnl ========================================================
MOZ_ARG_ENABLE_BOOL(wrap-malloc,
[  --enable-wrap-malloc    Wrap malloc calls (gnu linker only)],
    _WRAP_MALLOC=1,
    _WRAP_MALLOC= )

if test -n "$_WRAP_MALLOC"; then
    if test -n "$GNU_CC"; then
        WRAP_LDFLAGS="${WRAP_LDFLAGS} -Wl,--wrap=malloc,--wrap=calloc,--wrap=valloc,--wrap=free,--wrap=realloc,--wrap=memalign"
        WRAP_LDFLAGS="${WRAP_LDFLAGS} -Wl,--wrap=__builtin_new,--wrap=__builtin_vec_new,--wrap=__builtin_delete,--wrap=__builtin_vec_delete"
        WRAP_LDFLAGS="${WRAP_LDFLAGS} -Wl,--wrap=PR_Free,--wrap=PR_Malloc,--wrap=PR_Calloc,--wrap=PR_Realloc"
        WRAP_LDFLAGS="${WRAP_LDFLAGS} -Wl,--wrap=strdup,--wrap=strndup"
        WRAP_LDFLAGS="${WRAP_LDFLAGS} -Wl,--wrap=posix_memalign,--wrap=malloc_usable_size"
    else
        AC_MSG_ERROR([--enable-wrap-malloc is not supported for non-GNU toolchains])
    fi
fi

dnl ========================================================
dnl = Location of malloc wrapper lib
dnl ========================================================
MOZ_ARG_WITH_STRING(wrap-malloc,
[  --with-wrap-malloc=DIR  Location of malloc wrapper library],
    WRAP_LDFLAGS="${WRAP_LDFLAGS} $withval")

dnl ========================================================
dnl = Use JS Call tracing
dnl ========================================================
MOZ_ARG_ENABLE_BOOL(trace-jscalls,
[  --enable-trace-jscalls  Enable JS call enter/exit callback (default=no)],
    MOZ_TRACE_JSCALLS=1,
    MOZ_TRACE_JSCALLS= )
if test -n "$MOZ_TRACE_JSCALLS"; then
    AC_DEFINE(MOZ_TRACE_JSCALLS)
fi

dnl ========================================================
dnl = Use TraceVis
dnl ========================================================
MOZ_ARG_ENABLE_BOOL(tracevis,
[  --enable-tracevis       Enable TraceVis tracing tool (default=no)],
    MOZ_TRACEVIS=1,
    MOZ_TRACEVIS= )
if test -n "$MOZ_TRACEVIS"; then
    AC_DEFINE(MOZ_TRACEVIS)
fi

dnl ========================================================
dnl ETW - Event Tracing for Windows
dnl ========================================================
MOZ_ARG_ENABLE_BOOL(ETW,
[  --enable-ETW            Enable ETW (Event Tracing for Windows) event reporting
                          (needs Windows Vista+ SDK)],
    MOZ_ETW=1,
    MOZ_ETW= )
if test -n "$MOZ_ETW"; then
    AC_DEFINE(MOZ_ETW)
fi

if test -n "$MOZ_ETW"; then
    if test -z "$MOZ_WINSDK_TARGETVER"; then
        AC_MSG_ERROR([--enable-ETW is only valid on Windows])
    elif test "$MOZ_WINSDK_TARGETVER" -lt "06000000"; then
        AC_MSG_ERROR([--enable-ETW requires the Windows Vista SDK or newer])
    fi
fi

dnl ========================================================
dnl Zealous JavaScript GC
dnl ========================================================
MOZ_ARG_ENABLE_BOOL(gczeal,
[  --enable-gczeal         Enable zealous JavaScript GCing],
    JS_GC_ZEAL=1,
    JS_GC_ZEAL= )
if test -n "$JS_GC_ZEAL"; then
    AC_DEFINE(JS_GC_ZEAL)
fi

dnl ========================================================
dnl JS opt-mode assertions and minidump instrumentation
dnl ========================================================
MOZ_ARG_ENABLE_BOOL(js-diagnostics,
[  --enable-js-diagnostics
                          Enable JS diagnostic assertions and breakpad data],
    JS_CRASH_DIAGNOSTICS=1,
    JS_CRASH_DIAGNOSTICS= )
if test -n "$JS_CRASH_DIAGNOSTICS"; then
    AC_DEFINE(JS_CRASH_DIAGNOSTICS)
fi

dnl ======================================================
dnl = Enable compiling with ccache
dnl ======================================================
MOZ_ARG_WITH_STRING(ccache,
[  --with-ccache[=path/to/ccache]
                          Enable compiling with ccache],
    CCACHE=$withval, CCACHE="no")

if test "$CCACHE" != "no"; then
    if test -z "$CCACHE" -o "$CCACHE" = "yes"; then
        CCACHE=
    else
        if test ! -e "$CCACHE"; then
            AC_MSG_ERROR([$CCACHE not found])
        fi
    fi
    MOZ_PATH_PROGS(CCACHE, $CCACHE ccache)
    if test -z "$CCACHE" -o "$CCACHE" = ":"; then
        AC_MSG_ERROR([ccache not found])
    elif test -x "$CCACHE"; then
        CC="$CCACHE $CC"
        CXX="$CCACHE $CXX"
    else
        AC_MSG_ERROR([$CCACHE is not executable])
    fi
fi

dnl ========================================================
dnl = Enable static checking using gcc-dehydra
dnl ========================================================

MOZ_ARG_WITH_STRING(static-checking,
[  --with-static-checking=path/to/gcc_dehydra.so
                          Enable static checking of code using GCC-dehydra],
    DEHYDRA_PATH=$withval,
    DEHYDRA_PATH= )

if test -n "$DEHYDRA_PATH"; then
    if test ! -f "$DEHYDRA_PATH"; then
        AC_MSG_ERROR([The dehydra plugin is not at the specified path.])
    fi
    AC_DEFINE(NS_STATIC_CHECKING)
fi
AC_SUBST(DEHYDRA_PATH)

dnl ========================================================
dnl = Enable stripping of libs & executables
dnl ========================================================
MOZ_ARG_ENABLE_BOOL(strip,
[  --enable-strip          Enable stripping of libs & executables ],
    ENABLE_STRIP=1,
    ENABLE_STRIP= )

dnl ========================================================
dnl = Enable stripping of libs & executables when packaging
dnl ========================================================
MOZ_ARG_ENABLE_BOOL(install-strip,
[  --enable-install-strip  Enable stripping of libs & executables when packaging ],
    PKG_SKIP_STRIP= ,
    PKG_SKIP_STRIP=1)

dnl ========================================================
dnl = --enable-elf-dynstr-gc
dnl ========================================================
MOZ_ARG_ENABLE_BOOL(elf-dynstr-gc,
[  --enable-elf-dynstr-gc  Enable elf dynstr garbage collector (opt builds only)],
    USE_ELF_DYNSTR_GC=1,
    USE_ELF_DYNSTR_GC= )

dnl ========================================================
dnl = --disable-elf-hack
dnl ========================================================

USE_ELF_HACK=1
MOZ_ARG_DISABLE_BOOL(elf-hack,
[  --disable-elf-hack      Disable elf hacks],
    USE_ELF_HACK=,
    USE_ELF_HACK=1)

# Only enable elfhack where supported
if test "$USE_ELF_HACK" = 1; then
    case "${HOST_OS_ARCH},${OS_ARCH}" in
    Linux,Linux)
        case "${CPU_ARCH}" in
        arm | x86 | x86_64)
            USE_ELF_HACK=1
            ;;
        *)
            USE_ELF_HACK=
            ;;
        esac
        ;;
    *)
        USE_ELF_HACK=
        ;;
    esac
fi

if test "$USE_ELF_HACK" = 1; then
    dnl PT_GNU_RELRO segment makes the dynamic linker set a read-only flag on
    dnl memory addresses it maps to. The result is that by the time elfhack
    dnl kicks in, it is not possible to apply relocations because of that,
    dnl thus elfhack effectively skips relocations inside the PT_GNU_RELRO
    dnl segment. It makes elfhack mostly useless, so considering the problems
    dnl we have we PT_GNU_RELRO (e.g. bug 664366), and until elfhack can deal
    dnl with PT_GNU_RELRO segments, it's just simpler to disable elfhack when
    dnl the linker creates PT_GNU_RELRO segments.
    AC_CACHE_CHECK([whether linker creates PT_GNU_RELRO segments],
        LINK_WITH_PT_GNU_RELRO,
        [echo "int main() {return 0;}" > conftest.${ac_ext}
         if AC_TRY_COMMAND(${CC-cc} -o conftest${ac_exeext} $LDFLAGS conftest.${ac_ext} $LIBS 1>&2) &&
            test -s conftest${ac_exeext}; then
            if readelf -l conftest${ac_exeext} | grep GNU_RELRO > /dev/null; then
                LINK_WITH_PT_GNU_RELRO=yes
            else
                LINK_WITH_PT_GNU_RELRO=no
            fi
         else
             dnl We really don't expect to get here, but just in case
             AC_ERROR([couldn't compile a simple C file])
         fi
         rm -rf conftest*])
    if test "$LINK_WITH_PT_GNU_RELRO" = yes; then
        AC_MSG_WARN([Disabling elfhack])
        USE_ELF_HACK=
    fi
fi

dnl ========================================================
dnl = libstdc++ compatibility hacks
dnl ========================================================

STDCXX_COMPAT=
MOZ_ARG_ENABLE_BOOL(stdcxx-compat,
[  --enable-stdcxx-compat  Enable compatibility with older libstdc++],
    STDCXX_COMPAT=stdc++compat.cpp)

AC_SUBST(STDCXX_COMPAT)

if test -n "$STDCXX_COMPAT"; then
   eval $(CXX="$CXX" $PYTHON $_topsrcdir/build/autoconf/libstdcxx.py)
   AC_SUBST(MOZ_LIBSTDCXX_TARGET_VERSION)
   AC_SUBST(MOZ_LIBSTDCXX_HOST_VERSION)
fi

dnl ========================================================
dnl =
dnl = Profiling and Instrumenting
dnl =
dnl ========================================================
MOZ_ARG_HEADER(Profiling and Instrumenting)

dnl ========================================================
dnl = Enable NS_FUNCTION_TIMER, which provides Function
dnl = timing for identifying code bottlenecks
dnl = NS_FUNCTION_TIMER is off by default.
dnl ========================================================
MOZ_ARG_ENABLE_BOOL(functiontimer,
[  --enable-functiontimer  Enable NS_FUNCTION_TIMER ],
    NS_FUNCTION_TIMER=1,
    NS_FUNCTION_TIMER= )
if test -n "$NS_FUNCTION_TIMER"; then
    AC_DEFINE(NS_FUNCTION_TIMER)
fi

dnl ========================================================
dnl Turn on reflow counting
dnl ========================================================
MOZ_ARG_ENABLE_BOOL(reflow-perf,
[  --enable-reflow-perf    Enable reflow performance tracing],
    MOZ_REFLOW_PERF=1,
    MOZ_REFLOW_PERF= )
if test -n "$MOZ_REFLOW_PERF"; then
    AC_DEFINE(MOZ_REFLOW_PERF)
fi

dnl ========================================================
dnl Enable code size metrics.
dnl ========================================================
MOZ_ARG_ENABLE_BOOL(codesighs,
[  --enable-codesighs      Enable code size analysis tools],
    _ENABLE_CODESIGHS=1,
    _ENABLE_CODESIGHS= )
if test -n "$_ENABLE_CODESIGHS"; then
    if test -d $srcdir/tools/codesighs; then
        MOZ_MAPINFO=1
    else
        AC_MSG_ERROR([Codesighs directory $srcdir/tools/codesighs required.])
    fi
fi

dnl ========================================================
dnl = Support for Quantify (Windows)
dnl ========================================================
MOZ_ARG_ENABLE_BOOL(quantify,
[  --enable-quantify       Enable Quantify support (Windows only) ],
    MOZ_QUANTIFY=1,
    MOZ_QUANTIFY= )

dnl ========================================================
dnl = Support for demangling undefined symbols
dnl ========================================================
if test -z "$SKIP_LIBRARY_CHECKS"; then
    AC_LANG_SAVE
    AC_LANG_CPLUSPLUS
    AC_CHECK_FUNCS(__cxa_demangle, HAVE_DEMANGLE=1, HAVE_DEMANGLE=)
    AC_LANG_RESTORE
fi

# Demangle only for debug or trace-malloc builds
MOZ_DEMANGLE_SYMBOLS=
if test "$HAVE_DEMANGLE" && test "$MOZ_DEBUG" -o "$NS_TRACE_MALLOC"; then
    MOZ_DEMANGLE_SYMBOLS=1
    AC_DEFINE(MOZ_DEMANGLE_SYMBOLS)
fi
AC_SUBST(MOZ_DEMANGLE_SYMBOLS)

dnl ========================================================
dnl = Support for gcc stack unwinding (from gcc 3.3)
dnl ========================================================
if test -z "$SKIP_LIBRARY_CHECKS"; then
    MOZ_CHECK_HEADER(unwind.h, AC_CHECK_FUNCS(_Unwind_Backtrace))
fi

dnl ========================================================
dnl JIT observers
dnl ========================================================

MOZ_ARG_WITH_STRING(jitreport-granularity,
[  --jitreport-granularity=N
                           Default granularity at which to report JIT code
                           to external tools
                             0 - no info
                             1 - code ranges for whole functions only
                             2 - per-line information
                             3 - per-op information],
  JITREPORT_GRANULARITY=$withval,
  JITREPORT_GRANULARITY=3)

AC_DEFINE_UNQUOTED(JS_DEFAULT_JITREPORT_GRANULARITY, $JITREPORT_GRANULARITY)

dnl ========================================================
dnl =
dnl = Misc. Options
dnl =
dnl ========================================================
MOZ_ARG_HEADER(Misc. Options)

dnl ========================================================
dnl update xterm title
dnl ========================================================
MOZ_ARG_ENABLE_BOOL(xterm-updates,
[  --enable-xterm-updates  Update XTERM titles with current command.],
    MOZ_UPDATE_XTERM=1,
    MOZ_UPDATE_XTERM= )

dnl =========================================================
dnl = Chrome format
dnl =========================================================
MOZ_ARG_ENABLE_STRING([chrome-format],
[  --enable-chrome-format=jar|flat|both|symlink|omni
                          Select FORMAT of chrome files (default=jar)],
    MOZ_CHROME_FILE_FORMAT=`echo $enableval | tr A-Z a-z`)

if test -z "$MOZ_CHROME_FILE_FORMAT"; then
    MOZ_CHROME_FILE_FORMAT=jar
fi

if test "$MOZ_CHROME_FILE_FORMAT" != "jar" &&
    test "$MOZ_CHROME_FILE_FORMAT" != "flat" &&
    test "$MOZ_CHROME_FILE_FORMAT" != "symlink" &&
    test "$MOZ_CHROME_FILE_FORMAT" != "both" &&
    test "$MOZ_CHROME_FILE_FORMAT" != "omni"; then
    AC_MSG_ERROR([--enable-chrome-format must be set to either jar, flat, both, symlink, or omni])
fi

dnl =========================================================
dnl Omnijar packaging (bug 552121)
dnl =========================================================
dnl Omnijar packaging is compatible with flat packaging.
dnl In unpackaged builds, omnijar looks for files as if
dnl things were flat packaged. After packaging, all files
dnl are loaded from a single jar. MOZ_CHROME_FILE_FORMAT
dnl is set to flat since putting files into jars is only
dnl done during packaging with omnijar.
if test "$MOZ_CHROME_FILE_FORMAT" = "omni"; then
    MOZ_OMNIJAR=1
    AC_DEFINE(MOZ_OMNIJAR)
    if test "$OS_ARCH" = "WINNT" -o "$OS_ARCH" = "OS2" -o "$OS_TARGET" = "Android"; then
        MOZ_CHROME_FILE_FORMAT=flat
    else
        MOZ_CHROME_FILE_FORMAT=symlink
    fi
elif test "$MOZ_CHROME_FILE_FORMAT" = "jar"; then
    AC_DEFINE(MOZ_CHROME_FILE_FORMAT_JAR)
fi

AC_SUBST(MOZ_OMNIJAR)

dnl ========================================================
dnl = Define default location for MOZILLA_FIVE_HOME
dnl ========================================================
MOZ_ARG_WITH_STRING(default-mozilla-five-home,
[  --with-default-mozilla-five-home
                          Set the default value for MOZILLA_FIVE_HOME],
[ val=`echo $withval`
  AC_DEFINE_UNQUOTED(MOZ_DEFAULT_MOZILLA_FIVE_HOME,"$val") ])

dnl ========================================================
dnl = Location of the mozilla user directory (default is ~/.mozilla).],
dnl ========================================================
MOZ_ARG_WITH_STRING(user-appdir,
[  --with-user-appdir=DIR  Set user-specific appdir (default=.mozilla)],
[ val=`echo $withval`
if echo "$val" | grep "\/" >/dev/null; then
    AC_MSG_ERROR("Homedir must be single relative path.")
else
    MOZ_USER_DIR="$val"
fi])

AC_DEFINE_UNQUOTED(MOZ_USER_DIR,"$MOZ_USER_DIR")

dnl ========================================================
dnl = Doxygen configuration
dnl ========================================================
dnl Use commas to specify multiple dirs to this arg
MOZ_DOC_INPUT_DIRS='./dist/include ./dist/idl'
MOZ_ARG_WITH_STRING(doc-input-dirs,
[  --with-doc-input-dirs=DIRS
                          Header/idl dirs to create docs from],
[ MOZ_DOC_INPUT_DIRS=`echo "$withval" | sed "s/,/ /g"` ] )
AC_SUBST(MOZ_DOC_INPUT_DIRS)

dnl Use commas to specify multiple dirs to this arg
MOZ_DOC_INCLUDE_DIRS='./dist/include ./dist/include/nspr'
MOZ_ARG_WITH_STRING(doc-include-dirs,
[  --with-doc-include-dirs=DIRS
                          Include dirs to preprocess doc headers],
[ MOZ_DOC_INCLUDE_DIRS=`echo "$withval" | sed "s/,/ /g"` ] )
AC_SUBST(MOZ_DOC_INCLUDE_DIRS)

MOZ_DOC_OUTPUT_DIR='./dist/docs'
MOZ_ARG_WITH_STRING(doc-output-dir,
[  --with-doc-output-dir=DIR
                          Dir to generate docs into],
[ MOZ_DOC_OUTPUT_DIR=$withval ] )
AC_SUBST(MOZ_DOC_OUTPUT_DIR)

if test -z "$SKIP_COMPILER_CHECKS"; then
dnl ========================================================
dnl =
dnl = Compiler Options
dnl =
dnl ========================================================
MOZ_ARG_HEADER(Compiler Options)

dnl ========================================================
dnl Check for gcc -pipe support
dnl ========================================================
AC_MSG_CHECKING([for gcc -pipe support])
if test -n "$GNU_CC" -a -n "$GNU_CXX" -a -n "$GNU_AS"; then
    echo '#include <stdio.h>' > dummy-hello.c
    echo 'int main() { printf("Hello World\n"); exit(0); }' >> dummy-hello.c
    ${CC} -S dummy-hello.c -o dummy-hello.s 2>&5
    cat dummy-hello.s 2> /dev/null | ${AS_BIN} -o dummy-hello.S - 2>&5
    if test $? = 0; then
        _res_as_stdin="yes"
    else
        _res_as_stdin="no"
    fi
    if test "$_res_as_stdin" = "yes"; then
        _SAVE_CFLAGS=$CFLAGS
        CFLAGS="$CFLAGS -pipe"
        AC_TRY_COMPILE( [ #include <stdio.h> ],
            [printf("Hello World\n");],
            [_res_gcc_pipe="yes"],
            [_res_gcc_pipe="no"] )
        CFLAGS=$_SAVE_CFLAGS
    fi
    if test "$_res_as_stdin" = "yes" -a "$_res_gcc_pipe" = "yes"; then
        _res="yes";
        CFLAGS="$CFLAGS -pipe"
        CXXFLAGS="$CXXFLAGS -pipe"
    else
        _res="no"
    fi
    rm -f dummy-hello.c dummy-hello.s dummy-hello.S dummy-hello a.out
    AC_MSG_RESULT([$_res])
else
    AC_MSG_RESULT([no])
fi

dnl ========================================================
dnl Profile guided optimization (gcc checks)
dnl ========================================================
dnl Test for profiling options
dnl Under gcc 3.4+, use -fprofile-generate/-fprofile-use

_SAVE_CFLAGS="$CFLAGS"
CFLAGS="$CFLAGS -fprofile-generate -fprofile-correction"

AC_MSG_CHECKING([whether C compiler supports -fprofile-generate])
AC_TRY_COMPILE([], [return 0;],
               [ PROFILE_GEN_CFLAGS="-fprofile-generate"
                 result="yes" ], result="no")
AC_MSG_RESULT([$result])

if test $result = "yes"; then
  PROFILE_GEN_LDFLAGS="-fprofile-generate"
  PROFILE_USE_CFLAGS="-fprofile-use -fprofile-correction -Wcoverage-mismatch"
  PROFILE_USE_LDFLAGS="-fprofile-use"
fi

CFLAGS="$_SAVE_CFLAGS"

if test -n "$INTEL_CC"; then
  PROFILE_GEN_CFLAGS="-prof-gen -prof-dir ."
  PROFILE_GEN_LDFLAGS=
  PROFILE_USE_CFLAGS="-prof-use -prof-dir ."
  PROFILE_USE_LDFLAGS=
fi

dnl Sun Studio on Solaris
if test "$SOLARIS_SUNPRO_CC"; then
  PROFILE_GEN_CFLAGS="-xprofile=collect:$_objdir/$enable_application"
  PROFILE_GEN_LDFLAGS="-xprofile=collect:$_objdir/$enable_application"
  PROFILE_USE_CFLAGS="-xprofile=use:$_objdir/$enable_application"
  PROFILE_USE_LDFLAGS="-xprofile=use:$_objdir/$enable_application"
fi

AC_SUBST(PROFILE_GEN_CFLAGS)
AC_SUBST(PROFILE_GEN_LDFLAGS)
AC_SUBST(PROFILE_USE_CFLAGS)
AC_SUBST(PROFILE_USE_LDFLAGS)

AC_LANG_CPLUSPLUS

dnl ========================================================
dnl Test for -pedantic bustage
dnl ========================================================
MOZ_ARG_DISABLE_BOOL(pedantic,
[  --disable-pedantic      Issue all warnings demanded by strict ANSI C ],
_PEDANTIC= )
if test "$_PEDANTIC"; then
    _SAVE_CXXFLAGS=$CXXFLAGS
    CXXFLAGS="$CXXFLAGS ${_WARNINGS_CXXFLAGS} ${_COMPILER_PREFIX}-pedantic ${_COMPILER_PREFIX}-Wno-long-long"
    AC_MSG_CHECKING([whether C++ compiler has -pedantic long long bug])
    AC_TRY_COMPILE([$configure_static_assert_macros],
                   [CONFIGURE_STATIC_ASSERT(sizeof(long long) == 8)],
                   result="no", result="yes" )
    AC_MSG_RESULT([$result])
    CXXFLAGS="$_SAVE_CXXFLAGS"

    case "$result" in
    no)
        _WARNINGS_CFLAGS="${_WARNINGS_CFLAGS} ${_COMPILER_PREFIX}-pedantic ${_COMPILER_PREFIX}-Wno-long-long"
        _WARNINGS_CXXFLAGS="${_WARNINGS_CXXFLAGS} ${_COMPILER_PREFIX}-pedantic ${_COMPILER_PREFIX}-Wno-long-long"
        ;;
    yes)
        AC_MSG_ERROR([Your compiler appears to have a known bug where long long is miscompiled when using -pedantic.  Reconfigure using --disable-pedantic. ])
        ;;
    esac
fi

dnl ========================================================
dnl Autoconf test for gcc 2.7.2.x (and maybe others?) so that we don't
dnl provide non-const forms of the operator== for comparing nsCOMPtrs to
dnl raw pointers in nsCOMPtr.h.  (VC++ has the same bug.)
dnl ========================================================
_SAVE_CXXFLAGS=$CXXFLAGS
CXXFLAGS="$CXXFLAGS ${_WARNINGS_CXXFLAGS}"
AC_CACHE_CHECK(for correct overload resolution with const and templates,
    ac_nscap_nonconst_opeq_bug,
    [AC_TRY_COMPILE([
                      template <class T>
                      class Pointer
                        {
                        public:
                          T* myPtr;
                        };

                      template <class T, class U>
                      int operator==(const Pointer<T>& rhs, U* lhs)
                        {
                          return rhs.myPtr == lhs;
                        }

                      template <class T, class U>
                      int operator==(const Pointer<T>& rhs, const U* lhs)
                        {
                          return rhs.myPtr == lhs;
                        }
                    ],
                    [
                      Pointer<int> foo;
                      const int* bar;
                      return foo == bar;
                    ],
                    ac_nscap_nonconst_opeq_bug="no",
                    ac_nscap_nonconst_opeq_bug="yes")])
CXXFLAGS="$_SAVE_CXXFLAGS"

if test "$ac_nscap_nonconst_opeq_bug" = "yes" ; then
    AC_DEFINE(NSCAP_DONT_PROVIDE_NONCONST_OPEQ)
fi
fi # ! SKIP_COMPILER_CHECKS

AC_DEFINE(CPP_THROW_NEW, [throw()])
AC_LANG_C

dnl ========================================================
dnl =
dnl = Check what kind of list files are supported by the
dnl = linker
dnl =
dnl ========================================================

AC_CACHE_CHECK(what kind of list files are supported by the linker,
    EXPAND_LIBS_LIST_STYLE,
    [echo "int main() {return 0;}" > conftest.${ac_ext}
     if AC_TRY_COMMAND(${CC-cc} -o conftest.${OBJ_SUFFIX} -c $CFLAGS $CPPFLAGS conftest.${ac_ext} 1>&2) && test -s conftest.${OBJ_SUFFIX}; then
         echo "INPUT(conftest.${OBJ_SUFFIX})" > conftest.list
         if AC_TRY_COMMAND(${CC-cc} -o conftest${ac_exeext} $LDFLAGS conftest.list $LIBS 1>&2) && test -s conftest${ac_exeext}; then
             EXPAND_LIBS_LIST_STYLE=linkerscript
         else
             echo "conftest.${OBJ_SUFFIX}" > conftest.list
             if AC_TRY_COMMAND(${CC-cc} -o conftest${ac_exeext} $LDFLAGS @conftest.list $LIBS 1>&2) && test -s conftest${ac_exeext}; then
                 EXPAND_LIBS_LIST_STYLE=list
             else
                 EXPAND_LIBS_LIST_STYLE=none
             fi
         fi
     else
         dnl We really don't expect to get here, but just in case
         AC_ERROR([couldn't compile a simple C file])
     fi
     rm -rf conftest*])

LIBS_DESC_SUFFIX=desc
AC_SUBST(LIBS_DESC_SUFFIX)
AC_SUBST(EXPAND_LIBS_LIST_STYLE)

dnl ========================================================
dnl =
dnl = Build depencency options
dnl =
dnl ========================================================
MOZ_ARG_HEADER(Build dependencies)

dnl ========================================================
dnl = Do not auto generate dependency info
dnl ========================================================
MOZ_AUTO_DEPS=1
MOZ_ARG_DISABLE_BOOL(auto-deps,
[  --disable-auto-deps     Do not automatically generate dependency info],
    MOZ_AUTO_DEPS=,
    MOZ_AUTO_DEPS=1)

if test -n "$MOZ_AUTO_DEPS"; then
dnl ========================================================
dnl = Use mkdepend instead of $CC -MD for dependency generation
dnl ========================================================
_cpp_md_flag=
MOZ_ARG_DISABLE_BOOL(md,
[  --disable-md            Do not use compiler-based dependencies ],
  [_cpp_md_flag=],
  [_cpp_md_flag=1],
  [dnl Default is to turn on -MD if using GNU-compatible compilers
   if test "$GNU_CC" -a "$GNU_CXX"; then
     _cpp_md_flag=1
   fi
  dnl Default is to use -xM if using Sun Studio on Solaris
   if test "$SOLARIS_SUNPRO_CC"; then
     _cpp_md_flag=1
   fi])
if test "$_cpp_md_flag"; then
  COMPILER_DEPEND=1
  _DEPEND_CFLAGS='$(filter-out %/.pp,-MD -MF $(MDDEPDIR)/$(basename $(@F)).pp)'
  dnl Sun Studio on Solaris use -xM instead of -MD, see config/rules.mk
  if test "$SOLARIS_SUNPRO_CC"; then
    _DEPEND_CFLAGS=
  fi
else
  COMPILER_DEPEND=
  dnl Don't override this for MSVC
  if test -z "$_WIN32_MSVC"; then
    _USE_CPP_INCLUDE_FLAG=
    _DEFINES_CFLAGS='$(ACDEFINES) -D_MOZILLA_CONFIG_H_ -DMOZILLA_CLIENT'
    _DEFINES_CXXFLAGS='$(ACDEFINES) -D_MOZILLA_CONFIG_H_ -DMOZILLA_CLIENT'
  else
    echo '#include <stdio.h>' > dummy-hello.c
    changequote(,)
    CL_INCLUDES_PREFIX=`${CC} -showIncludes -c -Fonul dummy-hello.c 2>&1 | sed -ne 's/^\([^:]*:[^:]*:\).*stdio.h$/\1/p'`
    changequote([,])
    if test -z "$CL_INCLUDES_PREFIX"; then
        AC_MSG_ERROR([Cannot find cl -showIncludes prefix.])
    fi
    AC_SUBST(CL_INCLUDES_PREFIX)
    rm -f dummy-hello.c
    _topsrcdirwin=`cd \`dirname $0\`; pwd -W`
    dnl cl.py provides dependency generation for MSVC
    CC_WRAPPER="$PYTHON -O $_topsrcdirwin/build/cl.py"
    CXX_WRAPPER="$PYTHON -O $_topsrcdirwin/build/cl.py"
    COMPILER_DEPEND=1
  fi
fi
fi # MOZ_AUTO_DEPS
MDDEPDIR='.deps'
AC_SUBST(MOZ_AUTO_DEPS)
AC_SUBST(COMPILER_DEPEND)
AC_SUBST(MDDEPDIR)
AC_SUBST(CC_WRAPPER)
AC_SUBST(CXX_WRAPPER)


dnl ========================================================
dnl =
dnl = Static Build Options
dnl =
dnl ========================================================
MOZ_ARG_HEADER(Static build options)

# split JS out by default to avoid VS2005 PGO crash (bug 591836).
if test "$OS_ARCH" = "WINNT" -a "$CPU_ARCH" != "x86_64" ; then
  ENABLE_SHARED_JS=1
fi

MOZ_ARG_ENABLE_BOOL(shared-js,
[  --enable-shared-js
                          Create a shared JavaScript library.],
    ENABLE_SHARED_JS=1,
    ENABLE_SHARED_JS=)

if test -n "$ENABLE_SHARED_JS"; then
  JS_SHARED_LIBRARY=1
  MOZ_JS_LIBS="$MOZ_JS_SHARED_LIBS"
else
  MOZ_JS_LIBS="$MOZ_JS_STATIC_LIBS"
  AC_DEFINE(MOZ_STATIC_JS)
fi
AC_SUBST(JS_SHARED_LIBRARY)

AC_SUBST(LIBXUL_LIBS)
XPCOM_LIBS="$LIBXUL_LIBS"

dnl ========================================================
dnl =
dnl = Standalone module options
dnl =
dnl ========================================================
MOZ_ARG_HEADER(Standalone module options (Not for building Mozilla))

dnl Check for GLib.
dnl ========================================================

if test -z "$SKIP_PATH_CHECKS"; then
if test -z "${GLIB_CFLAGS}" -o -z "${GLIB_LIBS}" ; then
    if test "$MOZ_ENABLE_GTK2" -o "$USE_ELF_DYNSTR_GC" ; then
        PKG_CHECK_MODULES(GLIB, glib-2.0 >= 1.3.7 gobject-2.0)
    else
        AM_PATH_GLIB(${GLIB_VERSION})
    fi
fi
fi

if test -z "${GLIB_GMODULE_LIBS}" \
   -a -n "${GLIB_CONFIG}"\
    -a "${GLIB_CONFIG}" != no\
; then
    GLIB_GMODULE_LIBS=`$GLIB_CONFIG gmodule --libs`
fi

AC_SUBST(GLIB_CFLAGS)
AC_SUBST(GLIB_LIBS)
AC_SUBST(GLIB_GMODULE_LIBS)

dnl ========================================================
dnl Check for cairo
dnl ========================================================
MOZ_CAIRO_CFLAGS='-I$(LIBXUL_DIST)/include/cairo'

MOZ_TREE_CAIRO=1
MOZ_ARG_ENABLE_BOOL(system-cairo,
[  --enable-system-cairo   Use system cairo (located with pkgconfig)],
MOZ_TREE_CAIRO=,
MOZ_TREE_CAIRO=1 )

MOZ_TREE_PIXMAN=1
MOZ_ARG_ENABLE_BOOL(system-pixman,
[ --enable-system-pixman Use system pixman (located with pkgconfig)],
MOZ_TREE_PIXMAN=,
MOZ_TREE_PIXMAN=1 )

# Check for headers defining standard int types.
MOZ_CHECK_HEADERS(stdint.h inttypes.h sys/int_types.h)

if test "$MOZ_TREE_CAIRO"; then
    AC_DEFINE(MOZ_TREE_CAIRO)

    # For now we assume that we will have a uint64_t available through
    # one of the above headers or mozstdint.h.
    AC_DEFINE(HAVE_UINT64_T)

    # Define macros for cairo-features.h
    TEE_SURFACE_FEATURE="#define CAIRO_HAS_TEE_SURFACE 1"
    if test "$MOZ_X11"; then
        XLIB_SURFACE_FEATURE="#define CAIRO_HAS_XLIB_SURFACE 1"
        XLIB_XRENDER_SURFACE_FEATURE="#define CAIRO_HAS_XLIB_XRENDER_SURFACE 1"
        PS_SURFACE_FEATURE="#define CAIRO_HAS_PS_SURFACE 1"
        FT_FONT_FEATURE="#define CAIRO_HAS_FT_FONT 1"
        MOZ_ENABLE_CAIRO_FT=1
        CAIRO_FT_CFLAGS="$FT2_CFLAGS"
    fi
    case "$MOZ_WIDGET_TOOLKIT" in
      qt)
        QT_SURFACE_FEATURE="#define CAIRO_HAS_QT_SURFACE 1"
        ;;
      cocoa | uikit)
        QUARTZ_SURFACE_FEATURE="#define CAIRO_HAS_QUARTZ_SURFACE 1"
        QUARTZ_IMAGE_SURFACE_FEATURE="#define CAIRO_HAS_QUARTZ_IMAGE_SURFACE 1"
        QUARTZ_FONT_FEATURE="#define CAIRO_HAS_QUARTZ_FONT 1"
        ;;
      windows)
        WIN32_SURFACE_FEATURE="#define CAIRO_HAS_WIN32_SURFACE 1"
        WIN32_FONT_FEATURE="#define CAIRO_HAS_WIN32_FONT 1"
        if test "$MOZ_WINSDK_TARGETVER" -ge "06010000"; then
            WIN32_DWRITE_FONT_FEATURE="#define CAIRO_HAS_DWRITE_FONT 1"
            WIN32_D2D_SURFACE_FEATURE="#define CAIRO_HAS_D2D_SURFACE 1"
            MOZ_ENABLE_D2D_SURFACE=1
            MOZ_ENABLE_DWRITE_FONT=1
        else
            WIN32_DWRITE_FONT_FEATURE=
            WIN32_D2D_SURFACE_FEATURE=
        fi

        MOZ_CHECK_HEADER(d3d9.h, MOZ_ENABLE_D3D9_LAYER=1)

        dnl D3D10 Layers depend on D2D Surfaces.
        if test -n "$WIN32_D2D_SURFACE_FEATURE"; then
          MOZ_CHECK_HEADER(d3d10.h, MOZ_ENABLE_D3D10_LAYER=1)
        fi
        ;;
      os2)
        OS2_SURFACE_FEATURE="#define CAIRO_HAS_OS2_SURFACE 1"
        FT_FONT_FEATURE="#define CAIRO_HAS_FT_FONT 1"
        MOZ_ENABLE_CAIRO_FT=1
        CAIRO_FT_CFLAGS="-I${MZFTCFGFT2}/include"
        CAIRO_FT_LIBS="-L${MZFTCFGFT2}/lib -lmozft -lmzfntcfg"
        ;;
    esac
    if test "$USE_FC_FREETYPE"; then
        FC_FONT_FEATURE="#define CAIRO_HAS_FC_FONT 1"
    fi
    AC_SUBST(MOZ_ENABLE_CAIRO_FT)
    AC_SUBST(MOZ_ENABLE_DWRITE_FONT)
    AC_SUBST(MOZ_ENABLE_D2D_SURFACE)
    AC_SUBST(MOZ_ENABLE_D3D9_LAYER)
    AC_SUBST(MOZ_ENABLE_D3D10_LAYER)
    AC_SUBST(CAIRO_FT_CFLAGS)

    if test "$MOZ_DEBUG"; then
      SANITY_CHECKING_FEATURE="#define CAIRO_DO_SANITY_CHECKING 1"
    else
      SANITY_CHECKING_FEATURE="#undef CAIRO_DO_SANITY_CHECKING"
    fi

    PNG_FUNCTIONS_FEATURE="#define CAIRO_HAS_PNG_FUNCTIONS 1"

    AC_SUBST(PS_SURFACE_FEATURE)
    AC_SUBST(PDF_SURFACE_FEATURE)
    AC_SUBST(SVG_SURFACE_FEATURE)
    AC_SUBST(XLIB_SURFACE_FEATURE)
    AC_SUBST(XLIB_XRENDER_SURFACE_FEATURE)
    AC_SUBST(QUARTZ_SURFACE_FEATURE)
    AC_SUBST(QUARTZ_IMAGE_SURFACE_FEATURE)
    AC_SUBST(XCB_SURFACE_FEATURE)
    AC_SUBST(WIN32_SURFACE_FEATURE)
    AC_SUBST(OS2_SURFACE_FEATURE)
    AC_SUBST(DIRECTFB_SURFACE_FEATURE)
    AC_SUBST(FT_FONT_FEATURE)
    AC_SUBST(FC_FONT_FEATURE)
    AC_SUBST(WIN32_FONT_FEATURE)
    AC_SUBST(WIN32_DWRITE_FONT_FEATURE)
    AC_SUBST(WIN32_D2D_SURFACE_FEATURE)
    AC_SUBST(QUARTZ_FONT_FEATURE)
    AC_SUBST(PNG_FUNCTIONS_FEATURE)
    AC_SUBST(QT_SURFACE_FEATURE)
    AC_SUBST(TEE_SURFACE_FEATURE)

    MOZ_CAIRO_LIBS='$(call EXPAND_LIBNAME_PATH,mozcairo,$(DEPTH)/gfx/cairo/cairo/src)'" $CAIRO_FT_LIBS"

    if test "$MOZ_TREE_PIXMAN"; then
        AC_DEFINE(MOZ_TREE_PIXMAN)
        MOZ_CAIRO_LIBS="$MOZ_CAIRO_LIBS"' $(call EXPAND_LIBNAME_PATH,mozlibpixman,$(DEPTH)/gfx/cairo/libpixman/src)'
    else
        PKG_CHECK_MODULES(PIXMAN, pixman-1 >= 0.19.2)
        MOZ_CAIRO_CFLAGS="$MOZ_CAIRO_CFLAGS $PIXMAN_CFLAGS"
        MOZ_CAIRO_LIBS="$MOZ_CAIRO_LIBS $PIXMAN_LIBS"
    fi

    if test "$MOZ_X11"; then
        MOZ_CAIRO_LIBS="$MOZ_CAIRO_LIBS $XLDFLAGS -lXrender -lfreetype -lfontconfig"
    fi

    CAIRO_FEATURES_H=gfx/cairo/cairo/src/cairo-features.h
    mv -f $CAIRO_FEATURES_H "$CAIRO_FEATURES_H".orig 2> /dev/null

else
   PKG_CHECK_MODULES(CAIRO, cairo >= $CAIRO_VERSION pixman-1 freetype2 fontconfig)
   MOZ_CAIRO_CFLAGS=$CAIRO_CFLAGS
   MOZ_CAIRO_LIBS=$CAIRO_LIBS
   PKG_CHECK_MODULES(CAIRO_TEE, cairo-tee >= $CAIRO_VERSION)
   if test "$MOZ_X11"; then
        PKG_CHECK_MODULES(CAIRO_XRENDER, cairo-xlib-xrender >= $CAIRO_VERSION)
        MOZ_CAIRO_LIBS="$MOZ_CAIRO_LIBS $XLDFLAGS $CAIRO_XRENDER_LIBS"
        MOZ_CAIRO_CFLAGS="$MOZ_CAIRO_CFLAGS $CAIRO_XRENDER_CFLAGS"
   fi
fi

AC_SUBST(MOZ_TREE_CAIRO)
AC_SUBST(MOZ_CAIRO_CFLAGS)
AC_SUBST(MOZ_CAIRO_LIBS)
AC_SUBST(MOZ_TREE_PIXMAN)

dnl ========================================================
dnl qcms
dnl ========================================================

QCMS_LIBS='$(call EXPAND_LIBNAME_PATH,mozqcms,$(DEPTH)/gfx/qcms)'
AC_SUBST(QCMS_LIBS)

dnl ========================================================
dnl HarfBuzz
dnl ========================================================
MOZ_HARFBUZZ_LIBS='$(DEPTH)/gfx/harfbuzz/src/$(LIB_PREFIX)mozharfbuzz.$(LIB_SUFFIX)'
AC_SUBST(MOZ_HARFBUZZ_LIBS)

dnl ========================================================
dnl OTS
dnl ========================================================
MOZ_OTS_LIBS='$(DEPTH)/gfx/ots/src/$(LIB_PREFIX)mozots.$(LIB_SUFFIX)'
AC_SUBST(MOZ_OTS_LIBS)

dnl ========================================================
dnl Skia 
dnl ========================================================
MOZ_SKIA_LIBS='$(DEPTH)/gfx/skia/$(LIB_PREFIX)skia.$(LIB_SUFFIX)'
AC_SUBST(MOZ_SKIA_LIBS)

dnl ========================================================
dnl disable xul
dnl ========================================================
MOZ_ARG_DISABLE_BOOL(xul,
[  --disable-xul           Disable XUL],
    MOZ_XUL= )
if test "$MOZ_XUL"; then
  AC_DEFINE(MOZ_XUL)
else
  dnl remove extensions that require XUL
  MOZ_EXTENSIONS=`echo $MOZ_EXTENSIONS | sed -e 's/inspector//' -e 's/venkman//' -e 's/irc//' -e 's/tasks//'`
fi

AC_SUBST(MOZ_XUL)

dnl ========================================================
dnl disable profile locking
dnl   do no use this in applications that can have more than
dnl   one process accessing the profile directory.
dnl ========================================================
MOZ_ARG_DISABLE_BOOL(profilelocking,
[  --disable-profilelocking
                          Disable profile locking],
    MOZ_PROFILELOCKING=,
    MOZ_PROFILELOCKING=1 )
if test "$MOZ_PROFILELOCKING"; then
  AC_DEFINE(MOZ_PROFILELOCKING)
fi

dnl ========================================================
dnl disable rdf services
dnl ========================================================
MOZ_ARG_DISABLE_BOOL(rdf,
[  --disable-rdf           Disable RDF],
    MOZ_RDF= )
if test "$MOZ_RDF"; then
  AC_DEFINE(MOZ_RDF)
fi

AC_SUBST(MOZ_RDF)

dnl ========================================================
dnl necko configuration options
dnl ========================================================

dnl
dnl option to disable various necko protocols
dnl
MOZ_ARG_ENABLE_STRING(necko-protocols,
[  --enable-necko-protocols[={http,ftp,default,all,none}]
                          Enable/disable specific protocol handlers],
[ for option in `echo $enableval | sed 's/,/ /g'`; do
    if test "$option" = "yes" -o "$option" = "all"; then
        NECKO_PROTOCOLS="$NECKO_PROTOCOLS $NECKO_PROTOCOLS_DEFAULT"
    elif test "$option" = "no" -o "$option" = "none"; then
        NECKO_PROTOCOLS=""
    elif test "$option" = "default"; then
        NECKO_PROTOCOLS="$NECKO_PROTOCOLS $NECKO_PROTOCOLS_DEFAULT"
    elif test `echo "$option" | grep -c \^-` != 0; then
        option=`echo $option | sed 's/^-//'`
        NECKO_PROTOCOLS=`echo "$NECKO_PROTOCOLS" | sed "s/ ${option}//"`
    else
        NECKO_PROTOCOLS="$NECKO_PROTOCOLS $option"
    fi
done],
    NECKO_PROTOCOLS="$NECKO_PROTOCOLS_DEFAULT")
dnl Remove dupes
NECKO_PROTOCOLS=`${PERL} ${srcdir}/build/unix/uniq.pl ${NECKO_PROTOCOLS}`
AC_SUBST(NECKO_PROTOCOLS)
for p in $NECKO_PROTOCOLS; do
    AC_DEFINE_UNQUOTED(NECKO_PROTOCOL_$p)
done

dnl
dnl option to disable necko's wifi scanner
dnl
MOZ_ARG_DISABLE_BOOL(necko-wifi,
[  --disable-necko-wifi    Disable necko wifi scanner],
    NECKO_WIFI=,
    NECKO_WIFI=1)

if test "$OS_ARCH" = "OS2"; then
  dnl OS/2 implementation of Necko-WiFi support will be added in bug 506566
  NECKO_WIFI=
fi
if test "$NECKO_WIFI" -a \
        "$OS_ARCH" != "Linux" -a \
        "$OS_ARCH" != "Darwin" -a \
        "$OS_ARCH" != "SunOS" -a \
        "$OS_ARCH" != "WINNT"; then
  AC_MSG_ERROR([Necko WiFi scanning not supported on your platform, use --disable-necko-wifi])
fi

if test -z "$SKIP_LIBRARY_CHECKS" -a "$NECKO_WIFI" -a "$OS_ARCH" = "Linux"
then
  MOZ_CHECK_HEADER([iwlib.h])
  if test "$ac_cv_header_iwlib_h" != "yes"; then
    AC_MSG_ERROR([Can't find header iwlib.h for Necko WiFi scanning (might be in package libiw-dev (Ubuntu) or wireless-tools-devel (Fedora) or libiw-devel (openSUSE)); use --disable-necko-wifi to disable])
  fi
fi

if test "$NECKO_WIFI"; then
  AC_DEFINE(NECKO_WIFI)
fi
AC_SUBST(NECKO_WIFI)

dnl
dnl option to disable cookies
dnl
MOZ_ARG_DISABLE_BOOL(cookies,
[  --disable-cookies       Disable cookie support],
    NECKO_COOKIES=,
    NECKO_COOKIES=1)
AC_SUBST(NECKO_COOKIES)
if test "$NECKO_COOKIES"; then
    AC_DEFINE(NECKO_COOKIES)
fi

dnl
dnl Build jsctypes on the platforms we can, unless it's explicitly disabled.
dnl
MOZ_ARG_DISABLE_BOOL(ctypes,
[  --disable-ctypes        Disable js-ctypes],
    BUILD_CTYPES=,
    BUILD_CTYPES=1)
AC_SUBST(BUILD_CTYPES)
if test "$BUILD_CTYPES"; then
    AC_DEFINE(BUILD_CTYPES)
fi

dnl NECKO_ configuration options are not global
_NON_GLOBAL_ACDEFINES="$_NON_GLOBAL_ACDEFINES NECKO_"

dnl Build Places if required
if test "$MOZ_PLACES"; then
  AC_DEFINE(MOZ_PLACES)
fi

dnl Build Sync Services if required
AC_SUBST(MOZ_SERVICES_SYNC)
if test -n "$MOZ_SERVICES_SYNC"; then
  AC_DEFINE(MOZ_SERVICES_SYNC)
fi

dnl ========================================================
if test "$MOZ_DEBUG" -o "$NS_TRACE_MALLOC"; then
    MOZ_COMPONENTS_VERSION_SCRIPT_LDFLAGS=
fi

if test "$MOZ_APP_COMPONENT_INCLUDE"; then
  AC_DEFINE_UNQUOTED(MOZ_APP_COMPONENT_INCLUDE, "$MOZ_APP_COMPONENT_INCLUDE")
fi

if test "$MOZ_APP_COMPONENT_MODULES"; then
  AC_DEFINE_UNQUOTED(MOZ_APP_COMPONENT_MODULES, $MOZ_APP_COMPONENT_MODULES)
fi

dnl ========================================================
dnl =
dnl = Maintainer debug option (no --enable equivalent)
dnl =
dnl ========================================================

AC_SUBST(AR)
AC_SUBST(AR_FLAGS)
AC_SUBST(AR_LIST)
AC_SUBST(AR_EXTRACT)
AC_SUBST(AR_DELETE)
AC_SUBST(AS)
AC_SUBST(ASFLAGS)
AC_SUBST(AS_DASH_C_FLAG)
AC_SUBST(LD)
AC_SUBST(RC)
AC_SUBST(RCFLAGS)
AC_SUBST(MC)
AC_SUBST(WINDRES)
AC_SUBST(IMPLIB)
AC_SUBST(FILTER)
AC_SUBST(BIN_FLAGS)
AC_SUBST(MOZ_WIDGET_TOOLKIT)
AC_SUBST(MOZ_UPDATE_XTERM)
AC_SUBST(MOZ_PLATFORM_MAEMO)
AC_SUBST(MOZ_AUTH_EXTENSION)
AC_SUBST(MOZ_PERMISSIONS)
AC_SUBST(MOZ_XTF)
AC_SUBST(MOZ_PREF_EXTENSIONS)
AC_SUBST(MOZ_SMIL)
AC_SUBST(MOZ_JS_LIBS)
AC_SUBST(MOZ_PSM)
AC_SUBST(MOZ_DEBUG)
AC_SUBST(MOZ_DEBUG_SYMBOLS)
AC_SUBST(MOZ_DEBUG_ENABLE_DEFS)
AC_SUBST(MOZ_DEBUG_DISABLE_DEFS)
AC_SUBST(MOZ_DEBUG_FLAGS)
AC_SUBST(MOZ_DEBUG_LDFLAGS)
AC_SUBST(WARNINGS_AS_ERRORS)
AC_SUBST(MOZ_EXTENSIONS)
AC_SUBST(MOZ_JSDEBUGGER)
AC_SUBST(MOZ_LOG_REFCNT)
AC_SUBST(MOZ_LEAKY)
AC_SUBST(MOZ_JPROF)
AC_SUBST(MOZ_SHARK)
AC_SUBST(MOZ_CALLGRIND)
AC_SUBST(MOZ_VTUNE)
AC_SUBST(MOZ_ETW)
AC_SUBST(MOZ_PROFILING)
AC_SUBST(MOZ_QUANTIFY)
AC_SUBST(LIBICONV)
AC_SUBST(MOZ_PLACES)
AC_SUBST(MOZ_TOOLKIT_SEARCH)
AC_SUBST(MOZ_FEEDS)
AC_SUBST(NS_PRINTING)
AC_SUBST(MOZ_WEBGL)
AC_SUBST(MOZ_HELP_VIEWER)

AC_SUBST(JAVA)
AC_SUBST(JAVAC)
AC_SUBST(JAR)

AC_SUBST(MOZ_PROFILELOCKING)

AC_SUBST(ENABLE_TESTS)
AC_SUBST(IBMBIDI)
AC_SUBST(MOZ_UNIVERSALCHARDET)
AC_SUBST(ACCESSIBILITY)
AC_SUBST(MOZ_SPELLCHECK)
AC_SUBST(MOZ_USER_DIR)
AC_SUBST(MOZ_CRASHREPORTER)
AC_SUBST(MOZ_UPDATER)
AC_SUBST(MOZ_ANGLE)
AC_SUBST(MOZ_DIRECTX_SDK_PATH)
AC_SUBST(MOZ_DIRECTX_SDK_CPU_SUFFIX)
AC_SUBST(MOZ_D3DX9_VERSION)
AC_SUBST(MOZ_D3DX9_CAB)
AC_SUBST(MOZ_D3DCOMPILER_CAB)
AC_SUBST(MOZ_D3DX9_DLL)
AC_SUBST(MOZ_D3DCOMPILER_DLL)

AC_SUBST(ENABLE_STRIP)
AC_SUBST(PKG_SKIP_STRIP)
AC_SUBST(USE_ELF_DYNSTR_GC)
AC_SUBST(USE_ELF_HACK)
AC_SUBST(INCREMENTAL_LINKER)
AC_SUBST(MOZ_COMPONENTS_VERSION_SCRIPT_LDFLAGS)
AC_SUBST(MOZ_COMPONENT_NSPR_LIBS)

AC_SUBST(MOZ_FIX_LINK_PATHS)
AC_SUBST(XPCOM_LIBS)
AC_SUBST(XPCOM_FROZEN_LDOPTS)
AC_SUBST(XPCOM_GLUE_LDOPTS)
AC_SUBST(XPCOM_STANDALONE_GLUE_LDOPTS)

AC_SUBST(USE_DEPENDENT_LIBS)

AC_SUBST(MOZ_BUILD_ROOT)
AC_SUBST(MOZ_OS2_TOOLS)

AC_SUBST(MOZ_POST_DSO_LIB_COMMAND)
AC_SUBST(MOZ_POST_PROGRAM_COMMAND)

# The following variables are available to branding and application
# configuration ($BRANDING/configure.sh and $APPLICATION/confvars.sh):
# - MOZ_APP_VENDOR: Used for application.ini's "Vendor" field, which also
# impacts profile location and user-visible fields.
# - MOZ_APP_BASENAME: Typically stays consistent for multiple branded
# versions of a given application (e.g. Aurora and Firefox both use
# "Firefox"), but may vary for full rebrandings (e.g. Iceweasel). Used
# for application.ini's "Name" field, which controls profile location in
# the absence of a "Profile" field (see below), and various system
# integration hooks (Unix remoting, Windows MessageWindow name, etc.)
# - MOZ_APP_DISPLAYNAME: Used in user-visible fields (DLL properties,
# Mac Bundle name, Updater, Installer), it is typically used for nightly
# builds (e.g. Aurora for Firefox).
# - MOZ_APP_NAME: Used for e.g. the binary program file name. If not set,
# defaults to a lowercase form of MOZ_APP_BASENAME.
# - MOZ_APP_PROFILE: When set, used for application.ini's
# "Profile" field, which controls profile location.

if test -z "$MOZ_APP_NAME"; then
   MOZ_APP_NAME=`echo $MOZ_APP_BASENAME | tr A-Z a-z`
fi

AC_SUBST(MOZ_APP_NAME)
AC_SUBST(MOZ_APP_DISPLAYNAME)
AC_SUBST(MOZ_APP_BASENAME)
AC_SUBST(MOZ_APP_VENDOR)
AC_SUBST(MOZ_APP_PROFILE)
AC_DEFINE_UNQUOTED(MOZ_APP_UA_NAME, "$MOZ_APP_UA_NAME")
AC_SUBST(MOZ_APP_UA_NAME)
AC_DEFINE_UNQUOTED(MOZ_APP_UA_VERSION, "$MOZ_APP_VERSION")
AC_SUBST(MOZ_APP_VERSION)
AC_DEFINE_UNQUOTED(MOZ_UA_FIREFOX_VERSION, "$FIREFOX_VERSION")
AC_DEFINE_UNQUOTED(FIREFOX_VERSION,$FIREFOX_VERSION)
AC_SUBST(FIREFOX_VERSION)
AC_DEFINE_UNQUOTED(MOZ_UA_BUILDID, "$MOZ_UA_BUILDID")
AC_SUBST(MOZ_UA_BUILDID)

AC_SUBST(MOZ_PKG_SPECIAL)

AC_SUBST(MOZILLA_OFFICIAL)

if test "$MOZ_TELEMETRY_REPORTING"; then
    AC_DEFINE(MOZ_TELEMETRY_REPORTING)
fi

dnl win32 options
AC_SUBST(MOZ_MAPINFO)
AC_SUBST(MOZ_BROWSE_INFO)
AC_SUBST(MOZ_TOOLS_DIR)
AC_SUBST(WIN32_REDIST_DIR)
AC_SUBST(PYTHON)
AC_SUBST(MAKENSISU)

dnl Echo the CFLAGS to remove extra whitespace.
CFLAGS=`echo \
	$_WARNINGS_CFLAGS \
	$CFLAGS`

CXXFLAGS=`echo \
	$_MOZ_RTTI_FLAGS \
	$_WARNINGS_CXXFLAGS \
	$CXXFLAGS`

COMPILE_CFLAGS=`echo \
    $_DEFINES_CFLAGS \
	$_DEPEND_CFLAGS \
    $COMPILE_CFLAGS`

COMPILE_CXXFLAGS=`echo \
    $_DEFINES_CXXFLAGS \
	$_DEPEND_CFLAGS \
    $COMPILE_CXXFLAGS`

AC_SUBST(SYSTEM_MAKEDEPEND)
AC_SUBST(SYSTEM_LIBXUL)
AC_SUBST(SYSTEM_JPEG)
AC_SUBST(SYSTEM_PNG)
AC_SUBST(SYSTEM_ZLIB)
AC_SUBST(SYSTEM_BZ2)

AC_SUBST(JPEG_CFLAGS)
AC_SUBST(JPEG_LIBS)
AC_SUBST(ZLIB_CFLAGS)
AC_SUBST(ZLIB_LIBS)
AC_SUBST(BZ2_CFLAGS)
AC_SUBST(BZ2_LIBS)
AC_SUBST(PNG_CFLAGS)
AC_SUBST(PNG_LIBS)

AC_SUBST(MOZ_JPEG_CFLAGS)
AC_SUBST(MOZ_JPEG_LIBS)
AC_SUBST(MOZ_ZLIB_CFLAGS)
AC_SUBST(MOZ_ZLIB_LIBS)
AC_SUBST(MOZ_BZ2_CFLAGS)
AC_SUBST(MOZ_BZ2_LIBS)
AC_SUBST(MOZ_PNG_CFLAGS)
AC_SUBST(MOZ_PNG_LIBS)

AC_SUBST(NSPR_CFLAGS)
AC_SUBST(NSPR_LIBS)
AC_SUBST(MOZ_NATIVE_NSPR)

AC_SUBST(NSS_CFLAGS)
AC_SUBST(NSS_LIBS)
AC_SUBST(NSS_DEP_LIBS)
AC_SUBST(MOZ_NATIVE_NSS)
AC_SUBST(NSS_DISABLE_DBM)

AC_SUBST(CFLAGS)
AC_SUBST(CXXFLAGS)
AC_SUBST(CPPFLAGS)
AC_SUBST(COMPILE_CFLAGS)
AC_SUBST(COMPILE_CXXFLAGS)
AC_SUBST(LDFLAGS)
AC_SUBST(LIBS)
AC_SUBST(CROSS_COMPILE)
AC_SUBST(WCHAR_CFLAGS)

AC_SUBST(HOST_CC)
AC_SUBST(HOST_CXX)
AC_SUBST(HOST_CFLAGS)
AC_SUBST(HOST_CXXFLAGS)
AC_SUBST(HOST_LDFLAGS)
AC_SUBST(HOST_OPTIMIZE_FLAGS)
AC_SUBST(HOST_AR)
AC_SUBST(HOST_AR_FLAGS)
AC_SUBST(HOST_LD)
AC_SUBST(HOST_RANLIB)
AC_SUBST(HOST_NSPR_MDCPUCFG)
AC_SUBST(HOST_BIN_SUFFIX)
AC_SUBST(HOST_OS_ARCH)

AC_SUBST(TARGET_CPU)
AC_SUBST(TARGET_VENDOR)
AC_SUBST(TARGET_OS)
AC_SUBST(TARGET_NSPR_MDCPUCFG)
AC_SUBST(TARGET_MD_ARCH)
AC_SUBST(TARGET_XPCOM_ABI)
AC_SUBST(OS_TARGET)
AC_SUBST(OS_ARCH)
AC_SUBST(OS_RELEASE)
AC_SUBST(OS_TEST)
AC_SUBST(CPU_ARCH)
AC_SUBST(INTEL_ARCHITECTURE)

AC_SUBST(MOZ_DISABLE_JAR_PACKAGING)
AC_SUBST(MOZ_CHROME_FILE_FORMAT)

AC_SUBST(WRAP_LDFLAGS)
AC_SUBST(MKSHLIB)
AC_SUBST(MKCSHLIB)
AC_SUBST(MKSHLIB_FORCE_ALL)
AC_SUBST(MKSHLIB_UNFORCE_ALL)
AC_SUBST(DSO_CFLAGS)
AC_SUBST(DSO_PIC_CFLAGS)
AC_SUBST(DSO_LDOPTS)
AC_SUBST(LIB_PREFIX)
AC_SUBST(DLL_PREFIX)
AC_SUBST(DLL_SUFFIX)
AC_DEFINE_UNQUOTED(MOZ_DLL_SUFFIX, "$DLL_SUFFIX")
AC_SUBST(LIB_SUFFIX)
AC_SUBST(OBJ_SUFFIX)
AC_SUBST(BIN_SUFFIX)
AC_SUBST(ASM_SUFFIX)
AC_SUBST(IMPORT_LIB_SUFFIX)
AC_SUBST(USE_N32)
AC_SUBST(CC_VERSION)
AC_SUBST(CXX_VERSION)
AC_SUBST(MSMANIFEST_TOOL)
AC_SUBST(NS_ENABLE_TSF)
AC_SUBST(MOZ_NSS_PATCH)
AC_SUBST(MOZ_APP_COMPONENT_LIBS)
AC_SUBST(MOZ_APP_EXTRA_LIBS)

AC_SUBST(MOZ_MEDIA)
AC_SUBST(MOZ_SYDNEYAUDIO)
AC_SUBST(MOZ_WAVE)
AC_SUBST(MOZ_VORBIS)
AC_SUBST(MOZ_TREMOR)
AC_SUBST(MOZ_WEBM)
AC_SUBST(MOZ_VP8_ERROR_CONCEALMENT)
AC_SUBST(MOZ_VP8_ENCODER)
AC_SUBST(MOZ_OGG)
AC_SUBST(MOZ_ALSA_LIBS)
AC_SUBST(VPX_AS)
AC_SUBST(VPX_ASFLAGS)
AC_SUBST(VPX_DASH_C_FLAG)
AC_SUBST(VPX_AS_CONVERSION)
AC_SUBST(VPX_ASM_SUFFIX)
AC_SUBST(VPX_X86_ASM)
AC_SUBST(VPX_ARM_ASM)
AC_SUBST(VPX_NEED_OBJ_INT_EXTRACT)
AC_SUBST(MOZ_INSTRUMENT_EVENT_LOOP)
AC_SUBST(LIBJPEG_TURBO_AS)
AC_SUBST(LIBJPEG_TURBO_ASFLAGS)
AC_SUBST(LIBJPEG_TURBO_X86_ASM)
AC_SUBST(LIBJPEG_TURBO_X64_ASM)

AC_SUBST(MOZ_APP_ID)

AC_MSG_CHECKING([for posix_fallocate])
AC_TRY_LINK([#define _XOPEN_SOURCE 600
  #include <fcntl.h>],
                 [posix_fallocate(0, 0, 0);],
                 [ac_cv___posix_fallocate=true],
                 [ac_cv___posix_fallocate=false])

if test "$ac_cv___posix_fallocate" = true ; then
  AC_DEFINE(HAVE_POSIX_FALLOCATE)
  AC_MSG_RESULT(yes)
else
  AC_MSG_RESULT(no)
fi

dnl Check for missing components
if test "$COMPILE_ENVIRONMENT"; then
if test "$MOZ_X11"; then
    dnl ====================================================
    dnl = Check if X headers exist
    dnl ====================================================
    _SAVE_CFLAGS=$CFLAGS
    CFLAGS="$CFLAGS $XCFLAGS"
    AC_TRY_COMPILE([
        #include <stdio.h>
        #include <stdlib.h>
        #include <X11/Xlib.h>
        #include <X11/Intrinsic.h>
        #include <X11/extensions/XShm.h>
    ],
    [
        Display *dpy = 0;
        if ((dpy = XOpenDisplay(NULL)) == NULL) {
            fprintf(stderr, ": can't open %s\n", XDisplayName(NULL));
            exit(1);
        }
    ], [],
    [ AC_MSG_ERROR([Could not compile basic X program.]) ])
    CFLAGS="$_SAVE_CFLAGS"

    if test -n "$MISSING_X"; then
        AC_MSG_ERROR([ Could not find the following X libraries: $MISSING_X ]);
    fi

fi # MOZ_X11

dnl Check for headers, etc. needed by WebGL.
if test -n "$MOZ_WEBGL_GLX"; then
    MOZ_CHECK_HEADER(GL/glx.h)
    if test "$ac_cv_header_GL_glx_h" != "yes"; then
        AC_MSG_ERROR([Can't find header GL/glx.h for WebGL (install mesa-common-dev (Ubuntu), mesa-libGL-devel (Fedora), or Mesa-devel (openSUSE))])
    fi
fi # MOZ_WEBGL_GLX
fi # COMPILE_ENVIRONMENT

if test "$USE_FC_FREETYPE"; then
    if test "$COMPILE_ENVIRONMENT"; then
    	_SAVE_CPPFLAGS="$CPPFLAGS"
    	CPPFLAGS="$CPPFLAGS $FT2_CFLAGS $XCFLAGS"
        AC_CHECK_HEADERS(fontconfig/fcfreetype.h, ,
            [AC_MSG_ERROR(Can't find header fontconfig/fcfreetype.h.)])
    	CPPFLAGS="$_SAVE_CPPFLAGS"
    else
        AC_DEFINE(HAVE_FONTCONFIG_FCFREETYPE_H)
    fi
fi

dnl Set various defines and substitutions
dnl ========================================================

if test "$OS_ARCH" = "Darwin"; then
  AC_DEFINE(XP_UNIX)
  AC_DEFINE(UNIX_ASYNC_DNS)
elif test "$OS_ARCH" != "WINNT" -a "$OS_ARCH" != "OS2"; then
  AC_DEFINE(XP_UNIX)
  AC_DEFINE(UNIX_ASYNC_DNS)
fi

if test "$MOZ_DEBUG"; then
    AC_DEFINE(MOZ_REFLOW_PERF)
    AC_DEFINE(MOZ_REFLOW_PERF_DSP)
fi

if test "$ACCESSIBILITY" -a "$MOZ_ENABLE_GTK2" ; then
    AC_DEFINE(MOZ_ACCESSIBILITY_ATK)
    ATK_FULL_VERSION=`$PKG_CONFIG --modversion atk`
    ATK_MAJOR_VERSION=`echo ${ATK_FULL_VERSION} | $AWK -F\. '{ print $1 }'`
    ATK_MINOR_VERSION=`echo ${ATK_FULL_VERSION} | $AWK -F\. '{ print $2 }'`
    ATK_REV_VERSION=`echo ${ATK_FULL_VERSION} | $AWK -F\. '{ print $3 }'`
    AC_DEFINE_UNQUOTED(ATK_MAJOR_VERSION, $ATK_MAJOR_VERSION)
    AC_DEFINE_UNQUOTED(ATK_MINOR_VERSION, $ATK_MINOR_VERSION)
    AC_DEFINE_UNQUOTED(ATK_REV_VERSION, $ATK_REV_VERSION)
fi

case "$host_os" in
mingw*)
    WIN_TOP_SRC=`cd $srcdir; pwd -W`
    ;;
esac

AC_SUBST(WIN_TOP_SRC)

AC_SUBST(MOZILLA_VERSION)

AC_SUBST(ac_configure_args)

dnl Spit out some output
dnl ========================================================

dnl The following defines are used by xpcom
_NON_GLOBAL_ACDEFINES="$_NON_GLOBAL_ACDEFINES
CPP_THROW_NEW
HAVE_CPP_2BYTE_WCHAR_T
HAVE_CPP_AMBIGUITY_RESOLVING_USING
HAVE_CPP_CHAR16_T
HAVE_CPP_DYNAMIC_CAST_TO_VOID_PTR
HAVE_CPP_MODERN_SPECIALIZE_TEMPLATE_SYNTAX
HAVE_CPP_PARTIAL_SPECIALIZATION
HAVE_CPP_TROUBLE_COMPARING_TO_ZERO
HAVE_STATVFS
NEED_CPP_UNUSED_IMPLEMENTATIONS
NEW_H
HAVE_GETPAGESIZE
HAVE_ICONV
HAVE_ICONV_WITH_CONST_INPUT
HAVE_MBRTOWC
HAVE_SYS_MOUNT_H
HAVE_SYS_VFS_H
HAVE_WCRTOMB
"

AC_CONFIG_HEADER(
netwerk/necko-config.h
xpcom/xpcom-config.h
xpcom/xpcom-private.h
)

# Hack around an Apple bug that effects the egrep that comes with OS X 10.7.
# "arch -arch i386 egrep" always uses the 32-bit Intel part of the egrep fat
# binary, even on 64-bit systems.  It should work on OS X 10.4.5 and up.  We
# (apparently) only need this hack when egrep's "pattern" is particularly
# long (as in the following code).  See bug 655339.
case "$host" in
*-apple-darwin*)
    FIXED_EGREP="arch -arch i386 egrep"
    ;;
*)
    FIXED_EGREP="egrep"
    ;;
esac

# Save the defines header file before autoconf removes it.
# (Do not add AC_DEFINE calls after this line.)
  _CONFIG_TMP=confdefs-tmp.h
  _CONFIG_DEFS_H=mozilla-config.h

  cat > $_CONFIG_TMP <<\EOF
/* List of defines generated by configure. Included with preprocessor flag,
 * -include, to avoid long list of -D defines on the compile command-line.
 * Do not edit.
 */

#ifndef _MOZILLA_CONFIG_H_
#define _MOZILLA_CONFIG_H_
EOF

_EGREP_PATTERN='^#define ('
if test -n "$_NON_GLOBAL_ACDEFINES"; then
    for f in $_NON_GLOBAL_ACDEFINES; do
        _EGREP_PATTERN="${_EGREP_PATTERN}$f|"
    done
fi
_EGREP_PATTERN="${_EGREP_PATTERN}dummy_never_defined)"

  sort confdefs.h | $FIXED_EGREP -v "$_EGREP_PATTERN" >> $_CONFIG_TMP

  if test "$?" != 0; then
    AC_MSG_ERROR([Error outputting config definitions])
  fi

  cat >> $_CONFIG_TMP <<\EOF

/* The c99 defining the limit macros (UINT32_MAX for example), says:
 * C++ implementations should define these macros only when __STDC_LIMIT_MACROS
 * is defined before <stdint.h> is included. */
#define __STDC_LIMIT_MACROS

/* Force-include hunspell_alloc_hooks.h for hunspell, so that we don't need to
 * modify it directly.
 *
 * HUNSPELL_STATIC is defined in extensions/spellcheck/hunspell/src/Makefile.in,
 * unless --enable-system-hunspell is defined.
 */
#if defined(HUNSPELL_STATIC)
#include "hunspell_alloc_hooks.h"
#endif

#endif /* _MOZILLA_CONFIG_H_ */

EOF

  # Only write mozilla-config.h when something changes (or it doesn't exist)
  if cmp -s $_CONFIG_TMP $_CONFIG_DEFS_H; then
    rm $_CONFIG_TMP
  else
    AC_MSG_RESULT("creating $_CONFIG_DEFS_H")
    mv -f $_CONFIG_TMP $_CONFIG_DEFS_H

    echo ==== $_CONFIG_DEFS_H =================================
    cat $_CONFIG_DEFS_H
  fi

dnl Probably shouldn't call this manually but we always want the output of DEFS
rm -f confdefs.h.save
mv confdefs.h confdefs.h.save
$FIXED_EGREP -v "$_EGREP_PATTERN" confdefs.h.save > confdefs.h
if test "$?" != 0; then
  AC_MSG_ERROR([Error outputting confdefs.h])
fi
AC_OUTPUT_MAKE_DEFS()
MOZ_DEFINES=$DEFS
AC_SUBST(MOZ_DEFINES)
rm -f confdefs.h
mv confdefs.h.save confdefs.h

dnl Load the list of Makefiles to generate.
dnl   To add new Makefiles, edit allmakefiles.sh.
dnl   allmakefiles.sh sets the variable, MAKEFILES.
. ${srcdir}/allmakefiles.sh
dnl
dnl Run a perl script to quickly create the makefiles.
dnl If it succeeds, it outputs a shell command to set CONFIG_FILES
dnl   for the files it cannot handle correctly. This way, config.status
dnl   will handle these files.
dnl If it fails, nothing is set and config.status will run as usual.
dnl
dnl This does not change the $MAKEFILES variable.
dnl
echo $MAKEFILES | ${PERL} $srcdir/build/autoconf/acoutput-fast.pl > conftest.sh
. ./conftest.sh
rm conftest.sh

echo $MAKEFILES > unallmakefiles

mv -f config/autoconf.mk config/autoconf.mk.orig 2> /dev/null

AC_OUTPUT($MAKEFILES)

# Generate a JSON config file for unittest harnesses etc to read
# build configuration details from in a standardized way.
OS_TARGET=${OS_TARGET} TARGET_CPU=${TARGET_CPU} MOZ_DEBUG=${MOZ_DEBUG} \
MOZ_WIDGET_TOOLKIT=${MOZ_WIDGET_TOOLKIT} UNIVERSAL_BINARY=${UNIVERSAL_BINARY} \
  $PYTHON ${_topsrcdir}/config/writemozinfo.py ./mozinfo.json.tmp
if cmp -s ./mozinfo.json.tmp ./mozinfo.json; then
  rm ./mozinfo.json.tmp
else
  mv -f ./mozinfo.json.tmp ./mozinfo.json
fi

dnl Prevent the regeneration of cairo-features.h forcing rebuilds of gfx stuff
if test "$CAIRO_FEATURES_H"; then
  if cmp -s $CAIRO_FEATURES_H "$CAIRO_FEATURES_H".orig; then
    echo "$CAIRO_FEATURES_H is unchanged"
    mv -f "$CAIRO_FEATURES_H".orig "$CAIRO_FEATURES_H" 2> /dev/null
  else
    rm -f "$CAIRO_FEATURES_H".orig 2> /dev/null
  fi
fi

# Run freetype configure script

if test "$MOZ_TREE_FREETYPE"; then
   export CFLAGS="$CFLAGS -std=c99"
   export CPPFLAGS="$CPPFLAGS"
   export CXXFLAGS="$CXXFLAGS"
   export LDFLAGS="$LDFLAGS"
   export CONFIG_FILES="unix-cc.mk:unix-cc.in unix-def.mk:unix-def.in freetype-config freetype2.pc:freetype2.in"
   ac_configure_args="$ac_configure_args --host=$target --disable-shared --with-pic=yes"
   AC_OUTPUT_SUBDIRS(modules/freetype2)
fi

dnl ========================================================
dnl = Setup a nice relatively clean build environment for
dnl = sub-configures.
dnl ========================================================
CC="$_SUBDIR_CC"
CXX="$_SUBDIR_CXX"
CFLAGS="$_SUBDIR_CFLAGS"
CPPFLAGS="$_SUBDIR_CPPFLAGS"
CXXFLAGS="$_SUBDIR_CXXFLAGS"
LDFLAGS="$_SUBDIR_LDFLAGS"
HOST_CC="$_SUBDIR_HOST_CC"
HOST_CFLAGS="$_SUBDIR_HOST_CFLAGS"
HOST_LDFLAGS="$_SUBDIR_HOST_LDFLAGS"
RC=

unset MAKEFILES
unset CONFIG_FILES

# No need to run subconfigures when building with LIBXUL_SDK_DIR
if test "$COMPILE_ENVIRONMENT" -a -z "$LIBXUL_SDK_DIR"; then

export WRAP_LDFLAGS

if test -n "$_WRAP_MALLOC"; then
    # Avoid doubling wrap malloc arguments
    _SUBDIR_CONFIG_ARGS="`echo $_SUBDIR_CONFIG_ARGS | sed -e 's/--enable-wrap-malloc *//'`"
fi

if test -z "$MOZ_NATIVE_NSPR"; then
    ac_configure_args="$_SUBDIR_CONFIG_ARGS --with-dist-prefix=$MOZ_BUILD_ROOT/dist --with-mozilla"
    if test -z "$MOZ_DEBUG"; then
        ac_configure_args="$ac_configure_args --disable-debug"
    else
        ac_configure_args="$ac_configure_args --enable-debug"
    fi
    if test "$MOZ_OPTIMIZE" = "1"; then
        ac_configure_args="$ac_configure_args --enable-optimize"
    else
        ac_configure_args="$ac_configure_args --disable-optimize"
    fi
    if test -n "$HAVE_64BIT_OS"; then
        ac_configure_args="$ac_configure_args --enable-64bit"
    fi
    if test -n "$USE_ARM_KUSER"; then
        ac_configure_args="$ac_configure_args --with-arm-kuser"
    fi
    AC_OUTPUT_SUBDIRS(nsprpub)
    ac_configure_args="$_SUBDIR_CONFIG_ARGS"
fi

if test -z "$MOZ_NATIVE_NSPR"; then
    # Hack to deal with the fact that we use NSPR_CFLAGS everywhere
    AC_MSG_WARN([Recreating autoconf.mk with updated nspr-config output])
    if test "$OS_ARCH" != "WINNT"; then
       NSPR_LIBS=`./nsprpub/config/nspr-config --prefix=$LIBXUL_DIST --exec-prefix=$MOZ_BUILD_ROOT/dist --libdir=$LIBXUL_DIST/lib --libs`
       $PERL -pi.bak -e "s '^NSPR_LIBS\\s*=.*'NSPR_LIBS = $NSPR_LIBS'" config/autoconf.mk
       NSPR_CFLAGS=`./nsprpub/config/nspr-config --prefix=$LIBXUL_DIST --exec-prefix=$MOZ_BUILD_ROOT/dist --includedir=$LIBXUL_DIST/include/nspr --cflags`
       $PERL -pi.bak -e "s '^NSPR_CFLAGS\\s*=.*'NSPR_CFLAGS = $NSPR_CFLAGS'" config/autoconf.mk
    fi
    rm -f config/autoconf.mk.bak
fi

# Run the SpiderMonkey 'configure' script.
dist=$MOZ_BUILD_ROOT/dist
ac_configure_args="$_SUBDIR_CONFIG_ARGS"
ac_configure_args="$ac_configure_args --enable-threadsafe"
if test "$BUILD_CTYPES"; then
    # Build js-ctypes on the platforms we can.
    ac_configure_args="$ac_configure_args --enable-ctypes"
fi
if test -z "$JS_SHARED_LIBRARY" ; then
    ac_configure_args="$ac_configure_args --disable-shared-js"
fi
if test -z "$MOZ_NATIVE_NSPR"; then
    ac_configure_args="$ac_configure_args --with-nspr-cflags='$NSPR_CFLAGS'"
    ac_configure_args="$ac_configure_args --with-nspr-libs='$NSPR_LIBS'"
fi
ac_configure_args="$ac_configure_args --with-dist-dir=../../dist"
ac_configure_args="$ac_configure_args --prefix=$dist"
ac_configure_args="$ac_configure_args --with-sync-build-files=$_topsrcdir"
if test "$MOZ_MEMORY"; then
   ac_configure_args="$ac_configure_args --enable-jemalloc"
   if test -n "$MOZ_UTILS_LDFLAGS"; then
     export MOZ_UTILS_LDFLAGS
   fi
   if test -n "$MOZ_UTILS_PROGRAM_LDFLAGS"; then
     export MOZ_UTILS_PROGRAM_LDFLAGS
   fi
fi
export MOZ_APP_NAME
AC_OUTPUT_SUBDIRS(js/src)
ac_configure_args="$_SUBDIR_CONFIG_ARGS"

fi # COMPILE_ENVIRONMENT && !LIBXUL_SDK_DIR

dnl Prevent the regeneration of autoconf.mk forcing rebuilds of the world
dnl Needs to be at the end to respect possible changes from NSPR configure
if cmp -s config/autoconf.mk config/autoconf.mk.orig; then
  echo "config/autoconf.mk is unchanged"
  mv -f config/autoconf.mk.orig config/autoconf.mk 2> /dev/null
else
  rm -f config/autoconf.mk.orig 2> /dev/null
fi
<|MERGE_RESOLUTION|>--- conflicted
+++ resolved
@@ -4399,11 +4399,8 @@
         MOZ_THEME_FASTSTRIPE=1
         MOZ_TREE_FREETYPE=1
         MOZ_MEMORY=1
-<<<<<<< HEAD
         MOZ_SPELLCHECK=
-=======
         MOZ_RAW=1
->>>>>>> 01376a3b
         ;;
 esac
 
