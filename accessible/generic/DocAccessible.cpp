/* -*- Mode: C++; tab-width: 8; indent-tabs-mode: nil; c-basic-offset: 2 -*- */
/* vim: set ts=8 sts=2 et sw=2 tw=80: */
/* This Source Code Form is subject to the terms of the Mozilla Public
 * License, v. 2.0. If a copy of the MPL was not distributed with this
 * file, You can obtain one at http://mozilla.org/MPL/2.0/. */

#include "Accessible-inl.h"
#include "AccIterator.h"
#include "DocAccessible-inl.h"
#include "DocAccessibleChild.h"
#include "HTMLImageMapAccessible.h"
#include "nsAccCache.h"
#include "nsAccessiblePivot.h"
#include "nsAccUtils.h"
#include "nsEventShell.h"
#include "nsTextEquivUtils.h"
#include "Role.h"
#include "RootAccessible.h"
#include "TreeWalker.h"
#include "xpcAccessibleDocument.h"

#include "nsIMutableArray.h"
#include "nsICommandManager.h"
#include "nsIDocShell.h"
#include "nsIDocument.h"
#include "nsIDOMAttr.h"
#include "nsIDOMCharacterData.h"
#include "nsIDOMDocument.h"
#include "nsIDOMXULDocument.h"
#include "nsIDOMMutationEvent.h"
#include "nsPIDOMWindow.h"
#include "nsIDOMXULPopupElement.h"
#include "nsIEditingSession.h"
#include "nsIFrame.h"
#include "nsIInterfaceRequestorUtils.h"
#include "nsImageFrame.h"
#include "nsIPersistentProperties2.h"
#include "nsIPresShell.h"
#include "nsIServiceManager.h"
#include "nsViewManager.h"
#include "nsIScrollableFrame.h"
#include "nsUnicharUtils.h"
#include "nsIURI.h"
#include "nsIWebNavigation.h"
#include "nsFocusManager.h"
#include "mozilla/ArrayUtils.h"
#include "mozilla/Assertions.h"
#include "mozilla/EventStates.h"
#include "mozilla/dom/TabChild.h"
#include "mozilla/dom/DocumentType.h"
#include "mozilla/dom/Element.h"

#ifdef MOZ_XUL
#include "nsIXULDocument.h"
#endif

using namespace mozilla;
using namespace mozilla::a11y;

////////////////////////////////////////////////////////////////////////////////
// Static member initialization

static nsIAtom** kRelationAttrs[] =
{
  &nsGkAtoms::aria_labelledby,
  &nsGkAtoms::aria_describedby,
  &nsGkAtoms::aria_details,
  &nsGkAtoms::aria_owns,
  &nsGkAtoms::aria_controls,
  &nsGkAtoms::aria_flowto,
  &nsGkAtoms::aria_errormessage,
  &nsGkAtoms::_for,
  &nsGkAtoms::control
};

static const uint32_t kRelationAttrsLen = ArrayLength(kRelationAttrs);

////////////////////////////////////////////////////////////////////////////////
// Constructor/desctructor

DocAccessible::
  DocAccessible(nsIDocument* aDocument, nsIPresShell* aPresShell) :
    // XXX don't pass a document to the Accessible constructor so that we don't
    // set mDoc until our vtable is fully setup.  If we set mDoc before setting
    // up the vtable we will call Accessible::AddRef() but not the overrides of
    // it for subclasses.  It is important to call those overrides to avoid
    // confusing leak checking machinary.
  HyperTextAccessibleWrap(nullptr, nullptr),
  // XXX aaronl should we use an algorithm for the initial cache size?
  mAccessibleCache(kDefaultCacheLength),
  mNodeToAccessibleMap(kDefaultCacheLength),
  mDocumentNode(aDocument),
  mScrollPositionChangedTicks(0),
  mLoadState(eTreeConstructionPending), mDocFlags(0), mLoadEventType(0),
  mVirtualCursor(nullptr),
  mPresShell(aPresShell), mIPCDoc(nullptr)
{
  mGenericTypes |= eDocument;
  mStateFlags |= eNotNodeMapEntry;
  mDoc = this;

  MOZ_ASSERT(mPresShell, "should have been given a pres shell");
  mPresShell->SetDocAccessible(this);

  // If this is a XUL Document, it should not implement nsHyperText
  if (mDocumentNode && mDocumentNode->IsXULDocument())
    mGenericTypes &= ~eHyperText;
}

DocAccessible::~DocAccessible()
{
  NS_ASSERTION(!mPresShell, "LastRelease was never called!?!");
}


////////////////////////////////////////////////////////////////////////////////
// nsISupports

NS_IMPL_CYCLE_COLLECTION_CLASS(DocAccessible)

NS_IMPL_CYCLE_COLLECTION_TRAVERSE_BEGIN_INHERITED(DocAccessible, Accessible)
  NS_IMPL_CYCLE_COLLECTION_TRAVERSE(mNotificationController)
  NS_IMPL_CYCLE_COLLECTION_TRAVERSE(mVirtualCursor)
  NS_IMPL_CYCLE_COLLECTION_TRAVERSE(mChildDocuments)
  for (auto iter = tmp->mDependentIDsHash.Iter(); !iter.Done(); iter.Next()) {
    AttrRelProviderArray* providers = iter.UserData();

    for (int32_t jdx = providers->Length() - 1; jdx >= 0; jdx--) {
      NS_CYCLE_COLLECTION_NOTE_EDGE_NAME(
        cb, "content of dependent ids hash entry of document accessible");

      AttrRelProvider* provider = (*providers)[jdx];
      cb.NoteXPCOMChild(provider->mContent);

      NS_ASSERTION(provider->mContent->IsInUncomposedDoc(),
                   "Referred content is not in document!");
    }
  }
  NS_IMPL_CYCLE_COLLECTION_TRAVERSE(mAccessibleCache)
  NS_IMPL_CYCLE_COLLECTION_TRAVERSE(mAnchorJumpElm)
  NS_IMPL_CYCLE_COLLECTION_TRAVERSE(mInvalidationList)
  for (auto it = tmp->mARIAOwnsHash.ConstIter(); !it.Done(); it.Next()) {
    nsTArray<RefPtr<Accessible> >* ar = it.UserData();
    for (uint32_t i = 0; i < ar->Length(); i++) {
      NS_CYCLE_COLLECTION_NOTE_EDGE_NAME(cb,
                                         "mARIAOwnsHash entry item");
      cb.NoteXPCOMChild(ar->ElementAt(i));
    }
  }
NS_IMPL_CYCLE_COLLECTION_TRAVERSE_END

NS_IMPL_CYCLE_COLLECTION_UNLINK_BEGIN_INHERITED(DocAccessible, Accessible)
  NS_IMPL_CYCLE_COLLECTION_UNLINK(mNotificationController)
  NS_IMPL_CYCLE_COLLECTION_UNLINK(mVirtualCursor)
  NS_IMPL_CYCLE_COLLECTION_UNLINK(mChildDocuments)
  tmp->mDependentIDsHash.Clear();
  tmp->mNodeToAccessibleMap.Clear();
  NS_IMPL_CYCLE_COLLECTION_UNLINK(mAccessibleCache)
  NS_IMPL_CYCLE_COLLECTION_UNLINK(mAnchorJumpElm)
  NS_IMPL_CYCLE_COLLECTION_UNLINK(mInvalidationList)
  tmp->mARIAOwnsHash.Clear();
NS_IMPL_CYCLE_COLLECTION_UNLINK_END

NS_INTERFACE_MAP_BEGIN_CYCLE_COLLECTION_INHERITED(DocAccessible)
  NS_INTERFACE_MAP_ENTRY(nsIDocumentObserver)
  NS_INTERFACE_MAP_ENTRY(nsIMutationObserver)
  NS_INTERFACE_MAP_ENTRY(nsISupportsWeakReference)
  NS_INTERFACE_MAP_ENTRY(nsIObserver)
  NS_INTERFACE_MAP_ENTRY(nsIAccessiblePivotObserver)
NS_INTERFACE_MAP_END_INHERITING(HyperTextAccessible)

NS_IMPL_ADDREF_INHERITED(DocAccessible, HyperTextAccessible)
NS_IMPL_RELEASE_INHERITED(DocAccessible, HyperTextAccessible)

////////////////////////////////////////////////////////////////////////////////
// nsIAccessible

ENameValueFlag
DocAccessible::Name(nsString& aName)
{
  aName.Truncate();

  if (mParent) {
    mParent->Name(aName); // Allow owning iframe to override the name
  }
  if (aName.IsEmpty()) {
    // Allow name via aria-labelledby or title attribute
    Accessible::Name(aName);
  }
  if (aName.IsEmpty()) {
    Title(aName); // Try title element
  }
  if (aName.IsEmpty()) {   // Last resort: use URL
    URL(aName);
  }

  return eNameOK;
}

// Accessible public method
role
DocAccessible::NativeRole()
{
  nsCOMPtr<nsIDocShell> docShell = nsCoreUtils::GetDocShellFor(mDocumentNode);
  if (docShell) {
    nsCOMPtr<nsIDocShellTreeItem> sameTypeRoot;
    docShell->GetSameTypeRootTreeItem(getter_AddRefs(sameTypeRoot));
    int32_t itemType = docShell->ItemType();
    if (sameTypeRoot == docShell) {
      // Root of content or chrome tree
      if (itemType == nsIDocShellTreeItem::typeChrome)
        return roles::CHROME_WINDOW;

      if (itemType == nsIDocShellTreeItem::typeContent) {
#ifdef MOZ_XUL
        nsCOMPtr<nsIXULDocument> xulDoc(do_QueryInterface(mDocumentNode));
        if (xulDoc)
          return roles::APPLICATION;
#endif
        return roles::DOCUMENT;
      }
    }
    else if (itemType == nsIDocShellTreeItem::typeContent) {
      return roles::DOCUMENT;
    }
  }

  return roles::PANE; // Fall back;
}

void
DocAccessible::Description(nsString& aDescription)
{
  if (mParent)
    mParent->Description(aDescription);

  if (HasOwnContent() && aDescription.IsEmpty()) {
    nsTextEquivUtils::
      GetTextEquivFromIDRefs(this, nsGkAtoms::aria_describedby,
                             aDescription);
  }
}

// Accessible public method
uint64_t
DocAccessible::NativeState()
{
  // Document is always focusable.
  uint64_t state = states::FOCUSABLE; // keep in sync with NativeInteractiveState() impl
  if (FocusMgr()->IsFocused(this))
    state |= states::FOCUSED;

  // Expose stale state until the document is ready (DOM is loaded and tree is
  // constructed).
  if (!HasLoadState(eReady))
    state |= states::STALE;

  // Expose state busy until the document and all its subdocuments is completely
  // loaded.
  if (!HasLoadState(eCompletelyLoaded))
    state |= states::BUSY;

  nsIFrame* frame = GetFrame();
  if (!frame ||
      !frame->IsVisibleConsideringAncestors(nsIFrame::VISIBILITY_CROSS_CHROME_CONTENT_BOUNDARY)) {
    state |= states::INVISIBLE | states::OFFSCREEN;
  }

  nsCOMPtr<nsIEditor> editor = GetEditor();
  state |= editor ? states::EDITABLE : states::READONLY;

  return state;
}

uint64_t
DocAccessible::NativeInteractiveState() const
{
  // Document is always focusable.
  return states::FOCUSABLE;
}

bool
DocAccessible::NativelyUnavailable() const
{
  return false;
}

// Accessible public method
void
DocAccessible::ApplyARIAState(uint64_t* aState) const
{
  // Grab states from content element.
  if (mContent)
    Accessible::ApplyARIAState(aState);

  // Allow iframe/frame etc. to have final state override via ARIA.
  if (mParent)
    mParent->ApplyARIAState(aState);
}

already_AddRefed<nsIPersistentProperties>
DocAccessible::Attributes()
{
  nsCOMPtr<nsIPersistentProperties> attributes =
    HyperTextAccessibleWrap::Attributes();

  // No attributes if document is not attached to the tree or if it's a root
  // document.
  if (!mParent || IsRoot())
    return attributes.forget();

  // Override ARIA object attributes from outerdoc.
  aria::AttrIterator attribIter(mParent->GetContent());
  nsAutoString name, value, unused;
  while(attribIter.Next(name, value))
    attributes->SetStringProperty(NS_ConvertUTF16toUTF8(name), value, unused);

  return attributes.forget();
}

Accessible*
DocAccessible::FocusedChild()
{
  // Return an accessible for the current global focus, which does not have to
  // be contained within the current document.
  return FocusMgr()->FocusedAccessible();
}

void
DocAccessible::TakeFocus()
{
  // Focus the document.
  nsFocusManager* fm = nsFocusManager::GetFocusManager();
  nsCOMPtr<nsIDOMElement> newFocus;
  fm->MoveFocus(mDocumentNode->GetWindow(), nullptr,
                nsFocusManager::MOVEFOCUS_ROOT, 0, getter_AddRefs(newFocus));
}

// HyperTextAccessible method
already_AddRefed<nsIEditor>
DocAccessible::GetEditor() const
{
  // Check if document is editable (designMode="on" case). Otherwise check if
  // the html:body (for HTML document case) or document element is editable.
  if (!mDocumentNode->HasFlag(NODE_IS_EDITABLE) &&
      (!mContent || !mContent->HasFlag(NODE_IS_EDITABLE)))
    return nullptr;

  nsCOMPtr<nsIDocShell> docShell = mDocumentNode->GetDocShell();
  if (!docShell) {
    return nullptr;
  }

  nsCOMPtr<nsIEditingSession> editingSession;
  docShell->GetEditingSession(getter_AddRefs(editingSession));
  if (!editingSession)
    return nullptr; // No editing session interface

  nsCOMPtr<nsIEditor> editor;
  editingSession->GetEditorForWindow(mDocumentNode->GetWindow(), getter_AddRefs(editor));
  if (!editor)
    return nullptr;

  bool isEditable = false;
  editor->GetIsDocumentEditable(&isEditable);
  if (isEditable)
    return editor.forget();

  return nullptr;
}

// DocAccessible public method

void
DocAccessible::URL(nsAString& aURL) const
{
  nsCOMPtr<nsISupports> container = mDocumentNode->GetContainer();
  nsCOMPtr<nsIWebNavigation> webNav(do_GetInterface(container));
  nsAutoCString theURL;
  if (webNav) {
    nsCOMPtr<nsIURI> pURI;
    webNav->GetCurrentURI(getter_AddRefs(pURI));
    if (pURI)
      pURI->GetSpec(theURL);
  }
  CopyUTF8toUTF16(theURL, aURL);
}

void
DocAccessible::DocType(nsAString& aType) const
{
#ifdef MOZ_XUL
  nsCOMPtr<nsIXULDocument> xulDoc(do_QueryInterface(mDocumentNode));
  if (xulDoc) {
    aType.AssignLiteral("window"); // doctype not implemented for XUL at time of writing - causes assertion
    return;
  }
#endif
  dom::DocumentType* docType = mDocumentNode->GetDoctype();
  if (docType)
    docType->GetPublicId(aType);
}

////////////////////////////////////////////////////////////////////////////////
// Accessible

void
DocAccessible::Init()
{
#ifdef A11Y_LOG
  if (logging::IsEnabled(logging::eDocCreate))
    logging::DocCreate("document initialize", mDocumentNode, this);
#endif

  // Initialize notification controller.
  mNotificationController = new NotificationController(this, mPresShell);

  // Mark the document accessible as loaded if its DOM document was loaded at
  // this point (this can happen because a11y is started late or DOM document
  // having no container was loaded.
  if (mDocumentNode->GetReadyStateEnum() == nsIDocument::READYSTATE_COMPLETE)
    mLoadState |= eDOMLoaded;

  AddEventListeners();
}

void
DocAccessible::Shutdown()
{
  if (!mPresShell) // already shutdown
    return;

#ifdef A11Y_LOG
  if (logging::IsEnabled(logging::eDocDestroy))
    logging::DocDestroy("document shutdown", mDocumentNode, this);
#endif

  // Mark the document as shutdown before AT is notified about the document
  // removal from its container (valid for root documents on ATK and due to
  // some reason for MSAA, refer to bug 757392 for details).
  mStateFlags |= eIsDefunct;

  if (mNotificationController) {
    mNotificationController->Shutdown();
    mNotificationController = nullptr;
  }

  RemoveEventListeners();

  nsCOMPtr<nsIDocument> kungFuDeathGripDoc = mDocumentNode;
  mDocumentNode = nullptr;

  if (mParent) {
    DocAccessible* parentDocument = mParent->Document();
    if (parentDocument)
      parentDocument->RemoveChildDocument(this);

    mParent->RemoveChild(this);
  }

  // Walk the array backwards because child documents remove themselves from the
  // array as they are shutdown.
  int32_t childDocCount = mChildDocuments.Length();
  for (int32_t idx = childDocCount - 1; idx >= 0; idx--)
    mChildDocuments[idx]->Shutdown();

  mChildDocuments.Clear();

  // XXX thinking about ordering?
  if (mIPCDoc) {
    MOZ_ASSERT(IPCAccessibilityActive());
    mIPCDoc->Shutdown();
    MOZ_ASSERT(!mIPCDoc);
  }

  if (mVirtualCursor) {
    mVirtualCursor->RemoveObserver(this);
    mVirtualCursor = nullptr;
  }

  mPresShell->SetDocAccessible(nullptr);
  mPresShell = nullptr;  // Avoid reentrancy

  mDependentIDsHash.Clear();
  mNodeToAccessibleMap.Clear();

  for (auto iter = mAccessibleCache.Iter(); !iter.Done(); iter.Next()) {
    Accessible* accessible = iter.Data();
    MOZ_ASSERT(accessible);
    if (accessible && !accessible->IsDefunct()) {
      // Unlink parent to avoid its cleaning overhead in shutdown.
      accessible->mParent = nullptr;
      accessible->Shutdown();
    }
    iter.Remove();
  }

  HyperTextAccessibleWrap::Shutdown();

  GetAccService()->NotifyOfDocumentShutdown(this, kungFuDeathGripDoc);
}

nsIFrame*
DocAccessible::GetFrame() const
{
  nsIFrame* root = nullptr;
  if (mPresShell)
    root = mPresShell->GetRootFrame();

  return root;
}

// DocAccessible protected member
nsRect
DocAccessible::RelativeBounds(nsIFrame** aRelativeFrame) const
{
  *aRelativeFrame = GetFrame();

  nsIDocument *document = mDocumentNode;
  nsIDocument *parentDoc = nullptr;

  nsRect bounds;
  while (document) {
    nsIPresShell *presShell = document->GetShell();
    if (!presShell)
      return nsRect();

    nsRect scrollPort;
    nsIScrollableFrame* sf = presShell->GetRootScrollFrameAsScrollableExternal();
    if (sf) {
      scrollPort = sf->GetScrollPortRect();
    } else {
      nsIFrame* rootFrame = presShell->GetRootFrame();
      if (!rootFrame)
        return nsRect();

      scrollPort = rootFrame->GetRect();
    }

    if (parentDoc) {  // After first time thru loop
      // XXXroc bogus code! scrollPort is relative to the viewport of
      // this document, but we're intersecting rectangles derived from
      // multiple documents and assuming they're all in the same coordinate
      // system. See bug 514117.
      bounds.IntersectRect(scrollPort, bounds);
    }
    else {  // First time through loop
      bounds = scrollPort;
    }

    document = parentDoc = document->GetParentDocument();
  }

  return bounds;
}

// DocAccessible protected member
nsresult
DocAccessible::AddEventListeners()
{
  nsCOMPtr<nsIDocShell> docShell(mDocumentNode->GetDocShell());

  // We want to add a command observer only if the document is content and has
  // an editor.
  if (docShell->ItemType() == nsIDocShellTreeItem::typeContent) {
    nsCOMPtr<nsICommandManager> commandManager = docShell->GetCommandManager();
    if (commandManager)
      commandManager->AddCommandObserver(this, "obs_documentCreated");
  }

  SelectionMgr()->AddDocSelectionListener(mPresShell);

  // Add document observer.
  mDocumentNode->AddObserver(this);
  return NS_OK;
}

// DocAccessible protected member
nsresult
DocAccessible::RemoveEventListeners()
{
  // Remove listeners associated with content documents
  // Remove scroll position listener
  RemoveScrollListener();

  NS_ASSERTION(mDocumentNode, "No document during removal of listeners.");

  if (mDocumentNode) {
    mDocumentNode->RemoveObserver(this);

    nsCOMPtr<nsIDocShell> docShell(mDocumentNode->GetDocShell());
    NS_ASSERTION(docShell, "doc should support nsIDocShellTreeItem.");

    if (docShell) {
      if (docShell->ItemType() == nsIDocShellTreeItem::typeContent) {
        nsCOMPtr<nsICommandManager> commandManager = docShell->GetCommandManager();
        if (commandManager) {
          commandManager->RemoveCommandObserver(this, "obs_documentCreated");
        }
      }
    }
  }

  if (mScrollWatchTimer) {
    mScrollWatchTimer->Cancel();
    mScrollWatchTimer = nullptr;
    NS_RELEASE_THIS(); // Kung fu death grip
  }

  SelectionMgr()->RemoveDocSelectionListener(mPresShell);
  return NS_OK;
}

void
DocAccessible::ScrollTimerCallback(nsITimer* aTimer, void* aClosure)
{
  DocAccessible* docAcc = reinterpret_cast<DocAccessible*>(aClosure);

  if (docAcc && docAcc->mScrollPositionChangedTicks &&
      ++docAcc->mScrollPositionChangedTicks > 2) {
    // Whenever scroll position changes, mScrollPositionChangeTicks gets reset to 1
    // We only want to fire accessibilty scroll event when scrolling stops or pauses
    // Therefore, we wait for no scroll events to occur between 2 ticks of this timer
    // That indicates a pause in scrolling, so we fire the accessibilty scroll event
    nsEventShell::FireEvent(nsIAccessibleEvent::EVENT_SCROLLING_END, docAcc);

    docAcc->mScrollPositionChangedTicks = 0;
    if (docAcc->mScrollWatchTimer) {
      docAcc->mScrollWatchTimer->Cancel();
      docAcc->mScrollWatchTimer = nullptr;
      NS_RELEASE(docAcc); // Release kung fu death grip
    }
  }
}

////////////////////////////////////////////////////////////////////////////////
// nsIScrollPositionListener

void
DocAccessible::ScrollPositionDidChange(nscoord aX, nscoord aY)
{
  // Start new timer, if the timer cycles at least 1 full cycle without more scroll position changes,
  // then the ::Notify() method will fire the accessibility event for scroll position changes
  const uint32_t kScrollPosCheckWait = 50;
  if (mScrollWatchTimer) {
    mScrollWatchTimer->SetDelay(kScrollPosCheckWait);  // Create new timer, to avoid leaks
  }
  else {
    mScrollWatchTimer = do_CreateInstance("@mozilla.org/timer;1");
    if (mScrollWatchTimer) {
      NS_ADDREF_THIS(); // Kung fu death grip
      mScrollWatchTimer->InitWithNamedFuncCallback(
        ScrollTimerCallback,
        this,
        kScrollPosCheckWait,
        nsITimer::TYPE_REPEATING_SLACK,
        "a11y::DocAccessible::ScrollPositionDidChange");
    }
  }
  mScrollPositionChangedTicks = 1;
}

////////////////////////////////////////////////////////////////////////////////
// nsIObserver

NS_IMETHODIMP
DocAccessible::Observe(nsISupports* aSubject, const char* aTopic,
                       const char16_t* aData)
{
  if (!nsCRT::strcmp(aTopic,"obs_documentCreated")) {
    // State editable will now be set, readonly is now clear
    // Normally we only fire delayed events created from the node, not an
    // accessible object. See the AccStateChangeEvent constructor for details
    // about this exceptional case.
    RefPtr<AccEvent> event =
      new AccStateChangeEvent(this, states::EDITABLE, true);
    FireDelayedEvent(event);
  }

  return NS_OK;
}

////////////////////////////////////////////////////////////////////////////////
// nsIAccessiblePivotObserver

NS_IMETHODIMP
DocAccessible::OnPivotChanged(nsIAccessiblePivot* aPivot,
                              nsIAccessible* aOldAccessible,
                              int32_t aOldStart, int32_t aOldEnd,
                              PivotMoveReason aReason,
                              bool aIsFromUserInput)
{
  RefPtr<AccEvent> event =
    new AccVCChangeEvent(
      this, (aOldAccessible ? aOldAccessible->ToInternalAccessible() : nullptr),
      aOldStart, aOldEnd, aReason,
      aIsFromUserInput ? eFromUserInput : eNoUserInput);
  nsEventShell::FireEvent(event);

  return NS_OK;
}

////////////////////////////////////////////////////////////////////////////////
// nsIDocumentObserver

NS_IMPL_NSIDOCUMENTOBSERVER_CORE_STUB(DocAccessible)
NS_IMPL_NSIDOCUMENTOBSERVER_LOAD_STUB(DocAccessible)
NS_IMPL_NSIDOCUMENTOBSERVER_STYLE_STUB(DocAccessible)

void
DocAccessible::AttributeWillChange(nsIDocument* aDocument,
                                   dom::Element* aElement,
                                   int32_t aNameSpaceID,
                                   nsIAtom* aAttribute, int32_t aModType,
                                   const nsAttrValue* aNewValue)
{
  Accessible* accessible = GetAccessible(aElement);
  if (!accessible) {
    if (aElement != mContent)
      return;

    accessible = this;
  }

  // Update dependent IDs cache. Take care of elements that are accessible
  // because dependent IDs cache doesn't contain IDs from non accessible
  // elements.
  if (aModType != nsIDOMMutationEvent::ADDITION)
    RemoveDependentIDsFor(accessible, aAttribute);

  if (aAttribute == nsGkAtoms::id) {
    RelocateARIAOwnedIfNeeded(aElement);
  }

  // Store the ARIA attribute old value so that it can be used after
  // attribute change. Note, we assume there's no nested ARIA attribute
  // changes. If this happens then we should end up with keeping a stack of
  // old values.

  // XXX TODO: bugs 472142, 472143.
  // Here we will want to cache whatever attribute values we are interested
  // in, such as the existence of aria-pressed for button (so we know if we
  // need to newly expose it as a toggle button) etc.
  if (aAttribute == nsGkAtoms::aria_checked ||
      aAttribute == nsGkAtoms::aria_pressed) {
    mARIAAttrOldValue = (aModType != nsIDOMMutationEvent::ADDITION) ?
      nsAccUtils::GetARIAToken(aElement, aAttribute) : nullptr;
    return;
  }

  if (aAttribute == nsGkAtoms::aria_disabled ||
      aAttribute == nsGkAtoms::disabled)
    mStateBitWasOn = accessible->Unavailable();
}

void
DocAccessible::NativeAnonymousChildListChange(nsIDocument* aDocument,
                                              nsIContent* aContent,
                                              bool aIsRemove)
{
}

void
DocAccessible::AttributeChanged(nsIDocument* aDocument,
                                dom::Element* aElement,
                                int32_t aNameSpaceID, nsIAtom* aAttribute,
                                int32_t aModType,
                                const nsAttrValue* aOldValue)
{
  NS_ASSERTION(!IsDefunct(),
               "Attribute changed called on defunct document accessible!");

  // Proceed even if the element is not accessible because element may become
  // accessible if it gets certain attribute.
  if (UpdateAccessibleOnAttrChange(aElement, aAttribute))
    return;

  // Ignore attribute change if the element doesn't have an accessible (at all
  // or still) iff the element is not a root content of this document accessible
  // (which is treated as attribute change on this document accessible).
  // Note: we don't bail if all the content hasn't finished loading because
  // these attributes are changing for a loaded part of the content.
  Accessible* accessible = GetAccessible(aElement);
  if (!accessible) {
    if (mContent != aElement)
      return;

    accessible = this;
  }

  MOZ_ASSERT(accessible->IsBoundToParent() || accessible->IsDoc(),
             "DOM attribute change on an accessible detached from the tree");

  // Fire accessible events iff there's an accessible, otherwise we consider
  // the accessible state wasn't changed, i.e. its state is initial state.
  AttributeChangedImpl(accessible, aNameSpaceID, aAttribute);

  // Update dependent IDs cache. Take care of accessible elements because no
  // accessible element means either the element is not accessible at all or
  // its accessible will be created later. It doesn't make sense to keep
  // dependent IDs for non accessible elements. For the second case we'll update
  // dependent IDs cache when its accessible is created.
  if (aModType == nsIDOMMutationEvent::MODIFICATION ||
      aModType == nsIDOMMutationEvent::ADDITION) {
    AddDependentIDsFor(accessible, aAttribute);
  }
}

// DocAccessible protected member
void
DocAccessible::AttributeChangedImpl(Accessible* aAccessible,
                                    int32_t aNameSpaceID, nsIAtom* aAttribute)
{
  // Fire accessible event after short timer, because we need to wait for
  // DOM attribute & resulting layout to actually change. Otherwise,
  // assistive technology will retrieve the wrong state/value/selection info.

  // XXX todo
  // We still need to handle special HTML cases here
  // For example, if an <img>'s usemap attribute is modified
  // Otherwise it may just be a state change, for example an object changing
  // its visibility
  //
  // XXX todo: report aria state changes for "undefined" literal value changes
  // filed as bug 472142
  //
  // XXX todo:  invalidate accessible when aria state changes affect exposed role
  // filed as bug 472143

  // Universal boolean properties that don't require a role. Fire the state
  // change when disabled or aria-disabled attribute is set.
  // Note. Checking the XUL or HTML namespace would not seem to gain us
  // anything, because disabled attribute really is going to mean the same
  // thing in any namespace.
  // Note. We use the attribute instead of the disabled state bit because
  // ARIA's aria-disabled does not affect the disabled state bit.
  if (aAttribute == nsGkAtoms::disabled ||
      aAttribute == nsGkAtoms::aria_disabled) {
    // Do nothing if state wasn't changed (like @aria-disabled was removed but
    // @disabled is still presented).
    if (aAccessible->Unavailable() == mStateBitWasOn)
      return;

    RefPtr<AccEvent> enabledChangeEvent =
      new AccStateChangeEvent(aAccessible, states::ENABLED, mStateBitWasOn);
    FireDelayedEvent(enabledChangeEvent);

    RefPtr<AccEvent> sensitiveChangeEvent =
      new AccStateChangeEvent(aAccessible, states::SENSITIVE, mStateBitWasOn);
    FireDelayedEvent(sensitiveChangeEvent);
    return;
  }

  // Check for namespaced ARIA attribute
  if (aNameSpaceID == kNameSpaceID_None) {
    // Check for hyphenated aria-foo property?
    if (StringBeginsWith(nsDependentAtomString(aAttribute),
                         NS_LITERAL_STRING("aria-"))) {
      ARIAAttributeChanged(aAccessible, aAttribute);
    }
  }

  // Fire name change and description change events. XXX: it's not complete and
  // dupes the code logic of accessible name and description calculation, we do
  // that for performance reasons.
  if (aAttribute == nsGkAtoms::aria_label) {
    FireDelayedEvent(nsIAccessibleEvent::EVENT_NAME_CHANGE, aAccessible);
    return;
  }

  if (aAttribute == nsGkAtoms::aria_describedby) {
    FireDelayedEvent(nsIAccessibleEvent::EVENT_DESCRIPTION_CHANGE, aAccessible);
    return;
  }

  nsIContent* elm = aAccessible->GetContent();
  if (aAttribute == nsGkAtoms::aria_labelledby &&
      !elm->HasAttr(kNameSpaceID_None, nsGkAtoms::aria_label)) {
    FireDelayedEvent(nsIAccessibleEvent::EVENT_NAME_CHANGE, aAccessible);
    return;
  }

  if (aAttribute == nsGkAtoms::alt &&
      !elm->HasAttr(kNameSpaceID_None, nsGkAtoms::aria_label) &&
      !elm->HasAttr(kNameSpaceID_None, nsGkAtoms::aria_labelledby)) {
    FireDelayedEvent(nsIAccessibleEvent::EVENT_NAME_CHANGE, aAccessible);
    return;
  }

  if (aAttribute == nsGkAtoms::title) {
    if (!elm->HasAttr(kNameSpaceID_None, nsGkAtoms::aria_label) &&
        !elm->HasAttr(kNameSpaceID_None, nsGkAtoms::aria_labelledby) &&
        !elm->HasAttr(kNameSpaceID_None, nsGkAtoms::alt)) {
      FireDelayedEvent(nsIAccessibleEvent::EVENT_NAME_CHANGE, aAccessible);
      return;
    }

    if (!elm->HasAttr(kNameSpaceID_None, nsGkAtoms::aria_describedby))
      FireDelayedEvent(nsIAccessibleEvent::EVENT_DESCRIPTION_CHANGE, aAccessible);

    return;
  }

  if (aAttribute == nsGkAtoms::aria_busy) {
    bool isOn = elm->AttrValueIs(aNameSpaceID, aAttribute, nsGkAtoms::_true,
                                 eCaseMatters);
    RefPtr<AccEvent> event =
      new AccStateChangeEvent(aAccessible, states::BUSY, isOn);
    FireDelayedEvent(event);
    return;
  }

  if (aAttribute == nsGkAtoms::id) {
    RelocateARIAOwnedIfNeeded(elm);
  }

  // ARIA or XUL selection
  if ((aAccessible->GetContent()->IsXULElement() &&
       aAttribute == nsGkAtoms::selected) ||
      aAttribute == nsGkAtoms::aria_selected) {
    Accessible* widget =
      nsAccUtils::GetSelectableContainer(aAccessible, aAccessible->State());
    if (widget) {
      AccSelChangeEvent::SelChangeType selChangeType =
        elm->AttrValueIs(aNameSpaceID, aAttribute, nsGkAtoms::_true, eCaseMatters) ?
          AccSelChangeEvent::eSelectionAdd : AccSelChangeEvent::eSelectionRemove;

      RefPtr<AccEvent> event =
        new AccSelChangeEvent(widget, aAccessible, selChangeType);
      FireDelayedEvent(event);
    }

    return;
  }

  if (aAttribute == nsGkAtoms::contenteditable) {
    RefPtr<AccEvent> editableChangeEvent =
      new AccStateChangeEvent(aAccessible, states::EDITABLE);
    FireDelayedEvent(editableChangeEvent);
    return;
  }

  if (aAttribute == nsGkAtoms::value) {
    if (aAccessible->IsProgress())
      FireDelayedEvent(nsIAccessibleEvent::EVENT_VALUE_CHANGE, aAccessible);
  }
}

// DocAccessible protected member
void
DocAccessible::ARIAAttributeChanged(Accessible* aAccessible, nsIAtom* aAttribute)
{
  // Note: For universal/global ARIA states and properties we don't care if
  // there is an ARIA role present or not.

  if (aAttribute == nsGkAtoms::aria_required) {
    RefPtr<AccEvent> event =
      new AccStateChangeEvent(aAccessible, states::REQUIRED);
    FireDelayedEvent(event);
    return;
  }

  if (aAttribute == nsGkAtoms::aria_invalid) {
    RefPtr<AccEvent> event =
      new AccStateChangeEvent(aAccessible, states::INVALID);
    FireDelayedEvent(event);
    return;
  }

  // The activedescendant universal property redirects accessible focus events
  // to the element with the id that activedescendant points to. Make sure
  // the tree up to date before processing.
  if (aAttribute == nsGkAtoms::aria_activedescendant) {
    mNotificationController->HandleNotification<DocAccessible, Accessible>
      (this, &DocAccessible::ARIAActiveDescendantChanged, aAccessible);

    return;
  }

  // We treat aria-expanded as a global ARIA state for historical reasons
  if (aAttribute == nsGkAtoms::aria_expanded) {
    RefPtr<AccEvent> event =
      new AccStateChangeEvent(aAccessible, states::EXPANDED);
    FireDelayedEvent(event);
    return;
  }

  // For aria attributes like drag and drop changes we fire a generic attribute
  // change event; at least until native API comes up with a more meaningful event.
  uint8_t attrFlags = aria::AttrCharacteristicsFor(aAttribute);
  if (!(attrFlags & ATTR_BYPASSOBJ)) {
    RefPtr<AccEvent> event =
      new AccObjectAttrChangedEvent(aAccessible, aAttribute);
    FireDelayedEvent(event);
  }

  nsIContent* elm = aAccessible->GetContent();

  // Update aria-hidden flag for the whole subtree iff aria-hidden is changed
  // on the root, i.e. ignore any affiliated aria-hidden changes in the subtree
  // of top aria-hidden.
  if (aAttribute == nsGkAtoms::aria_hidden) {
    bool isDefined = aria::HasDefinedARIAHidden(elm);
    if (isDefined != aAccessible->IsARIAHidden() &&
        (!aAccessible->Parent() || !aAccessible->Parent()->IsARIAHidden())) {
      aAccessible->SetARIAHidden(isDefined);

      RefPtr<AccEvent> event =
        new AccObjectAttrChangedEvent(aAccessible, aAttribute);
      FireDelayedEvent(event);
    }
    return;
  }

  if (aAttribute == nsGkAtoms::aria_checked ||
      (aAccessible->IsButton() &&
       aAttribute == nsGkAtoms::aria_pressed)) {
    const uint64_t kState = (aAttribute == nsGkAtoms::aria_checked) ?
                            states::CHECKED : states::PRESSED;
    RefPtr<AccEvent> event = new AccStateChangeEvent(aAccessible, kState);
    FireDelayedEvent(event);

    bool wasMixed = (mARIAAttrOldValue == nsGkAtoms::mixed);
    bool isMixed = elm->AttrValueIs(kNameSpaceID_None, aAttribute,
                                    nsGkAtoms::mixed, eCaseMatters);
    if (isMixed != wasMixed) {
      RefPtr<AccEvent> event =
        new AccStateChangeEvent(aAccessible, states::MIXED, isMixed);
      FireDelayedEvent(event);
    }
    return;
  }

  if (aAttribute == nsGkAtoms::aria_readonly) {
    RefPtr<AccEvent> event =
      new AccStateChangeEvent(aAccessible, states::READONLY);
    FireDelayedEvent(event);
    return;
  }

  // Fire text value change event whenever aria-valuetext is changed.
  if (aAttribute == nsGkAtoms::aria_valuetext) {
    FireDelayedEvent(nsIAccessibleEvent::EVENT_TEXT_VALUE_CHANGE, aAccessible);
    return;
  }

  // Fire numeric value change event when aria-valuenow is changed and
  // aria-valuetext is empty
  if (aAttribute == nsGkAtoms::aria_valuenow &&
      (!elm->HasAttr(kNameSpaceID_None, nsGkAtoms::aria_valuetext) ||
       elm->AttrValueIs(kNameSpaceID_None, nsGkAtoms::aria_valuetext,
                        nsGkAtoms::_empty, eCaseMatters))) {
    FireDelayedEvent(nsIAccessibleEvent::EVENT_VALUE_CHANGE, aAccessible);
    return;
  }

  if (aAttribute == nsGkAtoms::aria_current) {
    RefPtr<AccEvent> event =
      new AccStateChangeEvent(aAccessible, states::CURRENT);
    FireDelayedEvent(event);
    return;
  }

  if (aAttribute == nsGkAtoms::aria_owns) {
    mNotificationController->ScheduleRelocation(aAccessible);
  }
}

void
DocAccessible::ARIAActiveDescendantChanged(Accessible* aAccessible)
{
  nsIContent* elm = aAccessible->GetContent();
  if (elm && aAccessible->IsActiveWidget()) {
    nsAutoString id;
    if (elm->GetAttr(kNameSpaceID_None, nsGkAtoms::aria_activedescendant, id)) {
      dom::Element* activeDescendantElm = elm->OwnerDoc()->GetElementById(id);
      if (activeDescendantElm) {
        Accessible* activeDescendant = GetAccessible(activeDescendantElm);
        if (activeDescendant) {
          FocusMgr()->ActiveItemChanged(activeDescendant, false);
#ifdef A11Y_LOG
          if (logging::IsEnabled(logging::eFocus))
            logging::ActiveItemChangeCausedBy("ARIA activedescedant changed",
                                              activeDescendant);
#endif
        }
      }
    }
  }
}

void
DocAccessible::ContentAppended(nsIDocument* aDocument,
                               nsIContent* aContainer,
                               nsIContent* aFirstNewContent,
                               int32_t /* unused */)
{
}

void
DocAccessible::ContentStateChanged(nsIDocument* aDocument,
                                   nsIContent* aContent,
                                   EventStates aStateMask)
{
  Accessible* accessible = GetAccessible(aContent);
  if (!accessible)
    return;

  if (aStateMask.HasState(NS_EVENT_STATE_CHECKED)) {
    Accessible* widget = accessible->ContainerWidget();
    if (widget && widget->IsSelect()) {
      AccSelChangeEvent::SelChangeType selChangeType =
        aContent->AsElement()->State().HasState(NS_EVENT_STATE_CHECKED) ?
          AccSelChangeEvent::eSelectionAdd : AccSelChangeEvent::eSelectionRemove;
      RefPtr<AccEvent> event =
        new AccSelChangeEvent(widget, accessible, selChangeType);
      FireDelayedEvent(event);
      return;
    }

    RefPtr<AccEvent> event =
      new AccStateChangeEvent(accessible, states::CHECKED,
                              aContent->AsElement()->State().HasState(NS_EVENT_STATE_CHECKED));
    FireDelayedEvent(event);
  }

  if (aStateMask.HasState(NS_EVENT_STATE_INVALID)) {
    RefPtr<AccEvent> event =
      new AccStateChangeEvent(accessible, states::INVALID, true);
    FireDelayedEvent(event);
  }

  if (aStateMask.HasState(NS_EVENT_STATE_VISITED)) {
    RefPtr<AccEvent> event =
      new AccStateChangeEvent(accessible, states::TRAVERSED, true);
    FireDelayedEvent(event);
  }
}

void
DocAccessible::DocumentStatesChanged(nsIDocument* aDocument,
                                     EventStates aStateMask)
{
}

void
DocAccessible::CharacterDataWillChange(nsIDocument* aDocument,
                                       nsIContent* aContent,
                                       CharacterDataChangeInfo* aInfo)
{
}

void
DocAccessible::CharacterDataChanged(nsIDocument* aDocument,
                                    nsIContent* aContent,
                                    CharacterDataChangeInfo* aInfo)
{
}

void
DocAccessible::ContentInserted(nsIDocument* aDocument, nsIContent* aContainer,
                               nsIContent* aChild, int32_t /* unused */)
{
}

void
DocAccessible::ContentRemoved(nsIDocument* aDocument,
                              nsIContent* aContainerNode,
                              nsIContent* aChildNode, int32_t /* unused */,
                              nsIContent* aPreviousSiblingNode)
{
#ifdef A11Y_LOG
  if (logging::IsEnabled(logging::eTree)) {
    logging::MsgBegin("TREE", "DOM content removed; doc: %p", this);
    logging::Node("container node", aContainerNode);
    logging::Node("content node", aChildNode);
    logging::MsgEnd();
  }
#endif
  // This one and content removal notification from layout may result in
  // double processing of same subtrees. If it pops up in profiling, then
  // consider reusing a document node cache to reject these notifications early.
  ContentRemoved(aChildNode);
}

void
DocAccessible::ParentChainChanged(nsIContent* aContent)
{
}


////////////////////////////////////////////////////////////////////////////////
// Accessible

#ifdef A11Y_LOG
nsresult
DocAccessible::HandleAccEvent(AccEvent* aEvent)
{
  if (logging::IsEnabled(logging::eDocLoad))
    logging::DocLoadEventHandled(aEvent);

  return HyperTextAccessible::HandleAccEvent(aEvent);
}
#endif

////////////////////////////////////////////////////////////////////////////////
// Public members

void*
DocAccessible::GetNativeWindow() const
{
  if (!mPresShell)
    return nullptr;

  nsViewManager* vm = mPresShell->GetViewManager();
  if (!vm)
    return nullptr;

  nsCOMPtr<nsIWidget> widget;
  vm->GetRootWidget(getter_AddRefs(widget));
  if (widget)
    return widget->GetNativeData(NS_NATIVE_WINDOW);

  return nullptr;
}

Accessible*
DocAccessible::GetAccessibleByUniqueIDInSubtree(void* aUniqueID)
{
  Accessible* child = GetAccessibleByUniqueID(aUniqueID);
  if (child)
    return child;

  uint32_t childDocCount = mChildDocuments.Length();
  for (uint32_t childDocIdx= 0; childDocIdx < childDocCount; childDocIdx++) {
    DocAccessible* childDocument = mChildDocuments.ElementAt(childDocIdx);
    child = childDocument->GetAccessibleByUniqueIDInSubtree(aUniqueID);
    if (child)
      return child;
  }

  return nullptr;
}

Accessible*
DocAccessible::GetAccessibleOrContainer(nsINode* aNode) const
{
  if (!aNode || !aNode->GetComposedDoc())
    return nullptr;

  nsINode* currNode = aNode;
  Accessible* accessible = nullptr;
  while (!(accessible = GetAccessible(currNode))) {
    nsINode* parent = nullptr;

    // If this is a content node, try to get a flattened parent content node.
    // This will smartly skip from the shadow root to the host element,
    // over parentless document fragment
    if (currNode->IsContent())
      parent = currNode->AsContent()->GetFlattenedTreeParent();

    // Fallback to just get parent node, in case there is no parent content
    // node. Or current node is not a content node.
    if (!parent)
      parent = currNode->GetParentNode();

    if (!(currNode = parent)) break;
  }

  return accessible;
}

Accessible*
DocAccessible::GetAccessibleOrDescendant(nsINode* aNode) const
{
  Accessible* acc = GetAccessible(aNode);
  if (acc)
    return acc;

  acc = GetContainerAccessible(aNode);
  if (acc) {
    uint32_t childCnt = acc->ChildCount();
    for (uint32_t idx = 0; idx < childCnt; idx++) {
      Accessible* child = acc->GetChildAt(idx);
      for (nsIContent* elm = child->GetContent();
           elm && elm != acc->GetContent();
           elm = elm->GetFlattenedTreeParent()) {
        if (elm == aNode)
          return child;
      }
    }
  }

  return nullptr;
}

void
DocAccessible::BindToDocument(Accessible* aAccessible,
                              const nsRoleMapEntry* aRoleMapEntry)
{
  // Put into DOM node cache.
  if (aAccessible->IsNodeMapEntry())
    mNodeToAccessibleMap.Put(aAccessible->GetNode(), aAccessible);

  // Put into unique ID cache.
  mAccessibleCache.Put(aAccessible->UniqueID(), aAccessible);

  aAccessible->SetRoleMapEntry(aRoleMapEntry);

  AddDependentIDsFor(aAccessible);

  if (aAccessible->HasOwnContent()) {
    nsIContent* el = aAccessible->GetContent();
    if (el->HasAttr(kNameSpaceID_None, nsGkAtoms::aria_owns)) {
      mNotificationController->ScheduleRelocation(aAccessible);
    }
  }
}

void
DocAccessible::UnbindFromDocument(Accessible* aAccessible)
{
  NS_ASSERTION(mAccessibleCache.GetWeak(aAccessible->UniqueID()),
               "Unbinding the unbound accessible!");

  // Fire focus event on accessible having DOM focus if active item was removed
  // from the tree.
  if (FocusMgr()->IsActiveItem(aAccessible)) {
    FocusMgr()->ActiveItemChanged(nullptr);
#ifdef A11Y_LOG
          if (logging::IsEnabled(logging::eFocus))
            logging::ActiveItemChangeCausedBy("tree shutdown", aAccessible);
#endif
  }

  // Remove an accessible from node-to-accessible map if it exists there.
  if (aAccessible->IsNodeMapEntry() &&
      mNodeToAccessibleMap.Get(aAccessible->GetNode()) == aAccessible)
    mNodeToAccessibleMap.Remove(aAccessible->GetNode());

  aAccessible->mStateFlags |= eIsNotInDocument;

  // Update XPCOM part.
  xpcAccessibleDocument* xpcDoc = GetAccService()->GetCachedXPCDocument(this);
  if (xpcDoc)
    xpcDoc->NotifyOfShutdown(aAccessible);

  void* uniqueID = aAccessible->UniqueID();

  NS_ASSERTION(!aAccessible->IsDefunct(), "Shutdown the shutdown accessible!");
  aAccessible->Shutdown();

  mAccessibleCache.Remove(uniqueID);
}

void
DocAccessible::ContentInserted(nsIContent* aContainerNode,
                               nsIContent* aStartChildNode,
                               nsIContent* aEndChildNode)
{
  // Ignore content insertions until we constructed accessible tree. Otherwise
  // schedule tree update on content insertion after layout.
  if (mNotificationController && HasLoadState(eTreeConstructed)) {
    // Update the whole tree of this document accessible when the container is
    // null (document element is inserted or removed).
    Accessible* container = aContainerNode ?
      AccessibleOrTrueContainer(aContainerNode) : this;
    if (container) {
      // Ignore notification if the container node is no longer in the DOM tree.
      mNotificationController->ScheduleContentInsertion(container,
                                                        aStartChildNode,
                                                        aEndChildNode);
    }
  }
}

void
DocAccessible::RecreateAccessible(nsIContent* aContent)
{
#ifdef A11Y_LOG
  if (logging::IsEnabled(logging::eTree)) {
    logging::MsgBegin("TREE", "accessible recreated");
    logging::Node("content", aContent);
    logging::MsgEnd();
  }
#endif

  // XXX: we shouldn't recreate whole accessible subtree, instead we should
  // subclass hide and show events to handle them separately and implement their
  // coalescence with normal hide and show events. Note, in this case they
  // should be coalesced with normal show/hide events.

  nsIContent* parent = aContent->GetFlattenedTreeParent();
  ContentRemoved(aContent);
  ContentInserted(parent, aContent, aContent->GetNextSibling());
}

void
DocAccessible::ProcessInvalidationList()
{
  // Invalidate children of container accessible for each element in
  // invalidation list. Allow invalidation list insertions while container
  // children are recached.
  for (uint32_t idx = 0; idx < mInvalidationList.Length(); idx++) {
    nsIContent* content = mInvalidationList[idx];
    if (!HasAccessible(content) && content->HasID()) {
      Accessible* container = GetContainerAccessible(content);
      if (container) {
        // Check if the node is a target of aria-owns, and if so, don't process
        // it here and let DoARIAOwnsRelocation process it.
        AttrRelProviderArray* list =
          mDependentIDsHash.Get(nsDependentAtomString(content->GetID()));
        bool shouldProcess = !!list;
        if (shouldProcess) {
          for (uint32_t idx = 0; idx < list->Length(); idx++) {
            if (list->ElementAt(idx)->mRelAttr == nsGkAtoms::aria_owns) {
              shouldProcess = false;
              break;
            }
          }

          if (shouldProcess) {
            ProcessContentInserted(container, content);
          }
        }
      }
    }
  }

  mInvalidationList.Clear();
}

Accessible*
DocAccessible::GetAccessibleEvenIfNotInMap(nsINode* aNode) const
{
if (!aNode->IsContent() || !aNode->AsContent()->IsHTMLElement(nsGkAtoms::area))
    return GetAccessible(aNode);

  // XXX Bug 135040, incorrect when multiple images use the same map.
  nsIFrame* frame = aNode->AsContent()->GetPrimaryFrame();
  nsImageFrame* imageFrame = do_QueryFrame(frame);
  if (imageFrame) {
    Accessible* parent = GetAccessible(imageFrame->GetContent());
    if (parent) {
      Accessible* area =
        parent->AsImageMap()->GetChildAccessibleFor(aNode);
      if (area)
        return area;

      return nullptr;
    }
  }

  return GetAccessible(aNode);
}

////////////////////////////////////////////////////////////////////////////////
// Protected members

void
DocAccessible::NotifyOfLoading(bool aIsReloading)
{
  // Mark the document accessible as loading, if it stays alive then we'll mark
  // it as loaded when we receive proper notification.
  mLoadState &= ~eDOMLoaded;

  if (!IsLoadEventTarget())
    return;

  if (aIsReloading && !mLoadEventType) {
    // Fire reload and state busy events on existing document accessible while
    // event from user input flag can be calculated properly and accessible
    // is alive. When new document gets loaded then this one is destroyed.
    RefPtr<AccEvent> reloadEvent =
      new AccEvent(nsIAccessibleEvent::EVENT_DOCUMENT_RELOAD, this);
    nsEventShell::FireEvent(reloadEvent);
  }

  // Fire state busy change event. Use delayed event since we don't care
  // actually if event isn't delivered when the document goes away like a shot.
  RefPtr<AccEvent> stateEvent =
    new AccStateChangeEvent(this, states::BUSY, true);
  FireDelayedEvent(stateEvent);
}

void
DocAccessible::DoInitialUpdate()
{
  if (nsCoreUtils::IsTabDocument(mDocumentNode)) {
    mDocFlags |= eTabDocument;
    if (IPCAccessibilityActive()) {
      nsIDocShell* docShell = mDocumentNode->GetDocShell();
      if (RefPtr<dom::TabChild> tabChild = dom::TabChild::GetFrom(docShell)) {
        DocAccessibleChild* ipcDoc = new DocAccessibleChild(this, tabChild);
        SetIPCDoc(ipcDoc);
        if (IsRoot()) {
          tabChild->SetTopLevelDocAccessibleChild(ipcDoc);
        }

#if defined(XP_WIN)
        IAccessibleHolder holder(CreateHolderFromAccessible(this));
        int32_t childID = AccessibleWrap::GetChildIDFor(this);
#else
        int32_t holder = 0, childID = 0;
#endif
        tabChild->SendPDocAccessibleConstructor(ipcDoc, nullptr, 0, childID,
                                                holder);
      }
    }
  }

  mLoadState |= eTreeConstructed;

  // Set up a root element and ARIA role mapping.
  UpdateRootElIfNeeded();

  // Build initial tree.
  CacheChildrenInSubtree(this);
#ifdef A11Y_LOG
  if (logging::IsEnabled(logging::eVerbose)) {
    logging::Tree("TREE", "Initial subtree", this);
  }
#endif

  // Fire reorder event after the document tree is constructed. Note, since
  // this reorder event is processed by parent document then events targeted to
  // this document may be fired prior to this reorder event. If this is
  // a problem then consider to keep event processing per tab document.
  if (!IsRoot()) {
    RefPtr<AccReorderEvent> reorderEvent = new AccReorderEvent(Parent());
    ParentDocument()->FireDelayedEvent(reorderEvent);
  }

  TreeMutation mt(this);
  uint32_t childCount = ChildCount();
  for (uint32_t i = 0; i < childCount; i++) {
    Accessible* child = GetChildAt(i);
    mt.AfterInsertion(child);
  }
  mt.Done();
}

void
DocAccessible::ProcessLoad()
{
  mLoadState |= eCompletelyLoaded;

#ifdef A11Y_LOG
  if (logging::IsEnabled(logging::eDocLoad))
    logging::DocCompleteLoad(this, IsLoadEventTarget());
#endif

  // Do not fire document complete/stop events for root chrome document
  // accessibles and for frame/iframe documents because
  // a) screen readers start working on focus event in the case of root chrome
  // documents
  // b) document load event on sub documents causes screen readers to act is if
  // entire page is reloaded.
  if (!IsLoadEventTarget())
    return;

  // Fire complete/load stopped if the load event type is given.
  if (mLoadEventType) {
    RefPtr<AccEvent> loadEvent = new AccEvent(mLoadEventType, this);
    FireDelayedEvent(loadEvent);

    mLoadEventType = 0;
  }

  // Fire busy state change event.
  RefPtr<AccEvent> stateEvent =
    new AccStateChangeEvent(this, states::BUSY, false);
  FireDelayedEvent(stateEvent);
}

void
DocAccessible::AddDependentIDsFor(Accessible* aRelProvider, nsIAtom* aRelAttr)
{
  dom::Element* relProviderEl = aRelProvider->Elm();
  if (!relProviderEl)
    return;

  for (uint32_t idx = 0; idx < kRelationAttrsLen; idx++) {
    nsIAtom* relAttr = *kRelationAttrs[idx];
    if (aRelAttr && aRelAttr != relAttr)
      continue;

    if (relAttr == nsGkAtoms::_for) {
      if (!relProviderEl->IsAnyOfHTMLElements(nsGkAtoms::label,
                                               nsGkAtoms::output))
        continue;

    } else if (relAttr == nsGkAtoms::control) {
      if (!relProviderEl->IsAnyOfXULElements(nsGkAtoms::label,
                                              nsGkAtoms::description))
        continue;
    }

    IDRefsIterator iter(this, relProviderEl, relAttr);
    while (true) {
      const nsDependentSubstring id = iter.NextID();
      if (id.IsEmpty())
        break;

      AttrRelProviderArray* providers = mDependentIDsHash.Get(id);
      if (!providers) {
        providers = new AttrRelProviderArray();
        if (providers) {
          mDependentIDsHash.Put(id, providers);
        }
      }

      if (providers) {
        AttrRelProvider* provider =
          new AttrRelProvider(relAttr, relProviderEl);
        if (provider) {
          providers->AppendElement(provider);

          // We've got here during the children caching. If the referenced
          // content is not accessible then store it to pend its container
          // children invalidation (this happens immediately after the caching
          // is finished).
          nsIContent* dependentContent = iter.GetElem(id);
          if (dependentContent) {
            if (!HasAccessible(dependentContent)) {
              mInvalidationList.AppendElement(dependentContent);
            }
          }
        }
      }
    }

    // If the relation attribute is given then we don't have anything else to
    // check.
    if (aRelAttr)
      break;
  }

  // Make sure to schedule the tree update if needed.
  mNotificationController->ScheduleProcessing();
}

void
DocAccessible::RemoveDependentIDsFor(Accessible* aRelProvider,
                                     nsIAtom* aRelAttr)
{
  dom::Element* relProviderElm = aRelProvider->Elm();
  if (!relProviderElm)
    return;

  for (uint32_t idx = 0; idx < kRelationAttrsLen; idx++) {
    nsIAtom* relAttr = *kRelationAttrs[idx];
    if (aRelAttr && aRelAttr != *kRelationAttrs[idx])
      continue;

    IDRefsIterator iter(this, relProviderElm, relAttr);
    while (true) {
      const nsDependentSubstring id = iter.NextID();
      if (id.IsEmpty())
        break;

      AttrRelProviderArray* providers = mDependentIDsHash.Get(id);
      if (providers) {
        for (uint32_t jdx = 0; jdx < providers->Length(); ) {
          AttrRelProvider* provider = (*providers)[jdx];
          if (provider->mRelAttr == relAttr &&
              provider->mContent == relProviderElm)
            providers->RemoveElement(provider);
          else
            jdx++;
        }
        if (providers->Length() == 0)
          mDependentIDsHash.Remove(id);
      }
    }

    // If the relation attribute is given then we don't have anything else to
    // check.
    if (aRelAttr)
      break;
  }
}

bool
DocAccessible::UpdateAccessibleOnAttrChange(dom::Element* aElement,
                                            nsIAtom* aAttribute)
{
  if (aAttribute == nsGkAtoms::role) {
    // It is common for js libraries to set the role on the body element after
    // the document has loaded. In this case we just update the role map entry.
    if (mContent == aElement) {
      SetRoleMapEntry(aria::GetRoleMap(aElement));
      if (mIPCDoc) {
        mIPCDoc->SendRoleChangedEvent(Role());
      }

      return true;
    }

    // Recreate the accessible when role is changed because we might require a
    // different accessible class for the new role or the accessible may expose
    // a different sets of interfaces (COM restriction).
    RecreateAccessible(aElement);

    return true;
  }

  if (aAttribute == nsGkAtoms::href) {
    // Not worth the expense to ensure which namespace these are in. It doesn't
    // kill use to recreate the accessible even if the attribute was used in
    // the wrong namespace or an element that doesn't support it.

    // Make sure the accessible is recreated asynchronously to allow the content
    // to handle the attribute change.
    RecreateAccessible(aElement);
    return true;
  }

  if (aAttribute == nsGkAtoms::aria_multiselectable &&
      aElement->HasAttr(kNameSpaceID_None, nsGkAtoms::role)) {
    // This affects whether the accessible supports SelectAccessible.
    // COM says we cannot change what interfaces are supported on-the-fly,
    // so invalidate this object. A new one will be created on demand.
    RecreateAccessible(aElement);

    return true;
  }

  return false;
}

void
DocAccessible::UpdateRootElIfNeeded()
{
  dom::Element* rootEl = mDocumentNode->GetBodyElement();
  if (!rootEl) {
    rootEl = mDocumentNode->GetRootElement();
  }
  if (rootEl != mContent) {
    mContent = rootEl;
    SetRoleMapEntry(aria::GetRoleMap(rootEl));
    if (mIPCDoc) {
      mIPCDoc->SendRoleChangedEvent(Role());
    }
  }
}

/**
 * Content insertion helper.
 */
class InsertIterator final
{
public:
  InsertIterator(Accessible* aContext,
                 const nsTArray<nsCOMPtr<nsIContent> >* aNodes) :
    mChild(nullptr), mChildBefore(nullptr), mWalker(aContext),
    mNodes(aNodes), mNodesIdx(0)
  {
    MOZ_ASSERT(aContext, "No context");
    MOZ_ASSERT(aNodes, "No nodes to search for accessible elements");
    MOZ_COUNT_CTOR(InsertIterator);
  }
  ~InsertIterator() { MOZ_COUNT_DTOR(InsertIterator); }

  Accessible* Context() const { return mWalker.Context(); }
  Accessible* Child() const { return mChild; }
  Accessible* ChildBefore() const { return mChildBefore; }
  DocAccessible* Document() const { return mWalker.Document(); }

  /**
   * Iterates to a next accessible within the inserted content.
   */
  bool Next();

  void Rejected()
  {
    mChild = nullptr;
    mChildBefore = nullptr;
  }

private:
  Accessible* mChild;
  Accessible* mChildBefore;
  TreeWalker mWalker;

  const nsTArray<nsCOMPtr<nsIContent> >* mNodes;
  uint32_t mNodesIdx;
};

bool
InsertIterator::Next()
{
  if (mNodesIdx > 0) {
    Accessible* nextChild = mWalker.Next();
    if (nextChild) {
      mChildBefore = mChild;
      mChild = nextChild;
      return true;
    }
  }

  while (mNodesIdx < mNodes->Length()) {
    // Ignore nodes that are not contained by the container anymore.

    // The container might be changed, for example, because of the subsequent
    // overlapping content insertion (i.e. other content was inserted between
    // this inserted content and its container or the content was reinserted
    // into different container of unrelated part of tree). To avoid a double
    // processing of the content insertion ignore this insertion notification.
    // Note, the inserted content might be not in tree at all at this point
    // what means there's no container. Ignore the insertion too.
    nsIContent* prevNode = mNodes->SafeElementAt(mNodesIdx - 1);
    nsIContent* node = mNodes->ElementAt(mNodesIdx++);
    Accessible* container = Document()->AccessibleOrTrueContainer(node);
    if (container != Context()) {
      continue;
    }

    // HTML comboboxes have no-content list accessible as an intermediate
    // containing all options.
    if (container->IsHTMLCombobox()) {
      container = container->FirstChild();
    }

    if (!container->IsAcceptableChild(node)) {
      continue;
    }

#ifdef A11Y_LOG
    logging::TreeInfo("traversing an inserted node", logging::eVerbose,
                      "container", container, "node", node);
#endif

    // If inserted nodes are siblings then just move the walker next.
    if (mChild && prevNode && prevNode->GetNextSibling() == node) {
      Accessible* nextChild = mWalker.Scope(node);
      if (nextChild) {
        mChildBefore = mChild;
        mChild = nextChild;
        return true;
      }
    }
    else {
      TreeWalker finder(container);
      if (finder.Seek(node)) {
        mChild = mWalker.Scope(node);
        if (mChild) {
          mChildBefore = finder.Prev();
          return true;
        }
      }
    }
  }

  return false;
}

void
DocAccessible::ProcessContentInserted(Accessible* aContainer,
                                      const nsTArray<nsCOMPtr<nsIContent> >* aNodes)
{
  // Process insertions if the container accessible is still in tree.
  if (!aContainer->IsInDocument()) {
    return;
  }

  // If new root content has been inserted then update it.
  if (aContainer == this) {
    UpdateRootElIfNeeded();
  }

  InsertIterator iter(aContainer, aNodes);
  if (!iter.Next()) {
    return;
  }

#ifdef A11Y_LOG
  logging::TreeInfo("children before insertion", logging::eVerbose,
                    aContainer);
#endif

  TreeMutation mt(aContainer);
  do {
    Accessible* parent = iter.Child()->Parent();
    if (parent) {
      if (parent != aContainer) {
#ifdef A11Y_LOG
        logging::TreeInfo("stealing accessible", 0,
                          "old parent", parent, "new parent",
                          aContainer, "child", iter.Child(), nullptr);
#endif
        MOZ_ASSERT_UNREACHABLE("stealing accessible");
        continue;
      }

#ifdef A11Y_LOG
      logging::TreeInfo("binding to same parent", logging::eVerbose,
                        "parent", aContainer, "child", iter.Child(), nullptr);
#endif
      continue;
    }

    if (aContainer->InsertAfter(iter.Child(), iter.ChildBefore())) {
#ifdef A11Y_LOG
      logging::TreeInfo("accessible was inserted", 0,
                        "container", aContainer, "child", iter.Child(), nullptr);
#endif

      CreateSubtree(iter.Child());
      mt.AfterInsertion(iter.Child());
      continue;
    }

    MOZ_ASSERT_UNREACHABLE("accessible was rejected");
    iter.Rejected();
  } while (iter.Next());

  mt.Done();

#ifdef A11Y_LOG
  logging::TreeInfo("children after insertion", logging::eVerbose,
                    aContainer);
#endif

  FireEventsOnInsertion(aContainer);
}

void
DocAccessible::ProcessContentInserted(Accessible* aContainer, nsIContent* aNode)
{
  if (!aContainer->IsInDocument()) {
    return;
  }

#ifdef A11Y_LOG
  logging::TreeInfo("children before insertion", logging::eVerbose, aContainer);
#endif

#ifdef A11Y_LOG
  logging::TreeInfo("traversing an inserted node", logging::eVerbose,
                    "container", aContainer, "node", aNode);
#endif

  TreeWalker walker(aContainer);
  if (aContainer->IsAcceptableChild(aNode) && walker.Seek(aNode)) {
    Accessible* child = GetAccessible(aNode);
    if (!child) {
      child = GetAccService()->CreateAccessible(aNode, aContainer);
    }

    if (child) {
      TreeMutation mt(aContainer);
      if (!aContainer->InsertAfter(child, walker.Prev())) {
        return;
      }
      CreateSubtree(child);
      mt.AfterInsertion(child);
      mt.Done();

      FireEventsOnInsertion(aContainer);
    }
  }

#ifdef A11Y_LOG
  logging::TreeInfo("children after insertion", logging::eVerbose, aContainer);
#endif
}

void
DocAccessible::FireEventsOnInsertion(Accessible* aContainer)
{
  // Check to see if change occurred inside an alert, and fire an EVENT_ALERT
  // if it did.
  if (aContainer->IsAlert() || aContainer->IsInsideAlert()) {
    Accessible* ancestor = aContainer;
    do {
      if (ancestor->IsAlert()) {
        FireDelayedEvent(nsIAccessibleEvent::EVENT_ALERT, ancestor);
        break;
      }
    }
    while ((ancestor = ancestor->Parent()));
  }
}

void
DocAccessible::ContentRemoved(Accessible* aChild)
{
  Accessible* parent = aChild->Parent();
  MOZ_DIAGNOSTIC_ASSERT(parent, "Unattached accessible from tree");

#ifdef A11Y_LOG
  logging::TreeInfo("process content removal", 0,
                    "container", parent, "child", aChild, nullptr);
#endif

  // XXX: event coalescence may kill us
  RefPtr<Accessible> kungFuDeathGripChild(aChild);

  TreeMutation mt(parent);
  mt.BeforeRemoval(aChild);

  if (aChild->IsDefunct()) {
    MOZ_ASSERT_UNREACHABLE("Event coalescence killed the accessible");
    mt.Done();
    return;
  }

  MOZ_DIAGNOSTIC_ASSERT(aChild->Parent(), "Alive but unparented #1");

  if (aChild->IsRelocated()) {
    nsTArray<RefPtr<Accessible> >* owned = mARIAOwnsHash.Get(parent);
    MOZ_ASSERT(owned, "IsRelocated flag is out of sync with mARIAOwnsHash");
    owned->RemoveElement(aChild);
    if (owned->Length() == 0) {
      mARIAOwnsHash.Remove(parent);
    }
  }
  MOZ_DIAGNOSTIC_ASSERT(aChild->Parent(), "Unparented #2");
  parent->RemoveChild(aChild);
  UncacheChildrenInSubtree(aChild);

  mt.Done();
}

void
DocAccessible::ContentRemoved(nsIContent* aContentNode)
{
  // If child node is not accessible then look for its accessible children.
  Accessible* acc = GetAccessible(aContentNode);
  if (acc) {
    ContentRemoved(acc);
  }

  dom::AllChildrenIterator iter =
    dom::AllChildrenIterator(aContentNode, nsIContent::eAllChildren, true);
  while (nsIContent* childNode = iter.GetNextChild()) {
    ContentRemoved(childNode);
  }
}

bool
DocAccessible::RelocateARIAOwnedIfNeeded(nsIContent* aElement)
{
  if (!aElement->HasID())
    return false;

  AttrRelProviderArray* list =
    mDependentIDsHash.Get(nsDependentAtomString(aElement->GetID()));
  if (list) {
    for (uint32_t idx = 0; idx < list->Length(); idx++) {
      if (list->ElementAt(idx)->mRelAttr == nsGkAtoms::aria_owns) {
        Accessible* owner = GetAccessible(list->ElementAt(idx)->mContent);
        if (owner) {
          mNotificationController->ScheduleRelocation(owner);
          return true;
        }
      }
    }
  }

  return false;
}

void
DocAccessible::DoARIAOwnsRelocation(Accessible* aOwner)
{
  MOZ_ASSERT(aOwner, "aOwner must be a valid pointer");
  MOZ_ASSERT(aOwner->Elm(), "aOwner->Elm() must be a valid pointer");

#ifdef A11Y_LOG
  logging::TreeInfo("aria owns relocation", logging::eVerbose, aOwner);
#endif

  nsTArray<RefPtr<Accessible> >* owned = mARIAOwnsHash.LookupOrAdd(aOwner);

  IDRefsIterator iter(this, aOwner->Elm(), nsGkAtoms::aria_owns);
  uint32_t idx = 0;
  while (nsIContent* childEl = iter.NextElem()) {
    Accessible* child = GetAccessible(childEl);
    auto insertIdx = aOwner->ChildCount() - owned->Length() + idx;

    // Make an attempt to create an accessible if it wasn't created yet.
    if (!child) {
      if (aOwner->IsAcceptableChild(childEl)) {
        child = GetAccService()->CreateAccessible(childEl, aOwner);
        if (child) {
          TreeMutation imut(aOwner);
          aOwner->InsertChildAt(insertIdx, child);
          imut.AfterInsertion(child);
          imut.Done();

          child->SetRelocated(true);
          owned->InsertElementAt(idx, child);
          idx++;

          // Create subtree before adjusting the insertion index, since subtree
          // creation may alter children in the container.
          CreateSubtree(child);
          FireEventsOnInsertion(aOwner);
        }
      }
      continue;
    }

#ifdef A11Y_LOG
  logging::TreeInfo("aria owns traversal", logging::eVerbose,
                    "candidate", child, nullptr);
#endif

    if (owned->IndexOf(child) < idx) {
      continue; // ignore second entry of same ID
    }

    // Same child on same position, no change.
    if (child->Parent() == aOwner) {
      int32_t indexInParent = child->IndexInParent();

      // The child is being placed in its current index,
      // eg. aria-owns='id1 id2 id3' is changed to aria-owns='id3 id2 id1'.
      if (indexInParent == static_cast<int32_t>(insertIdx)) {
        MOZ_ASSERT(child->IsRelocated(),
                   "A child, having an index in parent from aria ownded indices range, has to be aria owned");
        MOZ_ASSERT(owned->ElementAt(idx) == child,
                   "Unexpected child in ARIA owned array");
        idx++;
        continue;
      }

      // The child is being inserted directly after its current index,
      // resulting in a no-move case. This will happen when a parent aria-owns
      // its last ordinal child:
      // <ul aria-owns='id2'><li id='id1'></li><li id='id2'></li></ul>
      if (indexInParent == static_cast<int32_t>(insertIdx) - 1) {
        MOZ_ASSERT(!child->IsRelocated(), "Child should be in its ordinal position");
        child->SetRelocated(true);
        owned->InsertElementAt(idx, child);
        idx++;
        continue;
      }
    }

    MOZ_ASSERT(owned->SafeElementAt(idx) != child, "Already in place!");

    // A new child is found, check for loops.
    if (child->Parent() != aOwner) {
      Accessible* parent = aOwner;
      while (parent && parent != child && !parent->IsDoc()) {
        parent = parent->Parent();
      }
      // A referred child cannot be a parent of the owner.
      if (parent == child) {
        continue;
      }
    }

    if (MoveChild(child, aOwner, insertIdx)) {
      child->SetRelocated(true);
      MOZ_ASSERT(owned == mARIAOwnsHash.Get(aOwner));
      owned = mARIAOwnsHash.LookupOrAdd(aOwner);
      owned->InsertElementAt(idx, child);
      idx++;
    }
  }

  // Put back children that are not seized anymore.
  PutChildrenBack(owned, idx);
  if (owned->Length() == 0) {
    mARIAOwnsHash.Remove(aOwner);
  }
}

void
DocAccessible::PutChildrenBack(nsTArray<RefPtr<Accessible> >* aChildren,
                               uint32_t aStartIdx)
{
  MOZ_ASSERT(aStartIdx <= aChildren->Length(), "Wrong removal index");

  for (auto idx = aStartIdx; idx < aChildren->Length(); idx++) {
    Accessible* child = aChildren->ElementAt(idx);
    if (!child->IsInDocument()) {
      continue;
    }

    // Remove the child from the owner
    Accessible* owner = child->Parent();
    if (!owner) {
      NS_ERROR("Cannot put the child back. No parent, a broken tree.");
      continue;
    }

#ifdef A11Y_LOG
    logging::TreeInfo("aria owns put child back", 0,
                      "old parent", owner, "child", child, nullptr);
#endif

    // Unset relocated flag to find an insertion point for the child.
    child->SetRelocated(false);

    nsIContent* content = child->GetContent();
    int32_t idxInParent = -1;
    Accessible* origContainer = AccessibleOrTrueContainer(content->GetParentNode());
    if (origContainer) {
      TreeWalker walker(origContainer);
      if (walker.Seek(content)) {
        Accessible* prevChild = walker.Prev();
        if (prevChild) {
          idxInParent = prevChild->IndexInParent() + 1;
          MOZ_DIAGNOSTIC_ASSERT(origContainer == prevChild->Parent(), "Broken tree");
          origContainer = prevChild->Parent();
        }
        else {
          idxInParent = 0;
        }
      }
    }
<<<<<<< HEAD
      DebugOnly<bool> moved = MoveChild(child, origContainer, idxInParent);
      MOZ_ASSERT(moved, "Failed to put child back.");
=======

    // The child may have already be in its ordinal place for 2 reasons:
    // 1. It was the last ordinal child, and the first aria-owned child.
    //    given:      <ul id="list" aria-owns="b"><li id="a"></li><li id="b"></li></ul>
    //    after load: $("list").setAttribute("aria-owns", "");
    // 2. The preceding adopted children were just reclaimed, eg:
    //    given:      <ul id="list"><li id="b"></li></ul>
    //    after load: $("list").setAttribute("aria-owns", "a b");
    //    later:      $("list").setAttribute("aria-owns", "");
    if (origContainer != owner || child->IndexInParent() != idxInParent) {
      DebugOnly<bool> moved = MoveChild(child, origContainer, idxInParent);
      MOZ_ASSERT(moved, "Failed to put child back.");
    } else {
      MOZ_ASSERT(!child->PrevSibling() || !child->PrevSibling()->IsRelocated(),
                 "No relocated child should appear before this one");
      MOZ_ASSERT(!child->NextSibling() || child->NextSibling()->IsRelocated(),
                 "No ordinal child should appear after this one");
    }
>>>>>>> 5f1100aa
  }

  aChildren->RemoveElementsAt(aStartIdx, aChildren->Length() - aStartIdx);
}

bool
DocAccessible::MoveChild(Accessible* aChild, Accessible* aNewParent,
                         int32_t aIdxInParent)
{
  MOZ_ASSERT(aChild, "No child");
  MOZ_ASSERT(aChild->Parent(), "No parent");
  MOZ_ASSERT(aIdxInParent <= static_cast<int32_t>(aNewParent->ChildCount()),
             "Wrong insertion point for a moving child");

  if (!aNewParent->IsAcceptableChild(aChild->GetContent())) {
    return false;
  }

  Accessible* curParent = aChild->Parent();

#ifdef A11Y_LOG
  logging::TreeInfo("move child", 0,
                    "old parent", curParent, "new parent", aNewParent,
                    "child", aChild, nullptr);
#endif

  // Forget aria-owns info in case of ARIA owned element. The caller is expected
  // to update it if needed.
  if (aChild->IsRelocated()) {
    aChild->SetRelocated(false);
    nsTArray<RefPtr<Accessible> >* owned = mARIAOwnsHash.Get(curParent);
    MOZ_ASSERT(owned, "IsRelocated flag is out of sync with mARIAOwnsHash");
    owned->RemoveElement(aChild);
    if (owned->Length() == 0) {
      mARIAOwnsHash.Remove(curParent);
    }
  }

  NotificationController::MoveGuard mguard(mNotificationController);

  if (curParent == aNewParent) {
    MOZ_ASSERT(aChild->IndexInParent() != aIdxInParent, "No move case");
    curParent->MoveChild(aIdxInParent, aChild);

#ifdef A11Y_LOG
    logging::TreeInfo("move child: parent tree after",
                      logging::eVerbose, curParent);
#endif
    return true;
  }

  MOZ_ASSERT(aIdxInParent <= static_cast<int32_t>(aNewParent->ChildCount()),
             "Wrong insertion point for a moving child");

  // If the child cannot be re-inserted into the tree, then make sure to remove
  // it from its present parent and then shutdown it.
  bool hasInsertionPoint = (aIdxInParent != -1) ||
    (aIdxInParent <= static_cast<int32_t>(aNewParent->ChildCount()));

  TreeMutation rmut(curParent);
  rmut.BeforeRemoval(aChild, hasInsertionPoint && TreeMutation::kNoShutdown);
  curParent->RemoveChild(aChild);
  rmut.Done();

  // No insertion point for the child.
  if (!hasInsertionPoint) {
    return true;
  }

  TreeMutation imut(aNewParent);
  aNewParent->InsertChildAt(aIdxInParent, aChild);
  imut.AfterInsertion(aChild);
  imut.Done();

#ifdef A11Y_LOG
  logging::TreeInfo("move child: old parent tree after",
                    logging::eVerbose, curParent);
  logging::TreeInfo("move child: new parent tree after",
                    logging::eVerbose, aNewParent);
#endif

  return true;
}


void
DocAccessible::CacheChildrenInSubtree(Accessible* aRoot,
                                      Accessible** aFocusedAcc)
{
  // If the accessible is focused then report a focus event after all related
  // mutation events.
  if (aFocusedAcc && !*aFocusedAcc &&
      FocusMgr()->HasDOMFocus(aRoot->GetContent()))
    *aFocusedAcc = aRoot;

  Accessible* root = aRoot->IsHTMLCombobox() ? aRoot->FirstChild() : aRoot;
  if (root->KidsFromDOM()) {
    TreeMutation mt(root, TreeMutation::kNoEvents);
    TreeWalker walker(root);
    while (Accessible* child = walker.Next()) {
      if (child->IsBoundToParent()) {
        MoveChild(child, root, root->ChildCount());
        continue;
      }

      root->AppendChild(child);
      mt.AfterInsertion(child);

      CacheChildrenInSubtree(child, aFocusedAcc);
    }
    mt.Done();
  }

  // Fire events for ARIA elements.
  if (!aRoot->HasARIARole()) {
    return;
  }

  // XXX: we should delay document load complete event if the ARIA document
  // has aria-busy.
  roles::Role role = aRoot->ARIARole();
  if (!aRoot->IsDoc() && (role == roles::DIALOG || role == roles::DOCUMENT)) {
    FireDelayedEvent(nsIAccessibleEvent::EVENT_DOCUMENT_LOAD_COMPLETE, aRoot);
  }
}

void
DocAccessible::UncacheChildrenInSubtree(Accessible* aRoot)
{
  aRoot->mStateFlags |= eIsNotInDocument;
  RemoveDependentIDsFor(aRoot);

  nsTArray<RefPtr<Accessible> >* owned = mARIAOwnsHash.Get(aRoot);
  uint32_t count = aRoot->ContentChildCount();
  for (uint32_t idx = 0; idx < count; idx++) {
    Accessible* child = aRoot->ContentChildAt(idx);

    if (child->IsRelocated()) {
      MOZ_ASSERT(owned, "IsRelocated flag is out of sync with mARIAOwnsHash");
      owned->RemoveElement(child);
      if (owned->Length() == 0) {
        mARIAOwnsHash.Remove(aRoot);
        owned = nullptr;
      }
    }

    // Removing this accessible from the document doesn't mean anything about
    // accessibles for subdocuments, so skip removing those from the tree.
    if (!child->IsDoc()) {
      UncacheChildrenInSubtree(child);
    }
  }

  if (aRoot->IsNodeMapEntry() &&
      mNodeToAccessibleMap.Get(aRoot->GetNode()) == aRoot)
    mNodeToAccessibleMap.Remove(aRoot->GetNode());
}

void
DocAccessible::ShutdownChildrenInSubtree(Accessible* aAccessible)
{
  // Traverse through children and shutdown them before this accessible. When
  // child gets shutdown then it removes itself from children array of its
  //parent. Use jdx index to process the cases if child is not attached to the
  // parent and as result doesn't remove itself from its children.
  uint32_t count = aAccessible->ContentChildCount();
  for (uint32_t idx = 0, jdx = 0; idx < count; idx++) {
    Accessible* child = aAccessible->ContentChildAt(jdx);
    if (!child->IsBoundToParent()) {
      NS_ERROR("Parent refers to a child, child doesn't refer to parent!");
      jdx++;
    }

    // Don't cross document boundaries. The outerdoc shutdown takes care about
    // its subdocument.
    if (!child->IsDoc())
      ShutdownChildrenInSubtree(child);
  }

  UnbindFromDocument(aAccessible);
}

bool
DocAccessible::IsLoadEventTarget() const
{
  nsCOMPtr<nsIDocShellTreeItem> treeItem = mDocumentNode->GetDocShell();
  NS_ASSERTION(treeItem, "No document shell for document!");

  nsCOMPtr<nsIDocShellTreeItem> parentTreeItem;
  treeItem->GetParent(getter_AddRefs(parentTreeItem));

  // Not a root document.
  if (parentTreeItem) {
    // Return true if it's either:
    // a) tab document;
    nsCOMPtr<nsIDocShellTreeItem> rootTreeItem;
    treeItem->GetRootTreeItem(getter_AddRefs(rootTreeItem));
    if (parentTreeItem == rootTreeItem)
      return true;

    // b) frame/iframe document and its parent document is not in loading state
    // Note: we can get notifications while document is loading (and thus
    // while there's no parent document yet).
    DocAccessible* parentDoc = ParentDocument();
    return parentDoc && parentDoc->HasLoadState(eCompletelyLoaded);
  }

  // It's content (not chrome) root document.
  return (treeItem->ItemType() == nsIDocShellTreeItem::typeContent);
}<|MERGE_RESOLUTION|>--- conflicted
+++ resolved
@@ -2214,10 +2214,6 @@
         }
       }
     }
-<<<<<<< HEAD
-      DebugOnly<bool> moved = MoveChild(child, origContainer, idxInParent);
-      MOZ_ASSERT(moved, "Failed to put child back.");
-=======
 
     // The child may have already be in its ordinal place for 2 reasons:
     // 1. It was the last ordinal child, and the first aria-owned child.
@@ -2236,7 +2232,6 @@
       MOZ_ASSERT(!child->NextSibling() || child->NextSibling()->IsRelocated(),
                  "No ordinal child should appear after this one");
     }
->>>>>>> 5f1100aa
   }
 
   aChildren->RemoveElementsAt(aStartIdx, aChildren->Length() - aStartIdx);
