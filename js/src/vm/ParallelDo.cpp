--- conflicted
+++ resolved
@@ -403,15 +403,9 @@
         calleeToken_ = CalleeToToken(callee);
     }
 
-<<<<<<< HEAD
-    bool invoke() {
-        Value result;
-        enter_(jitcode_, argc_ + 1, argv_ + 1, NULL, calleeToken_, NULL, 0, &result);
-=======
     bool invoke(JSContext *cx) {
         RootedValue result(cx);
-        enter_(jitcode_, argc_ + 1, argv_ + 1, NULL, calleeToken_, result.address());
->>>>>>> 507071e8
+        enter_(jitcode_, argc_ + 1, argv_ + 1, NULL, calleeToken_, NULL, 0, result.address());
         return !result.isMagic();
     }
 };
