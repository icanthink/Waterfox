--- conflicted
+++ resolved
@@ -202,7 +202,30 @@
     return !v.isFalse();
 }
 
-<<<<<<< HEAD
+JSObject *
+GlobalObject::createBlankPrototype(JSContext *cx, Class *clasp)
+{
+    JS_ASSERT(clasp != &js_ObjectClass);
+    JS_ASSERT(clasp != &js_FunctionClass);
+
+    JSObject *objectProto;
+    if (!js_GetClassPrototype(cx, this, JSProto_Object, &objectProto))
+        return NULL;
+
+    JSObject *proto = NewNonFunction<WithProto::Given>(cx, clasp, objectProto, this);
+    if (!proto)
+        return NULL;
+
+    /*
+     * Supply the created prototype object with an empty shape for the benefit
+     * of callers of JSObject::initSharingEmptyShape.
+     */
+    if (!proto->getEmptyShape(cx, clasp, gc::FINALIZE_OBJECT0))
+        return NULL;
+
+    return proto;
+}
+
 void
 GlobalDebuggees_finalize(JSContext *cx, JSObject *obj)
 {
@@ -263,30 +286,6 @@
         return false;
     }
     return true;
-=======
-JSObject *
-GlobalObject::createBlankPrototype(JSContext *cx, Class *clasp)
-{
-    JS_ASSERT(clasp != &js_ObjectClass);
-    JS_ASSERT(clasp != &js_FunctionClass);
-
-    JSObject *objectProto;
-    if (!js_GetClassPrototype(cx, this, JSProto_Object, &objectProto))
-        return NULL;
-
-    JSObject *proto = NewNonFunction<WithProto::Given>(cx, clasp, objectProto, this);
-    if (!proto)
-        return NULL;
-
-    /*
-     * Supply the created prototype object with an empty shape for the benefit
-     * of callers of JSObject::initSharingEmptyShape.
-     */
-    if (!proto->getEmptyShape(cx, clasp, gc::FINALIZE_OBJECT0))
-        return NULL;
-
-    return proto;
->>>>>>> 8d6d499d
 }
 
 } // namespace js