/* -*- Mode: C++; tab-width: 8; indent-tabs-mode: nil; c-basic-offset: 4 -*-
 * vim: set ts=8 sw=4 et tw=78:
 *
 * ***** BEGIN LICENSE BLOCK *****
 * Version: MPL 1.1/GPL 2.0/LGPL 2.1
 *
 * The contents of this file are subject to the Mozilla Public License Version
 * 1.1 (the "License"); you may not use this file except in compliance with
 * the License. You may obtain a copy of the License at
 * http://www.mozilla.org/MPL/
 *
 * Software distributed under the License is distributed on an "AS IS" basis,
 * WITHOUT WARRANTY OF ANY KIND, either express or implied. See the License
 * for the specific language governing rights and limitations under the
 * License.
 *
 * The Original Code is Mozilla Communicator client code, released
 * March 31, 1998.
 *
 * The Initial Developer of the Original Code is
 * Netscape Communications Corporation.
 * Portions created by the Initial Developer are Copyright (C) 1998
 * the Initial Developer. All Rights Reserved.
 *
 * Contributor(s):
 *
 * Alternatively, the contents of this file may be used under the terms of
 * either of the GNU General Public License Version 2 or later (the "GPL"),
 * or the GNU Lesser General Public License Version 2.1 or later (the "LGPL"),
 * in which case the provisions of the GPL or the LGPL are applicable instead
 * of those above. If you wish to allow use of your version of this file only
 * under the terms of either the GPL or the LGPL, and not to allow others to
 * use your version of this file under the terms of the MPL, indicate your
 * decision by deleting the provisions above and replace them with the notice
 * and other provisions required by the GPL or the LGPL. If you do not delete
 * the provisions above, a recipient may use your version of this file under
 * the terms of any one of the MPL, the GPL or the LGPL.
 *
 * ***** END LICENSE BLOCK ***** */

/* JS Mark-and-Sweep Garbage Collector. */

#include "mozilla/Attributes.h"
#include "mozilla/Util.h"

/*
 * This code implements a mark-and-sweep garbage collector. The mark phase is
 * incremental. Most sweeping is done on a background thread. A GC is divided
 * into slices as follows:
 *
 * Slice 1: Roots pushed onto the mark stack. The mark stack is processed by
 * popping an element, marking it, and pushing its children.
 *   ... JS code runs ...
 * Slice 2: More mark stack processing.
 *   ... JS code runs ...
 * Slice n-1: More mark stack processing.
 *   ... JS code runs ...
 * Slice n: Mark stack is completely drained. Some sweeping is done.
 *   ... JS code runs, remaining sweeping done on background thread ...
 *
 * When background sweeping finishes the GC is complete.
 *
 * Incremental GC requires close collaboration with the mutator (i.e., JS code):
 *
 * 1. During an incremental GC, if a memory location (except a root) is written
 * to, then the value it previously held must be marked. Write barriers ensure
 * this.
 * 2. Any object that is allocated during incremental GC must start out marked.
 * 3. Roots are special memory locations that don't need write
 * barriers. However, they must be marked in the first slice. Roots are things
 * like the C stack and the VM stack, since it would be too expensive to put
 * barriers on them.
 */

#include <math.h>
#include <string.h>     /* for memset used when DEBUG */

#include "jstypes.h"
#include "jsutil.h"
#include "jshash.h"
#include "jsclist.h"
#include "jsprf.h"
#include "jsapi.h"
#include "jsatom.h"
#include "jscompartment.h"
#include "jscrashreport.h"
#include "jscrashformat.h"
#include "jscntxt.h"
#include "jsversion.h"
#include "jsdbgapi.h"
#include "jsexn.h"
#include "jsfun.h"
#include "jsgc.h"
#include "jsgcmark.h"
#include "jsinterp.h"
#include "jsiter.h"
#include "jslock.h"
#include "jsnum.h"
#include "jsobj.h"
#include "jsprobes.h"
#include "jsproxy.h"
#include "jsscope.h"
#include "jsscript.h"
#include "jswatchpoint.h"
#include "jsweakmap.h"
#if JS_HAS_XML_SUPPORT
#include "jsxml.h"
#endif

#include "frontend/Parser.h"
#include "gc/Memory.h"
#include "methodjit/MethodJIT.h"
#include "vm/Debugger.h"
#include "ion/IonCode.h"
#ifdef JS_ION
# include "ion/IonMacroAssembler.h"
#endif
#include "ion/IonFrameIterator.h"

#include "jsinterpinlines.h"
#include "jsobjinlines.h"

#include "vm/ScopeObject-inl.h"
#include "vm/String-inl.h"

#ifdef MOZ_VALGRIND
# define JS_VALGRIND
#endif
#ifdef JS_VALGRIND
# include <valgrind/memcheck.h>
#endif

#ifdef XP_WIN
# include "jswin.h"
#else
# include <unistd.h>
#endif

using namespace mozilla;
using namespace js;
using namespace js::gc;

namespace js {
namespace gc {

/*
 * Lower limit after which we limit the heap growth
 */
const size_t GC_ALLOCATION_THRESHOLD = 30 * 1024 * 1024;

/*
 * A GC is triggered once the number of newly allocated arenas is
 * GC_HEAP_GROWTH_FACTOR times the number of live arenas after the last GC
 * starting after the lower limit of GC_ALLOCATION_THRESHOLD. This number is
 * used for non-incremental GCs.
 */
const float GC_HEAP_GROWTH_FACTOR = 3.0f;

/* Perform a Full GC every 20 seconds if MaybeGC is called */
static const uint64_t GC_IDLE_FULL_SPAN = 20 * 1000 * 1000;

#ifdef JS_GC_ZEAL
static void
StartVerifyBarriers(JSContext *cx);

static void
EndVerifyBarriers(JSContext *cx);

void
FinishVerifier(JSRuntime *rt);
#endif

/* This array should be const, but that doesn't link right under GCC. */
AllocKind slotsToThingKind[] = {
    /* 0 */  FINALIZE_OBJECT0,  FINALIZE_OBJECT2,  FINALIZE_OBJECT2,  FINALIZE_OBJECT4,
    /* 4 */  FINALIZE_OBJECT4,  FINALIZE_OBJECT8,  FINALIZE_OBJECT8,  FINALIZE_OBJECT8,
    /* 8 */  FINALIZE_OBJECT8,  FINALIZE_OBJECT12, FINALIZE_OBJECT12, FINALIZE_OBJECT12,
    /* 12 */ FINALIZE_OBJECT12, FINALIZE_OBJECT16, FINALIZE_OBJECT16, FINALIZE_OBJECT16,
    /* 16 */ FINALIZE_OBJECT16
};

JS_STATIC_ASSERT(JS_ARRAY_LENGTH(slotsToThingKind) == SLOTS_TO_THING_KIND_LIMIT);

const uint32_t Arena::ThingSizes[] = {
    sizeof(JSObject),           /* FINALIZE_OBJECT0             */
    sizeof(JSObject),           /* FINALIZE_OBJECT0_BACKGROUND  */
    sizeof(JSObject_Slots2),    /* FINALIZE_OBJECT2             */
    sizeof(JSObject_Slots2),    /* FINALIZE_OBJECT2_BACKGROUND  */
    sizeof(JSObject_Slots4),    /* FINALIZE_OBJECT4             */
    sizeof(JSObject_Slots4),    /* FINALIZE_OBJECT4_BACKGROUND  */
    sizeof(JSObject_Slots8),    /* FINALIZE_OBJECT8             */
    sizeof(JSObject_Slots8),    /* FINALIZE_OBJECT8_BACKGROUND  */
    sizeof(JSObject_Slots12),   /* FINALIZE_OBJECT12            */
    sizeof(JSObject_Slots12),   /* FINALIZE_OBJECT12_BACKGROUND */
    sizeof(JSObject_Slots16),   /* FINALIZE_OBJECT16            */
    sizeof(JSObject_Slots16),   /* FINALIZE_OBJECT16_BACKGROUND */
    sizeof(JSScript),           /* FINALIZE_SCRIPT              */
    sizeof(Shape),              /* FINALIZE_SHAPE               */
    sizeof(BaseShape),          /* FINALIZE_BASE_SHAPE          */
    sizeof(types::TypeObject),  /* FINALIZE_TYPE_OBJECT         */
#if JS_HAS_XML_SUPPORT
    sizeof(JSXML),              /* FINALIZE_XML                 */
#endif
    sizeof(JSShortString),      /* FINALIZE_SHORT_STRING        */
    sizeof(JSString),           /* FINALIZE_STRING              */
    sizeof(JSExternalString),   /* FINALIZE_EXTERNAL_STRING     */
    sizeof(ion::IonCode),       /* FINALIZE_IONCODE             */
};

#define OFFSET(type) uint32_t(sizeof(ArenaHeader) + (ArenaSize - sizeof(ArenaHeader)) % sizeof(type))

const uint32_t Arena::FirstThingOffsets[] = {
    OFFSET(JSObject),           /* FINALIZE_OBJECT0             */
    OFFSET(JSObject),           /* FINALIZE_OBJECT0_BACKGROUND  */
    OFFSET(JSObject_Slots2),    /* FINALIZE_OBJECT2             */
    OFFSET(JSObject_Slots2),    /* FINALIZE_OBJECT2_BACKGROUND  */
    OFFSET(JSObject_Slots4),    /* FINALIZE_OBJECT4             */
    OFFSET(JSObject_Slots4),    /* FINALIZE_OBJECT4_BACKGROUND  */
    OFFSET(JSObject_Slots8),    /* FINALIZE_OBJECT8             */
    OFFSET(JSObject_Slots8),    /* FINALIZE_OBJECT8_BACKGROUND  */
    OFFSET(JSObject_Slots12),   /* FINALIZE_OBJECT12            */
    OFFSET(JSObject_Slots12),   /* FINALIZE_OBJECT12_BACKGROUND */
    OFFSET(JSObject_Slots16),   /* FINALIZE_OBJECT16            */
    OFFSET(JSObject_Slots16),   /* FINALIZE_OBJECT16_BACKGROUND */
    OFFSET(JSScript),           /* FINALIZE_SCRIPT              */
    OFFSET(Shape),              /* FINALIZE_SHAPE               */
    OFFSET(BaseShape),          /* FINALIZE_BASE_SHAPE          */
    OFFSET(types::TypeObject),  /* FINALIZE_TYPE_OBJECT         */
#if JS_HAS_XML_SUPPORT
    OFFSET(JSXML),              /* FINALIZE_XML                 */
#endif
    OFFSET(JSShortString),      /* FINALIZE_SHORT_STRING        */
    OFFSET(JSString),           /* FINALIZE_STRING              */
    OFFSET(JSExternalString),   /* FINALIZE_EXTERNAL_STRING     */
    OFFSET(ion::IonCode),       /* FINALIZE_IONCODE             */
};

#undef OFFSET

#ifdef DEBUG
void
ArenaHeader::checkSynchronizedWithFreeList() const
{
    /*
     * Do not allow to access the free list when its real head is still stored
     * in FreeLists and is not synchronized with this one.
     */
    JS_ASSERT(allocated());

    /*
     * We can be called from the background finalization thread when the free
     * list in the compartment can mutate at any moment. We cannot do any
     * checks in this case.
     */
    if (!compartment->rt->gcRunning)
        return;

    FreeSpan firstSpan = FreeSpan::decodeOffsets(arenaAddress(), firstFreeSpanOffsets);
    if (firstSpan.isEmpty())
        return;
    const FreeSpan *list = compartment->arenas.getFreeList(getAllocKind());
    if (list->isEmpty() || firstSpan.arenaAddress() != list->arenaAddress())
        return;

    /*
     * Here this arena has free things, FreeList::lists[thingKind] is not
     * empty and also points to this arena. Thus they must the same.
     */
    JS_ASSERT(firstSpan.isSameNonEmptySpan(list));
}
#endif

/* static */ void
Arena::staticAsserts()
{
    JS_STATIC_ASSERT(sizeof(Arena) == ArenaSize);
    JS_STATIC_ASSERT(JS_ARRAY_LENGTH(ThingSizes) == FINALIZE_LIMIT);
    JS_STATIC_ASSERT(JS_ARRAY_LENGTH(FirstThingOffsets) == FINALIZE_LIMIT);
}

template<typename T>
inline bool
Arena::finalize(FreeOp *fop, AllocKind thingKind, size_t thingSize)
{
    /* Enforce requirements on size of T. */
    JS_ASSERT(thingSize % Cell::CellSize == 0);
    JS_ASSERT(thingSize <= 255);

    JS_ASSERT(aheader.allocated());
    JS_ASSERT(thingKind == aheader.getAllocKind());
    JS_ASSERT(thingSize == aheader.getThingSize());
    JS_ASSERT(!aheader.hasDelayedMarking);
    JS_ASSERT(!aheader.markOverflow);
    JS_ASSERT(!aheader.allocatedDuringIncremental);

    uintptr_t thing = thingsStart(thingKind);
    uintptr_t lastByte = thingsEnd() - 1;

    FreeSpan nextFree(aheader.getFirstFreeSpan());
    nextFree.checkSpan();

    FreeSpan newListHead;
    FreeSpan *newListTail = &newListHead;
    uintptr_t newFreeSpanStart = 0;
    bool allClear = true;
    DebugOnly<size_t> nmarked = 0;
    for (;; thing += thingSize) {
        JS_ASSERT(thing <= lastByte + 1);
        if (thing == nextFree.first) {
            JS_ASSERT(nextFree.last <= lastByte);
            if (nextFree.last == lastByte)
                break;
            JS_ASSERT(Arena::isAligned(nextFree.last, thingSize));
            if (!newFreeSpanStart)
                newFreeSpanStart = thing;
            thing = nextFree.last;
            nextFree = *nextFree.nextSpan();
            nextFree.checkSpan();
        } else {
            T *t = reinterpret_cast<T *>(thing);
            if (t->isMarked()) {
                allClear = false;
                nmarked++;
                if (newFreeSpanStart) {
                    JS_ASSERT(thing >= thingsStart(thingKind) + thingSize);
                    newListTail->first = newFreeSpanStart;
                    newListTail->last = thing - thingSize;
                    newListTail = newListTail->nextSpanUnchecked(thingSize);
                    newFreeSpanStart = 0;
                }
            } else {
                if (!newFreeSpanStart)
                    newFreeSpanStart = thing;
                t->finalize(fop);
                JS_POISON(t, JS_FREE_PATTERN, thingSize);
            }
        }
    }

    if (allClear) {
        JS_ASSERT(newListTail == &newListHead);
        JS_ASSERT(newFreeSpanStart == thingsStart(thingKind));
        return true;
    }

    newListTail->first = newFreeSpanStart ? newFreeSpanStart : nextFree.first;
    JS_ASSERT(Arena::isAligned(newListTail->first, thingSize));
    newListTail->last = lastByte;

#ifdef DEBUG
    size_t nfree = 0;
    for (const FreeSpan *span = &newListHead; span != newListTail; span = span->nextSpan()) {
        span->checkSpan();
        JS_ASSERT(Arena::isAligned(span->first, thingSize));
        JS_ASSERT(Arena::isAligned(span->last, thingSize));
        nfree += (span->last - span->first) / thingSize + 1;
        JS_ASSERT(nfree + nmarked <= thingsPerArena(thingSize));
    }
    nfree += (newListTail->last + 1 - newListTail->first) / thingSize;
    JS_ASSERT(nfree + nmarked == thingsPerArena(thingSize));
#endif
    aheader.setFirstFreeSpan(&newListHead);

    return false;
}

template<typename T>
inline void
FinalizeTypedArenas(FreeOp *fop, ArenaLists::ArenaList *al, AllocKind thingKind)
{
    /*
     * Release empty arenas and move non-full arenas with some free things into
     * a separated list that we append to al after the loop to ensure that any
     * arena before al->cursor is full.
     */
    JS_ASSERT_IF(!al->head, al->cursor == &al->head);
    ArenaLists::ArenaList available;
    ArenaHeader **ap = &al->head;
    size_t thingSize = Arena::thingSize(thingKind);
    while (ArenaHeader *aheader = *ap) {
        bool allClear = aheader->getArena()->finalize<T>(fop, thingKind, thingSize);
        if (allClear) {
            *ap = aheader->next;
            aheader->chunk()->releaseArena(aheader);
        } else if (aheader->hasFreeThings()) {
            *ap = aheader->next;
            *available.cursor = aheader;
            available.cursor = &aheader->next;
        } else {
            ap = &aheader->next;
        }
    }

    /* Terminate the available list and append it to al. */
    *available.cursor = NULL;
    *ap = available.head;
    al->cursor = ap;
    JS_ASSERT_IF(!al->head, al->cursor == &al->head);
}

/*
 * Finalize the list. On return al->cursor points to the first non-empty arena
 * after the al->head.
 */
static void
FinalizeArenas(FreeOp *fop, ArenaLists::ArenaList *al, AllocKind thingKind)
{
    switch(thingKind) {
      case FINALIZE_OBJECT0:
      case FINALIZE_OBJECT0_BACKGROUND:
      case FINALIZE_OBJECT2:
      case FINALIZE_OBJECT2_BACKGROUND:
      case FINALIZE_OBJECT4:
      case FINALIZE_OBJECT4_BACKGROUND:
      case FINALIZE_OBJECT8:
      case FINALIZE_OBJECT8_BACKGROUND:
      case FINALIZE_OBJECT12:
      case FINALIZE_OBJECT12_BACKGROUND:
      case FINALIZE_OBJECT16:
      case FINALIZE_OBJECT16_BACKGROUND:
        FinalizeTypedArenas<JSObject>(fop, al, thingKind);
        break;
      case FINALIZE_SCRIPT:
	FinalizeTypedArenas<JSScript>(fop, al, thingKind);
        break;
      case FINALIZE_SHAPE:
	FinalizeTypedArenas<Shape>(fop, al, thingKind);
        break;
      case FINALIZE_BASE_SHAPE:
        FinalizeTypedArenas<BaseShape>(fop, al, thingKind);
        break;
      case FINALIZE_TYPE_OBJECT:
	FinalizeTypedArenas<types::TypeObject>(fop, al, thingKind);
        break;
#if JS_HAS_XML_SUPPORT
      case FINALIZE_XML:
	FinalizeTypedArenas<JSXML>(fop, al, thingKind);
        break;
#endif
      case FINALIZE_STRING:
	FinalizeTypedArenas<JSString>(fop, al, thingKind);
        break;
      case FINALIZE_SHORT_STRING:
	FinalizeTypedArenas<JSShortString>(fop, al, thingKind);
        break;
      case FINALIZE_EXTERNAL_STRING:
	FinalizeTypedArenas<JSExternalString>(fop, al, thingKind);
        break;
      case FINALIZE_IONCODE:
#ifdef JS_ION
        FinalizeTypedArenas<ion::IonCode>(cx, al, thingKind, false);
#endif
        break;
    }
}

static inline Chunk *
AllocChunk() {
    return static_cast<Chunk *>(MapAlignedPages(ChunkSize, ChunkSize));
}

static inline void
FreeChunk(Chunk *p) {
    UnmapPages(static_cast<void *>(p), ChunkSize);
}

#ifdef JS_THREADSAFE
inline bool
ChunkPool::wantBackgroundAllocation(JSRuntime *rt) const
{
    /*
     * To minimize memory waste we do not want to run the background chunk
     * allocation if we have empty chunks or when the runtime needs just few
     * of them.
     */
    return rt->gcHelperThread.canBackgroundAllocate() &&
           emptyCount == 0 &&
           rt->gcChunkSet.count() >= 4;
}
#endif

/* Must be called with the GC lock taken. */
inline Chunk *
ChunkPool::get(JSRuntime *rt)
{
    JS_ASSERT(this == &rt->gcChunkPool);

    Chunk *chunk = emptyChunkListHead;
    if (chunk) {
        JS_ASSERT(emptyCount);
        emptyChunkListHead = chunk->info.next;
        --emptyCount;
    } else {
        JS_ASSERT(!emptyCount);
        chunk = Chunk::allocate(rt);
        if (!chunk)
            return NULL;
        JS_ASSERT(chunk->info.numArenasFreeCommitted == ArenasPerChunk);
        rt->gcNumArenasFreeCommitted += ArenasPerChunk;
    }
    JS_ASSERT(chunk->unused());
    JS_ASSERT(!rt->gcChunkSet.has(chunk));

#ifdef JS_THREADSAFE
    if (wantBackgroundAllocation(rt))
        rt->gcHelperThread.startBackgroundAllocationIfIdle();
#endif

    return chunk;
}

/* Must be called either during the GC or with the GC lock taken. */
inline void
ChunkPool::put(Chunk *chunk)
{
    chunk->info.age = 0;
    chunk->info.next = emptyChunkListHead;
    emptyChunkListHead = chunk;
    emptyCount++;
}

/* Must be called either during the GC or with the GC lock taken. */
Chunk *
ChunkPool::expire(JSRuntime *rt, bool releaseAll)
{
    JS_ASSERT(this == &rt->gcChunkPool);

    /*
     * Return old empty chunks to the system while preserving the order of
     * other chunks in the list. This way, if the GC runs several times
     * without emptying the list, the older chunks will stay at the tail
     * and are more likely to reach the max age.
     */
    Chunk *freeList = NULL;
    for (Chunk **chunkp = &emptyChunkListHead; *chunkp; ) {
        JS_ASSERT(emptyCount);
        Chunk *chunk = *chunkp;
        JS_ASSERT(chunk->unused());
        JS_ASSERT(!rt->gcChunkSet.has(chunk));
        JS_ASSERT(chunk->info.age <= MAX_EMPTY_CHUNK_AGE);
        if (releaseAll || chunk->info.age == MAX_EMPTY_CHUNK_AGE) {
            *chunkp = chunk->info.next;
            --emptyCount;
            chunk->prepareToBeFreed(rt);
            chunk->info.next = freeList;
            freeList = chunk;
        } else {
            /* Keep the chunk but increase its age. */
            ++chunk->info.age;
            chunkp = &chunk->info.next;
        }
    }
    JS_ASSERT_IF(releaseAll, !emptyCount);
    return freeList;
}

static void
FreeChunkList(Chunk *chunkListHead)
{
    while (Chunk *chunk = chunkListHead) {
        JS_ASSERT(!chunk->info.numArenasFreeCommitted);
        chunkListHead = chunk->info.next;
        FreeChunk(chunk);
    }
}

void
ChunkPool::expireAndFree(JSRuntime *rt, bool releaseAll)
{
    FreeChunkList(expire(rt, releaseAll));
}

JS_FRIEND_API(int64_t)
ChunkPool::countCleanDecommittedArenas(JSRuntime *rt)
{
    JS_ASSERT(this == &rt->gcChunkPool);

    int64_t numDecommitted = 0;
    Chunk *chunk = emptyChunkListHead;
    while (chunk) {
        for (uint32_t i = 0; i < ArenasPerChunk; ++i)
            if (chunk->decommittedArenas.get(i))
                ++numDecommitted;
        chunk = chunk->info.next;
    }
    return numDecommitted;
}

/* static */ Chunk *
Chunk::allocate(JSRuntime *rt)
{
    Chunk *chunk = static_cast<Chunk *>(AllocChunk());
    if (!chunk)
        return NULL;
    chunk->init();
    rt->gcStats.count(gcstats::STAT_NEW_CHUNK);
    return chunk;
}

/* Must be called with the GC lock taken. */
/* static */ inline void
Chunk::release(JSRuntime *rt, Chunk *chunk)
{
    JS_ASSERT(chunk);
    chunk->prepareToBeFreed(rt);
    FreeChunk(chunk);
}

inline void
Chunk::prepareToBeFreed(JSRuntime *rt)
{
    JS_ASSERT(rt->gcNumArenasFreeCommitted >= info.numArenasFreeCommitted);
    rt->gcNumArenasFreeCommitted -= info.numArenasFreeCommitted;
    rt->gcStats.count(gcstats::STAT_DESTROY_CHUNK);

#ifdef DEBUG
    /*
     * Let FreeChunkList detect a missing prepareToBeFreed call before it
     * frees chunk.
     */
    info.numArenasFreeCommitted = 0;
#endif
}

void
Chunk::init()
{
    JS_POISON(this, JS_FREE_PATTERN, ChunkSize);

    /*
     * We clear the bitmap to guard against xpc_IsGrayGCThing being called on
     * uninitialized data, which would happen before the first GC cycle.
     */
    bitmap.clear();

    /* Initialize the arena tracking bitmap. */
    decommittedArenas.clear(false);

    /* Initialize the chunk info. */
    info.freeArenasHead = &arenas[0].aheader;
    info.lastDecommittedArenaOffset = 0;
    info.numArenasFree = ArenasPerChunk;
    info.numArenasFreeCommitted = ArenasPerChunk;
    info.age = 0;

    /* Initialize the arena header state. */
    for (unsigned i = 0; i < ArenasPerChunk; i++) {
        arenas[i].aheader.setAsNotAllocated();
        arenas[i].aheader.next = (i + 1 < ArenasPerChunk)
                                 ? &arenas[i + 1].aheader
                                 : NULL;
    }

    /* The rest of info fields are initialized in PickChunk. */
}

inline Chunk **
GetAvailableChunkList(JSCompartment *comp)
{
    JSRuntime *rt = comp->rt;
    return comp->isSystemCompartment
           ? &rt->gcSystemAvailableChunkListHead
           : &rt->gcUserAvailableChunkListHead;
}

inline void
Chunk::addToAvailableList(JSCompartment *comp)
{
    insertToAvailableList(GetAvailableChunkList(comp));
}

inline void
Chunk::insertToAvailableList(Chunk **insertPoint)
{
    JS_ASSERT(hasAvailableArenas());
    JS_ASSERT(!info.prevp);
    JS_ASSERT(!info.next);
    info.prevp = insertPoint;
    Chunk *insertBefore = *insertPoint;
    if (insertBefore) {
        JS_ASSERT(insertBefore->info.prevp == insertPoint);
        insertBefore->info.prevp = &info.next;
    }
    info.next = insertBefore;
    *insertPoint = this;
}

inline void
Chunk::removeFromAvailableList()
{
    JS_ASSERT(info.prevp);
    *info.prevp = info.next;
    if (info.next) {
        JS_ASSERT(info.next->info.prevp == &info.next);
        info.next->info.prevp = info.prevp;
    }
    info.prevp = NULL;
    info.next = NULL;
}

/*
 * Search for and return the next decommitted Arena. Our goal is to keep
 * lastDecommittedArenaOffset "close" to a free arena. We do this by setting
 * it to the most recently freed arena when we free, and forcing it to
 * the last alloc + 1 when we allocate.
 */
uint32_t
Chunk::findDecommittedArenaOffset()
{
    /* Note: lastFreeArenaOffset can be past the end of the list. */
    for (unsigned i = info.lastDecommittedArenaOffset; i < ArenasPerChunk; i++)
        if (decommittedArenas.get(i))
            return i;
    for (unsigned i = 0; i < info.lastDecommittedArenaOffset; i++)
        if (decommittedArenas.get(i))
            return i;
    JS_NOT_REACHED("No decommitted arenas found.");
    return -1;
}

ArenaHeader *
Chunk::fetchNextDecommittedArena()
{
    JS_ASSERT(info.numArenasFreeCommitted == 0);
    JS_ASSERT(info.numArenasFree > 0);

    unsigned offset = findDecommittedArenaOffset();
    info.lastDecommittedArenaOffset = offset + 1;
    --info.numArenasFree;
    decommittedArenas.unset(offset);

    Arena *arena = &arenas[offset];
    MarkPagesInUse(arena, ArenaSize);
    arena->aheader.setAsNotAllocated();

    return &arena->aheader;
}

inline ArenaHeader *
Chunk::fetchNextFreeArena(JSRuntime *rt)
{
    JS_ASSERT(info.numArenasFreeCommitted > 0);
    JS_ASSERT(info.numArenasFreeCommitted <= info.numArenasFree);
    JS_ASSERT(info.numArenasFreeCommitted <= rt->gcNumArenasFreeCommitted);

    ArenaHeader *aheader = info.freeArenasHead;
    info.freeArenasHead = aheader->next;
    --info.numArenasFreeCommitted;
    --info.numArenasFree;
    --rt->gcNumArenasFreeCommitted;

    return aheader;
}

ArenaHeader *
Chunk::allocateArena(JSCompartment *comp, AllocKind thingKind)
{
    JS_ASSERT(hasAvailableArenas());

    JSRuntime *rt = comp->rt;
    JS_ASSERT(rt->gcBytes <= rt->gcMaxBytes);
    if (rt->gcMaxBytes - rt->gcBytes < ArenaSize)
        return NULL;

    ArenaHeader *aheader = JS_LIKELY(info.numArenasFreeCommitted > 0)
                           ? fetchNextFreeArena(rt)
                           : fetchNextDecommittedArena();
    aheader->init(comp, thingKind);
    if (JS_UNLIKELY(!hasAvailableArenas()))
        removeFromAvailableList();

    Probes::resizeHeap(comp, rt->gcBytes, rt->gcBytes + ArenaSize);
    rt->gcBytes += ArenaSize;
    comp->gcBytes += ArenaSize;
    if (comp->gcBytes >= comp->gcTriggerBytes)
        TriggerCompartmentGC(comp, gcreason::ALLOC_TRIGGER);

    return aheader;
}

inline void
Chunk::addArenaToFreeList(JSRuntime *rt, ArenaHeader *aheader)
{
    JS_ASSERT(!aheader->allocated());
    aheader->next = info.freeArenasHead;
    info.freeArenasHead = aheader;
    ++info.numArenasFreeCommitted;
    ++info.numArenasFree;
    ++rt->gcNumArenasFreeCommitted;
}

void
Chunk::releaseArena(ArenaHeader *aheader)
{
    JS_ASSERT(aheader->allocated());
    JS_ASSERT(!aheader->hasDelayedMarking);
    JSCompartment *comp = aheader->compartment;
    JSRuntime *rt = comp->rt;
#ifdef JS_THREADSAFE
    AutoLockGC maybeLock;
    if (rt->gcHelperThread.sweeping())
        maybeLock.lock(rt);
#endif

    Probes::resizeHeap(comp, rt->gcBytes, rt->gcBytes - ArenaSize);
    JS_ASSERT(rt->gcBytes >= ArenaSize);
    JS_ASSERT(comp->gcBytes >= ArenaSize);
#ifdef JS_THREADSAFE
    if (rt->gcHelperThread.sweeping())
        comp->reduceGCTriggerBytes(GC_HEAP_GROWTH_FACTOR * ArenaSize);
#endif
    rt->gcBytes -= ArenaSize;
    comp->gcBytes -= ArenaSize;

    aheader->setAsNotAllocated();
    addArenaToFreeList(rt, aheader);

    if (info.numArenasFree == 1) {
        JS_ASSERT(!info.prevp);
        JS_ASSERT(!info.next);
        addToAvailableList(comp);
    } else if (!unused()) {
        JS_ASSERT(info.prevp);
    } else {
        rt->gcChunkSet.remove(this);
        removeFromAvailableList();
        rt->gcChunkPool.put(this);
    }
}

} /* namespace gc */
} /* namespace js */

/* The caller must hold the GC lock. */
static Chunk *
PickChunk(JSCompartment *comp)
{
    JSRuntime *rt = comp->rt;
    Chunk **listHeadp = GetAvailableChunkList(comp);
    Chunk *chunk = *listHeadp;
    if (chunk)
        return chunk;

    chunk = rt->gcChunkPool.get(rt);
    if (!chunk)
        return NULL;

    rt->gcChunkAllocationSinceLastGC = true;

    /*
     * FIXME bug 583732 - chunk is newly allocated and cannot be present in
     * the table so using ordinary lookupForAdd is suboptimal here.
     */
    GCChunkSet::AddPtr p = rt->gcChunkSet.lookupForAdd(chunk);
    JS_ASSERT(!p);
    if (!rt->gcChunkSet.add(p, chunk)) {
        Chunk::release(rt, chunk);
        return NULL;
    }

    chunk->info.prevp = NULL;
    chunk->info.next = NULL;
    chunk->addToAvailableList(comp);

    return chunk;
}

JS_FRIEND_API(bool)
IsAboutToBeFinalized(const Cell *thing)
{
    JSCompartment *thingCompartment = reinterpret_cast<const Cell *>(thing)->compartment();
    if (!thingCompartment->isCollecting())
        return false;
    return !reinterpret_cast<const Cell *>(thing)->isMarked();
}

bool
IsAboutToBeFinalized(const Value &v)
{
    JS_ASSERT(v.isMarkable());
    return IsAboutToBeFinalized((Cell *)v.toGCThing());
}

/* Lifetime for type sets attached to scripts containing observed types. */
static const int64_t JIT_SCRIPT_RELEASE_TYPES_INTERVAL = 60 * 1000 * 1000;

JSBool
js_InitGC(JSRuntime *rt, uint32_t maxbytes)
{
    if (!rt->gcChunkSet.init(INITIAL_CHUNK_CAPACITY))
        return false;

    if (!rt->gcRootsHash.init(256))
        return false;

    if (!rt->gcLocksHash.init(256))
        return false;

#ifdef JS_THREADSAFE
    rt->gcLock = PR_NewLock();
    if (!rt->gcLock)
        return false;
    if (!rt->gcHelperThread.init())
        return false;
#endif

    /*
     * Separate gcMaxMallocBytes from gcMaxBytes but initialize to maxbytes
     * for default backward API compatibility.
     */
    rt->gcMaxBytes = maxbytes;
    rt->setGCMaxMallocBytes(maxbytes);

    rt->gcJitReleaseTime = PRMJ_Now() + JIT_SCRIPT_RELEASE_TYPES_INTERVAL;
    return true;
}

namespace js {

inline bool
InFreeList(ArenaHeader *aheader, uintptr_t addr)
{
    if (!aheader->hasFreeThings())
        return false;

    FreeSpan firstSpan(aheader->getFirstFreeSpan());

    for (const FreeSpan *span = &firstSpan;;) {
        /* If the thing comes fore the current span, it's not free. */
        if (addr < span->first)
            return false;

        /*
         * If we find it inside the span, it's dead. We use here "<=" and not
         * "<" even for the last span as we know that thing is inside the
         * arena. Thus for the last span thing < span->end.
         */
        if (addr <= span->last)
            return true;

        /*
         * The last possible empty span is an the end of the arena. Here
         * span->end < thing < thingsEnd and so we must have more spans.
         */
        span = span->nextSpan();
    }
}

enum ConservativeGCTest
{
    CGCT_VALID,
    CGCT_LOWBITSET, /* excluded because one of the low bits was set */
    CGCT_NOTARENA,  /* not within arena range in a chunk */
    CGCT_OTHERCOMPARTMENT,  /* in another compartment */
    CGCT_NOTCHUNK,  /* not within a valid chunk */
    CGCT_FREEARENA, /* within arena containing only free things */
    CGCT_NOTLIVE,   /* gcthing is not allocated */
    CGCT_END
};

/*
 * Tests whether w is a (possibly dead) GC thing. Returns CGCT_VALID and
 * details about the thing if so. On failure, returns the reason for rejection.
 */
inline ConservativeGCTest
IsAddressableGCThing(JSRuntime *rt, uintptr_t w,
                     gc::AllocKind *thingKindPtr, ArenaHeader **arenaHeader, void **thing)
{
    /*
     * We assume that the compiler never uses sub-word alignment to store
     * pointers and does not tag pointers on its own. Additionally, the value
     * representation for all values and the jsid representation for GC-things
     * do not touch the low two bits. Thus any word with the low two bits set
     * is not a valid GC-thing.
     */
    JS_STATIC_ASSERT(JSID_TYPE_STRING == 0 && JSID_TYPE_OBJECT == 4);
    if (w & 0x3)
        return CGCT_LOWBITSET;

    /*
     * An object jsid has its low bits tagged. In the value representation on
     * 64-bit, the high bits are tagged.
     */
    const uintptr_t JSID_PAYLOAD_MASK = ~uintptr_t(JSID_TYPE_MASK);
#if JS_BITS_PER_WORD == 32
    uintptr_t addr = w & JSID_PAYLOAD_MASK;
#elif JS_BITS_PER_WORD == 64
    uintptr_t addr = w & JSID_PAYLOAD_MASK & JSVAL_PAYLOAD_MASK;
#endif

    Chunk *chunk = Chunk::fromAddress(addr);

    if (!rt->gcChunkSet.has(chunk))
        return CGCT_NOTCHUNK;

    /*
     * We query for pointers outside the arena array after checking for an
     * allocated chunk. Such pointers are rare and we want to reject them
     * after doing more likely rejections.
     */
    if (!Chunk::withinArenasRange(addr))
        return CGCT_NOTARENA;

    /* If the arena is not currently allocated, don't access the header. */
    size_t arenaOffset = Chunk::arenaIndex(addr);
    if (chunk->decommittedArenas.get(arenaOffset))
        return CGCT_FREEARENA;

    ArenaHeader *aheader = &chunk->arenas[arenaOffset].aheader;

    if (!aheader->allocated())
        return CGCT_FREEARENA;

    if (rt->gcRunning && !aheader->compartment->isCollecting())
        return CGCT_OTHERCOMPARTMENT;

    AllocKind thingKind = aheader->getAllocKind();
    uintptr_t offset = addr & ArenaMask;
    uintptr_t minOffset = Arena::firstThingOffset(thingKind);
    if (offset < minOffset)
        return CGCT_NOTARENA;

    /* addr can point inside the thing so we must align the address. */
    uintptr_t shift = (offset - minOffset) % Arena::thingSize(thingKind);
    addr -= shift;

    if (thing)
        *thing = reinterpret_cast<void *>(addr);
    if (arenaHeader)
        *arenaHeader = aheader;
    if (thingKindPtr)
        *thingKindPtr = thingKind;
    return CGCT_VALID;
}

/*
 * Returns CGCT_VALID and mark it if the w can be a  live GC thing and sets
 * thingKind accordingly. Otherwise returns the reason for rejection.
 */
inline ConservativeGCTest
MarkIfGCThingWord(JSTracer *trc, uintptr_t w)
{
    void *thing;
    ArenaHeader *aheader;
    AllocKind thingKind;
    ConservativeGCTest status = IsAddressableGCThing(trc->runtime, w, &thingKind, &aheader, &thing);
    if (status != CGCT_VALID)
        return status;

    /*
     * Check if the thing is free. We must use the list of free spans as at
     * this point we no longer have the mark bits from the previous GC run and
     * we must account for newly allocated things.
     */
    if (InFreeList(aheader, uintptr_t(thing)))
        return CGCT_NOTLIVE;

    JSGCTraceKind traceKind = MapAllocToTraceKind(thingKind);
#ifdef DEBUG
    const char pattern[] = "machine_stack %p";
    char nameBuf[sizeof(pattern) - 2 + sizeof(thing) * 2];
    JS_snprintf(nameBuf, sizeof(nameBuf), pattern, thing);
    JS_SET_TRACING_NAME(trc, nameBuf);
#endif
    void *tmp = thing;
    MarkKind(trc, &tmp, traceKind);
    JS_ASSERT(tmp == thing);

#ifdef DEBUG
    if (trc->runtime->gcIncrementalState == MARK_ROOTS)
        trc->runtime->gcSavedRoots.append(JSRuntime::SavedGCRoot(thing, traceKind));
#endif

    return CGCT_VALID;
}

static void
MarkWordConservatively(JSTracer *trc, uintptr_t w)
{
    /*
     * The conservative scanner may access words that valgrind considers as
     * undefined. To avoid false positives and not to alter valgrind view of
     * the memory we make as memcheck-defined the argument, a copy of the
     * original word. See bug 572678.
     */
#ifdef JS_VALGRIND
    JS_SILENCE_UNUSED_VALUE_IN_EXPR(VALGRIND_MAKE_MEM_DEFINED(&w, sizeof(w)));
#endif

    MarkIfGCThingWord(trc, w);
}

static void
MarkRangeConservatively(JSTracer *trc, const uintptr_t *begin, const uintptr_t *end)
{
    JS_ASSERT(begin <= end);

    for (const uintptr_t *i = begin; i < end; ++i)
        MarkWordConservatively(trc, *i);
}

static void
MarkRangeConservativelyAndSkipIon(JSTracer *trc, JSRuntime *rt, const uintptr_t *begin, const uintptr_t *end)
{
    const uintptr_t *i = begin;

#if JS_STACK_GROWTH_DIRECTION < 0 && defined(JS_ION)
    // Walk only regions in between Ion activations. Note that non-volatile
    // registers are spilled to the stack before the entry Ion frame, ensuring
    // that the conservative scanner will still see them.
    for (ion::IonActivationIterator ion(rt); ion.more(); ++ion) {
        ion::IonFrameIterator frames(ion.top());
        while (frames.more())
            ++frames;

        uintptr_t *ionMin = (uintptr_t *)ion.top();
        uintptr_t *ionEnd = (uintptr_t *)frames.fp();

        MarkRangeConservatively(trc, i, ionMin);
        i = ionEnd;
    }
#endif
    
    // Mark everything after the most recent Ion activation.
    MarkRangeConservatively(trc, i, end);
}

static JS_NEVER_INLINE void
MarkConservativeStackRoots(JSTracer *trc, bool useSavedRoots)
{
    JSRuntime *rt = trc->runtime;

#ifdef DEBUG
    if (useSavedRoots) {
        for (JSRuntime::SavedGCRoot *root = rt->gcSavedRoots.begin();
             root != rt->gcSavedRoots.end();
             root++)
        {
            JS_SET_TRACING_NAME(trc, "cstack");
            MarkKind(trc, &root->thing, root->kind);
        }
        return;
    }

    if (rt->gcIncrementalState == MARK_ROOTS)
        rt->gcSavedRoots.clearAndFree();
#endif

    ConservativeGCData *cgcd = &rt->conservativeGC;
    if (!cgcd->hasStackToScan()) {
#ifdef JS_THREADSAFE
        JS_ASSERT(!rt->suspendCount);
        JS_ASSERT(rt->requestDepth <= cgcd->requestThreshold);
#endif
        return;
    }

    uintptr_t *stackMin, *stackEnd;
#if JS_STACK_GROWTH_DIRECTION > 0
    stackMin = rt->nativeStackBase;
    stackEnd = cgcd->nativeStackTop;
#else
    stackMin = cgcd->nativeStackTop + 1;
    stackEnd = reinterpret_cast<uintptr_t *>(rt->nativeStackBase);
#endif

    JS_ASSERT(stackMin <= stackEnd);
    MarkRangeConservativelyAndSkipIon(trc, rt, stackMin, stackEnd);
    MarkRangeConservatively(trc, cgcd->registerSnapshot.words,
                            ArrayEnd(cgcd->registerSnapshot.words));
}

void
MarkStackRangeConservatively(JSTracer *trc, Value *beginv, Value *endv)
{
    const uintptr_t *begin = beginv->payloadWord();
    const uintptr_t *end = endv->payloadWord();
#ifdef JS_NUNBOX32
    /*
     * With 64-bit jsvals on 32-bit systems, we can optimize a bit by
     * scanning only the payloads.
     */
    JS_ASSERT(begin <= end);
    for (const uintptr_t *i = begin; i < end; i += sizeof(Value) / sizeof(uintptr_t))
        MarkWordConservatively(trc, *i);
#else
    MarkRangeConservatively(trc, begin, end);
#endif
}



JS_NEVER_INLINE void
ConservativeGCData::recordStackTop()
{
    /* Update the native stack pointer if it points to a bigger stack. */
    uintptr_t dummy;
    nativeStackTop = &dummy;

    /*
     * To record and update the register snapshot for the conservative scanning
     * with the latest values we use setjmp.
     */
#if defined(_MSC_VER)
# pragma warning(push)
# pragma warning(disable: 4611)
#endif
    (void) setjmp(registerSnapshot.jmpbuf);
#if defined(_MSC_VER)
# pragma warning(pop)
#endif
}

static void
RecordNativeStackTopForGC(JSRuntime *rt)
{
    ConservativeGCData *cgcd = &rt->conservativeGC;

#ifdef JS_THREADSAFE
    /* Record the stack top here only if we are called from a request. */
    JS_ASSERT(rt->requestDepth >= cgcd->requestThreshold);
    if (rt->requestDepth == cgcd->requestThreshold)
        return;
#endif
    cgcd->recordStackTop();
}

} /* namespace js */

bool
js_IsAddressableGCThing(JSRuntime *rt, uintptr_t w, gc::AllocKind *thingKind, void **thing)
{
    return js::IsAddressableGCThing(rt, w, thingKind, NULL, thing) == CGCT_VALID;
}

#ifdef DEBUG
static void
CheckLeakedRoots(JSRuntime *rt);
#endif

void
js_FinishGC(JSRuntime *rt)
{
    /*
     * Wait until the background finalization stops and the helper thread
     * shuts down before we forcefully release any remaining GC memory.
     */
#ifdef JS_THREADSAFE
    rt->gcHelperThread.finish();
#endif

#ifdef JS_GC_ZEAL
    /* Free memory associated with GC verification. */
    FinishVerifier(rt);
#endif

    /* Delete all remaining Compartments. */
    for (CompartmentsIter c(rt); !c.done(); c.next())
        Foreground::delete_(c.get());
    rt->compartments.clear();
    rt->atomsCompartment = NULL;

    rt->gcSystemAvailableChunkListHead = NULL;
    rt->gcUserAvailableChunkListHead = NULL;
    for (GCChunkSet::Range r(rt->gcChunkSet.all()); !r.empty(); r.popFront())
        Chunk::release(rt, r.front());
    rt->gcChunkSet.clear();

    rt->gcChunkPool.expireAndFree(rt, true);

#ifdef DEBUG
    if (!rt->gcRootsHash.empty())
        CheckLeakedRoots(rt);
#endif
    rt->gcRootsHash.clear();
    rt->gcLocksHash.clear();
}

JSBool
js_AddRoot(JSContext *cx, Value *vp, const char *name)
{
    JSBool ok = js_AddRootRT(cx->runtime, vp, name);
    if (!ok)
        JS_ReportOutOfMemory(cx);
    return ok;
}

JSBool
js_AddGCThingRoot(JSContext *cx, void **rp, const char *name)
{
    JSBool ok = js_AddGCThingRootRT(cx->runtime, rp, name);
    if (!ok)
        JS_ReportOutOfMemory(cx);
    return ok;
}

JS_FRIEND_API(JSBool)
js_AddRootRT(JSRuntime *rt, jsval *vp, const char *name)
{
    return !!rt->gcRootsHash.put((void *)vp,
                                 RootInfo(name, JS_GC_ROOT_VALUE_PTR));
}

JS_FRIEND_API(JSBool)
js_AddGCThingRootRT(JSRuntime *rt, void **rp, const char *name)
{
    return !!rt->gcRootsHash.put((void *)rp,
                                 RootInfo(name, JS_GC_ROOT_GCTHING_PTR));
}

JS_FRIEND_API(void)
js_RemoveRoot(JSRuntime *rt, void *rp)
{
    rt->gcRootsHash.remove(rp);
    rt->gcPoke = true;
}

typedef RootedValueMap::Range RootRange;
typedef RootedValueMap::Entry RootEntry;
typedef RootedValueMap::Enum RootEnum;

#ifdef DEBUG

static void
CheckLeakedRoots(JSRuntime *rt)
{
    uint32_t leakedroots = 0;

    /* Warn (but don't assert) debug builds of any remaining roots. */
    for (RootRange r = rt->gcRootsHash.all(); !r.empty(); r.popFront()) {
        RootEntry &entry = r.front();
        leakedroots++;
        fprintf(stderr,
                "JS engine warning: leaking GC root \'%s\' at %p\n",
                entry.value.name ? entry.value.name : "", entry.key);
    }

    if (leakedroots > 0) {
        if (leakedroots == 1) {
            fprintf(stderr,
"JS engine warning: 1 GC root remains after destroying the JSRuntime at %p.\n"
"                   This root may point to freed memory. Objects reachable\n"
"                   through it have not been finalized.\n",
                    (void *) rt);
        } else {
            fprintf(stderr,
"JS engine warning: %lu GC roots remain after destroying the JSRuntime at %p.\n"
"                   These roots may point to freed memory. Objects reachable\n"
"                   through them have not been finalized.\n",
                    (unsigned long) leakedroots, (void *) rt);
        }
    }
}

void
js_DumpNamedRoots(JSRuntime *rt,
                  void (*dump)(const char *name, void *rp, JSGCRootType type, void *data),
                  void *data)
{
    for (RootRange r = rt->gcRootsHash.all(); !r.empty(); r.popFront()) {
        RootEntry &entry = r.front();
        if (const char *name = entry.value.name)
            dump(name, entry.key, entry.value.type, data);
    }
}

#endif /* DEBUG */

uint32_t
js_MapGCRoots(JSRuntime *rt, JSGCRootMapFun map, void *data)
{
    int ct = 0;
    for (RootEnum e(rt->gcRootsHash); !e.empty(); e.popFront()) {
        RootEntry &entry = e.front();

        ct++;
        int mapflags = map(entry.key, entry.value.type, entry.value.name, data);

        if (mapflags & JS_MAP_GCROOT_REMOVE)
            e.removeFront();
        if (mapflags & JS_MAP_GCROOT_STOP)
            break;
    }

    return ct;
}

static size_t
ComputeTriggerBytes(size_t lastBytes, size_t maxBytes, JSGCInvocationKind gckind)
{
    size_t base = gckind == GC_SHRINK ? lastBytes : Max(lastBytes, GC_ALLOCATION_THRESHOLD);
    float trigger = float(base) * GC_HEAP_GROWTH_FACTOR;
    return size_t(Min(float(maxBytes), trigger));
}

void
JSCompartment::setGCLastBytes(size_t lastBytes, size_t lastMallocBytes, JSGCInvocationKind gckind)
{
    gcTriggerBytes = ComputeTriggerBytes(lastBytes, rt->gcMaxBytes, gckind);
    gcTriggerMallocAndFreeBytes = ComputeTriggerBytes(lastMallocBytes, SIZE_MAX, gckind);
}

void
JSCompartment::reduceGCTriggerBytes(size_t amount)
{
    JS_ASSERT(amount > 0);
    JS_ASSERT(gcTriggerBytes >= amount);
    if (gcTriggerBytes - amount < GC_ALLOCATION_THRESHOLD * GC_HEAP_GROWTH_FACTOR)
        return;
    gcTriggerBytes -= amount;
}

namespace js {
namespace gc {

inline void
ArenaLists::prepareForIncrementalGC(JSRuntime *rt)
{
    for (size_t i = 0; i != FINALIZE_LIMIT; ++i) {
        FreeSpan *headSpan = &freeLists[i];
        if (!headSpan->isEmpty()) {
            ArenaHeader *aheader = headSpan->arenaHeader();
            aheader->allocatedDuringIncremental = true;
            rt->gcMarker.delayMarkingArena(aheader);
        }
    }
}

inline void *
ArenaLists::allocateFromArena(JSCompartment *comp, AllocKind thingKind)
{
    Chunk *chunk = NULL;

    ArenaList *al = &arenaLists[thingKind];
    AutoLockGC maybeLock;

#ifdef JS_THREADSAFE
    volatile uintptr_t *bfs = &backgroundFinalizeState[thingKind];
    if (*bfs != BFS_DONE) {
        /*
         * We cannot search the arena list for free things while the
         * background finalization runs and can modify head or cursor at any
         * moment. So we always allocate a new arena in that case.
         */
        maybeLock.lock(comp->rt);
        if (*bfs == BFS_RUN) {
            JS_ASSERT(!*al->cursor);
            chunk = PickChunk(comp);
            if (!chunk) {
                /*
                 * Let the caller to wait for the background allocation to
                 * finish and restart the allocation attempt.
                 */
                return NULL;
            }
        } else if (*bfs == BFS_JUST_FINISHED) {
            /* See comments before BackgroundFinalizeState definition. */
            *bfs = BFS_DONE;
        } else {
            JS_ASSERT(*bfs == BFS_DONE);
        }
    }
#endif /* JS_THREADSAFE */

    if (!chunk) {
        if (ArenaHeader *aheader = *al->cursor) {
            JS_ASSERT(aheader->hasFreeThings());

            /*
             * The empty arenas are returned to the chunk and should not present on
             * the list.
             */
            JS_ASSERT(!aheader->isEmpty());
            al->cursor = &aheader->next;

            /*
             * Move the free span stored in the arena to the free list and
             * allocate from it.
             */
            freeLists[thingKind] = aheader->getFirstFreeSpan();
            aheader->setAsFullyUsed();
            if (JS_UNLIKELY(comp->needsBarrier())) {
                aheader->allocatedDuringIncremental = true;
                comp->rt->gcMarker.delayMarkingArena(aheader);
            }
            return freeLists[thingKind].infallibleAllocate(Arena::thingSize(thingKind));
        }

        /* Make sure we hold the GC lock before we call PickChunk. */
        if (!maybeLock.locked())
            maybeLock.lock(comp->rt);
        chunk = PickChunk(comp);
        if (!chunk)
            return NULL;
    }

    /*
     * While we still hold the GC lock get an arena from some chunk, mark it
     * as full as its single free span is moved to the free lits, and insert
     * it to the list as a fully allocated arena.
     *
     * We add the arena before the the head, not after the tail pointed by the
     * cursor, so after the GC the most recently added arena will be used first
     * for allocations improving cache locality.
     */
    JS_ASSERT(!*al->cursor);
    ArenaHeader *aheader = chunk->allocateArena(comp, thingKind);
    if (!aheader)
        return NULL;

    if (JS_UNLIKELY(comp->needsBarrier())) {
        aheader->allocatedDuringIncremental = true;
        comp->rt->gcMarker.delayMarkingArena(aheader);
    }
    aheader->next = al->head;
    if (!al->head) {
        JS_ASSERT(al->cursor == &al->head);
        al->cursor = &aheader->next;
    }
    al->head = aheader;

    /* See comments before allocateFromNewArena about this assert. */
    JS_ASSERT(!aheader->hasFreeThings());
    uintptr_t arenaAddr = aheader->arenaAddress();
    return freeLists[thingKind].allocateFromNewArena(arenaAddr,
                                                     Arena::firstThingOffset(thingKind),
                                                     Arena::thingSize(thingKind));
}

void
ArenaLists::finalizeNow(FreeOp *fop, AllocKind thingKind)
{
    JS_ASSERT(!fop->onBackgroundThread());
#ifdef JS_THREADSAFE
    JS_ASSERT(backgroundFinalizeState[thingKind] == BFS_DONE);
#endif
    FinalizeArenas(fop, &arenaLists[thingKind], thingKind);
}

inline void
ArenaLists::finalizeLater(FreeOp *fop, AllocKind thingKind)
{
    JS_ASSERT(thingKind == FINALIZE_OBJECT0_BACKGROUND  ||
              thingKind == FINALIZE_OBJECT2_BACKGROUND  ||
              thingKind == FINALIZE_OBJECT4_BACKGROUND  ||
              thingKind == FINALIZE_OBJECT8_BACKGROUND  ||
              thingKind == FINALIZE_OBJECT12_BACKGROUND ||
              thingKind == FINALIZE_OBJECT16_BACKGROUND ||
              thingKind == FINALIZE_SHORT_STRING        ||
              thingKind == FINALIZE_STRING);
    JS_ASSERT(!fop->onBackgroundThread());

#ifdef JS_THREADSAFE
    JS_ASSERT(!fop->runtime()->gcHelperThread.sweeping());

    ArenaList *al = &arenaLists[thingKind];
    if (!al->head) {
        JS_ASSERT(backgroundFinalizeState[thingKind] == BFS_DONE);
        JS_ASSERT(al->cursor == &al->head);
        return;
    }

    /*
     * The state can be just-finished if we have not allocated any GC things
     * from the arena list after the previous background finalization.
     */
    JS_ASSERT(backgroundFinalizeState[thingKind] == BFS_DONE ||
              backgroundFinalizeState[thingKind] == BFS_JUST_FINISHED);

    if (fop->shouldFreeLater()) {
        /*
         * To ensure the finalization order even during the background GC we
         * must use infallibleAppend so arenas scheduled for background
         * finalization would not be finalized now if the append fails.
         */
        fop->runtime()->gcHelperThread.finalizeVector.infallibleAppend(al->head);
        al->clear();
        backgroundFinalizeState[thingKind] = BFS_RUN;
    } else {
        FinalizeArenas(fop, al, thingKind);
        backgroundFinalizeState[thingKind] = BFS_DONE;
    }

#else /* !JS_THREADSAFE */

    finalizeNow(fop, thingKind);

#endif
}

#ifdef JS_THREADSAFE
/*static*/ void
ArenaLists::backgroundFinalize(FreeOp *fop, ArenaHeader *listHead)
{
    JS_ASSERT(fop->onBackgroundThread());
    JS_ASSERT(listHead);
    AllocKind thingKind = listHead->getAllocKind();
    JSCompartment *comp = listHead->compartment;
    ArenaList finalized;
    finalized.head = listHead;
    FinalizeArenas(fop, &finalized, thingKind);

    /*
     * After we finish the finalization al->cursor must point to the end of
     * the head list as we emptied the list before the background finalization
     * and the allocation adds new arenas before the cursor.
     */
    ArenaLists *lists = &comp->arenas;
    ArenaList *al = &lists->arenaLists[thingKind];

    AutoLockGC lock(fop->runtime());
    JS_ASSERT(lists->backgroundFinalizeState[thingKind] == BFS_RUN);
    JS_ASSERT(!*al->cursor);

    /*
     * We must set the state to BFS_JUST_FINISHED if we touch arenaList list,
     * even if we add to the list only fully allocated arenas without any free
     * things. It ensures that the allocation thread takes the GC lock and all
     * writes to the free list elements are propagated. As we always take the
     * GC lock when allocating new arenas from the chunks we can set the state
     * to BFS_DONE if we have released all finalized arenas back to their
     * chunks.
     */
    if (finalized.head) {
        *al->cursor = finalized.head;
        if (finalized.cursor != &finalized.head)
            al->cursor = finalized.cursor;
        lists->backgroundFinalizeState[thingKind] = BFS_JUST_FINISHED;
    } else {
        lists->backgroundFinalizeState[thingKind] = BFS_DONE;
    }
}
#endif /* JS_THREADSAFE */

void
ArenaLists::finalizeObjects(FreeOp *fop)
{
    finalizeNow(fop, FINALIZE_OBJECT0);
    finalizeNow(fop, FINALIZE_OBJECT2);
    finalizeNow(fop, FINALIZE_OBJECT4);
    finalizeNow(fop, FINALIZE_OBJECT8);
    finalizeNow(fop, FINALIZE_OBJECT12);
    finalizeNow(fop, FINALIZE_OBJECT16);

#ifdef JS_THREADSAFE
    finalizeLater(fop, FINALIZE_OBJECT0_BACKGROUND);
    finalizeLater(fop, FINALIZE_OBJECT2_BACKGROUND);
    finalizeLater(fop, FINALIZE_OBJECT4_BACKGROUND);
    finalizeLater(fop, FINALIZE_OBJECT8_BACKGROUND);
    finalizeLater(fop, FINALIZE_OBJECT12_BACKGROUND);
    finalizeLater(fop, FINALIZE_OBJECT16_BACKGROUND);
#endif

#if JS_HAS_XML_SUPPORT
    finalizeNow(fop, FINALIZE_XML);
#endif
}

void
ArenaLists::finalizeStrings(FreeOp *fop)
{
    finalizeLater(fop, FINALIZE_SHORT_STRING);
    finalizeLater(fop, FINALIZE_STRING);

    finalizeNow(fop, FINALIZE_EXTERNAL_STRING);
}

void
ArenaLists::finalizeShapes(FreeOp *fop)
{
    finalizeNow(fop, FINALIZE_SHAPE);
    finalizeNow(fop, FINALIZE_BASE_SHAPE);
    finalizeNow(fop, FINALIZE_TYPE_OBJECT);
}

void
ArenaLists::finalizeScripts(FreeOp *fop)
{
    finalizeNow(fop, FINALIZE_SCRIPT);
}

void
ArenaLists::finalizeIonCode(JSContext *cx)
{
    finalizeNow(cx, FINALIZE_IONCODE);
}

static void
RunLastDitchGC(JSContext *cx, gcreason::Reason reason)
{
    JSRuntime *rt = cx->runtime;

    /* The last ditch GC preserves all atoms. */
    AutoKeepAtoms keep(rt);
    GC(cx, GC_NORMAL, reason);
}

/* static */ void *
ArenaLists::refillFreeList(JSContext *cx, AllocKind thingKind)
{
    JS_ASSERT(cx->compartment->arenas.freeLists[thingKind].isEmpty());

    JSCompartment *comp = cx->compartment;
    JSRuntime *rt = comp->rt;
    JS_ASSERT(!rt->gcRunning);

    bool runGC = rt->gcIncrementalState != NO_INCREMENTAL && comp->gcBytes > comp->gcTriggerBytes;
    for (;;) {
        if (JS_UNLIKELY(runGC)) {
            PrepareCompartmentForGC(comp);
            RunLastDitchGC(cx, gcreason::LAST_DITCH);

            /*
             * The JSGC_END callback can legitimately allocate new GC
             * things and populate the free list. If that happens, just
             * return that list head.
             */
            size_t thingSize = Arena::thingSize(thingKind);
            if (void *thing = comp->arenas.allocateFromFreeList(thingKind, thingSize))
                return thing;
        }

        /*
         * allocateFromArena may fail while the background finalization still
         * run. In that case we want to wait for it to finish and restart.
         * However, checking for that is racy as the background finalization
         * could free some things after allocateFromArena decided to fail but
         * at this point it may have already stopped. To avoid this race we
         * always try to allocate twice.
         */
        for (bool secondAttempt = false; ; secondAttempt = true) {
            void *thing = comp->arenas.allocateFromArena(comp, thingKind);
            if (JS_LIKELY(!!thing))
                return thing;
            if (secondAttempt)
                break;

            AutoLockGC lock(rt);
#ifdef JS_THREADSAFE
            rt->gcHelperThread.waitBackgroundSweepEnd();
#endif
        }

        /*
         * We failed to allocate. Run the GC if we haven't done it already.
         * Otherwise report OOM.
         */
        if (runGC)
            break;
        runGC = true;
    }

    js_ReportOutOfMemory(cx);
    return NULL;
}

} /* namespace gc */
} /* namespace js */

JSGCTraceKind
js_GetGCThingTraceKind(void *thing)
{
    return GetGCThingTraceKind(thing);
}

JSBool
js_LockGCThingRT(JSRuntime *rt, void *thing)
{
    if (!thing)
        return true;

    if (GCLocks::Ptr p = rt->gcLocksHash.lookupWithDefault(thing, 0)) {
        p->value++;
        return true;
    }

    return false;
}

void
js_UnlockGCThingRT(JSRuntime *rt, void *thing)
{
    if (!thing)
        return;

    if (GCLocks::Ptr p = rt->gcLocksHash.lookup(thing)) {
        rt->gcPoke = true;
        if (--p->value == 0)
            rt->gcLocksHash.remove(p);
    }
}

namespace js {

void
InitTracer(JSTracer *trc, JSRuntime *rt, JSTraceCallback callback)
{
    trc->runtime = rt;
    trc->callback = callback;
    trc->debugPrinter = NULL;
    trc->debugPrintArg = NULL;
    trc->debugPrintIndex = size_t(-1);
    trc->eagerlyTraceWeakMaps = true;
}

/* static */ int64_t
SliceBudget::TimeBudget(int64_t millis)
{
    return millis * PRMJ_USEC_PER_MSEC;
}

/* static */ int64_t
SliceBudget::WorkBudget(int64_t work)
{
    /* For work = 0 not to mean Unlimited, we subtract 1. */
    return -work - 1;
}

SliceBudget::SliceBudget()
  : deadline(INT64_MAX),
    counter(INTPTR_MAX)
{
}

SliceBudget::SliceBudget(int64_t budget)
{
    if (budget == Unlimited) {
        deadline = INT64_MAX;
        counter = INTPTR_MAX;
    } else if (budget > 0) {
        deadline = PRMJ_Now() + budget;
        counter = CounterReset;
    } else {
        deadline = 0;
        counter = -budget - 1;
    }
}

bool
SliceBudget::checkOverBudget()
{
    bool over = PRMJ_Now() > deadline;
    if (!over)
        counter = CounterReset;
    return over;
}

GCMarker::GCMarker()
  : stack(size_t(-1)),
    color(BLACK),
    started(false),
    unmarkedArenaStackTop(NULL),
    markLaterArenas(0),
    grayFailed(false)
{
}

bool
GCMarker::init()
{
    return stack.init(MARK_STACK_LENGTH);
}

void
GCMarker::start(JSRuntime *rt)
{
    InitTracer(this, rt, NULL);
    JS_ASSERT(!started);
    started = true;
    color = BLACK;

    JS_ASSERT(!unmarkedArenaStackTop);
    JS_ASSERT(markLaterArenas == 0);

    JS_ASSERT(grayRoots.empty());
    JS_ASSERT(!grayFailed);

    /*
     * The GC is recomputing the liveness of WeakMap entries, so we delay
     * visting entries.
     */
    eagerlyTraceWeakMaps = JS_FALSE;
}

void
GCMarker::stop()
{
    JS_ASSERT(isDrained());

    JS_ASSERT(started);
    started = false;

    JS_ASSERT(!unmarkedArenaStackTop);
    JS_ASSERT(markLaterArenas == 0);

    JS_ASSERT(grayRoots.empty());
    grayFailed = false;

    /* Free non-ballast stack memory. */
    stack.reset();
    grayRoots.clearAndFree();
}

void
GCMarker::reset()
{
    color = BLACK;

    stack.reset();
    JS_ASSERT(isMarkStackEmpty());

    while (unmarkedArenaStackTop) {
        ArenaHeader *aheader = unmarkedArenaStackTop;
        JS_ASSERT(aheader->hasDelayedMarking);
        JS_ASSERT(markLaterArenas);
        unmarkedArenaStackTop = aheader->getNextDelayedMarking();
        aheader->hasDelayedMarking = 0;
        aheader->markOverflow = 0;
        aheader->allocatedDuringIncremental = 0;
        markLaterArenas--;
    }
    JS_ASSERT(isDrained());
    JS_ASSERT(!markLaterArenas);

    grayRoots.clearAndFree();
    grayFailed = false;
}

/*
 * When the native stack is low, the GC does not call JS_TraceChildren to mark
 * the reachable "children" of the thing. Rather the thing is put aside and
 * JS_TraceChildren is called later with more space on the C stack.
 *
 * To implement such delayed marking of the children with minimal overhead for
 * the normal case of sufficient native stack, the code adds a field per
 * arena. The field markingDelay->link links all arenas with delayed things
 * into a stack list with the pointer to stack top in
 * GCMarker::unmarkedArenaStackTop. delayMarkingChildren adds
 * arenas to the stack as necessary while markDelayedChildren pops the arenas
 * from the stack until it empties.
 */

inline void
GCMarker::delayMarkingArena(ArenaHeader *aheader)
{
    if (aheader->hasDelayedMarking) {
        /* Arena already scheduled to be marked later */
        return;
    }
    aheader->setNextDelayedMarking(unmarkedArenaStackTop);
    unmarkedArenaStackTop = aheader;
    markLaterArenas++;
}

void
GCMarker::delayMarkingChildren(const void *thing)
{
    const Cell *cell = reinterpret_cast<const Cell *>(thing);
    cell->arenaHeader()->markOverflow = 1;
    delayMarkingArena(cell->arenaHeader());
}

void
GCMarker::markDelayedChildren(ArenaHeader *aheader)
{
    if (aheader->markOverflow) {
        bool always = aheader->allocatedDuringIncremental;
        aheader->markOverflow = 0;

        for (CellIterUnderGC i(aheader); !i.done(); i.next()) {
            Cell *t = i.getCell();
            if (always || t->isMarked()) {
                t->markIfUnmarked();
                JS_TraceChildren(this, t, MapAllocToTraceKind(aheader->getAllocKind()));
            }
        }
    } else {
        JS_ASSERT(aheader->allocatedDuringIncremental);
        PushArena(this, aheader);
    }
    aheader->allocatedDuringIncremental = 0;
}

bool
GCMarker::markDelayedChildren(SliceBudget &budget)
{
    gcstats::AutoPhase ap(runtime->gcStats, gcstats::PHASE_MARK_DELAYED);

    JS_ASSERT(unmarkedArenaStackTop);
    do {
        /*
         * If marking gets delayed at the same arena again, we must repeat
         * marking of its things. For that we pop arena from the stack and
         * clear its hasDelayedMarking flag before we begin the marking.
         */
        ArenaHeader *aheader = unmarkedArenaStackTop;
        JS_ASSERT(aheader->hasDelayedMarking);
        JS_ASSERT(markLaterArenas);
        unmarkedArenaStackTop = aheader->getNextDelayedMarking();
        aheader->hasDelayedMarking = 0;
        markLaterArenas--;
        markDelayedChildren(aheader);

        budget.step(150);
        if (budget.isOverBudget())
            return false;
    } while (unmarkedArenaStackTop);
    JS_ASSERT(!markLaterArenas);

    return true;
}

#ifdef DEBUG
void
GCMarker::checkCompartment(void *p)
{
    JS_ASSERT(started);
    JS_ASSERT(static_cast<Cell *>(p)->compartment()->isCollecting());
}
#endif

bool
GCMarker::hasBufferedGrayRoots() const
{
    return !grayFailed;
}

void
GCMarker::startBufferingGrayRoots()
{
    JS_ASSERT(!callback);
    callback = GrayCallback;
    JS_ASSERT(IS_GC_MARKING_TRACER(this));
}

void
GCMarker::endBufferingGrayRoots()
{
    JS_ASSERT(callback == GrayCallback);
    callback = NULL;
    JS_ASSERT(IS_GC_MARKING_TRACER(this));
}

void
GCMarker::markBufferedGrayRoots()
{
    JS_ASSERT(!grayFailed);

    for (GrayRoot *elem = grayRoots.begin(); elem != grayRoots.end(); elem++) {
#ifdef DEBUG
        debugPrinter = elem->debugPrinter;
        debugPrintArg = elem->debugPrintArg;
        debugPrintIndex = elem->debugPrintIndex;
#endif
        void *tmp = elem->thing;
        MarkKind(this, &tmp, elem->kind);
        JS_ASSERT(tmp == elem->thing);
    }

    grayRoots.clearAndFree();
}

void
GCMarker::appendGrayRoot(void *thing, JSGCTraceKind kind)
{
    JS_ASSERT(started);

    if (grayFailed)
        return;

    GrayRoot root(thing, kind);
#ifdef DEBUG
    root.debugPrinter = debugPrinter;
    root.debugPrintArg = debugPrintArg;
    root.debugPrintIndex = debugPrintIndex;
#endif

    if (!grayRoots.append(root)) {
        grayRoots.clearAndFree();
        grayFailed = true;
    }
}

void
GCMarker::GrayCallback(JSTracer *trc, void **thingp, JSGCTraceKind kind)
{
    GCMarker *gcmarker = static_cast<GCMarker *>(trc);
    gcmarker->appendGrayRoot(*thingp, kind);
}

size_t
GCMarker::sizeOfExcludingThis(JSMallocSizeOfFun mallocSizeOf) const
{
    return stack.sizeOfExcludingThis(mallocSizeOf) +
           grayRoots.sizeOfExcludingThis(mallocSizeOf);
}

void
SetMarkStackLimit(JSRuntime *rt, size_t limit)
{
    JS_ASSERT(!rt->gcRunning);
    rt->gcMarker.setSizeLimit(limit);
}

} /* namespace js */

static void
gc_root_traversal(JSTracer *trc, const RootEntry &entry)
{
    const char *name = entry.value.name ? entry.value.name : "root";
    if (entry.value.type == JS_GC_ROOT_GCTHING_PTR)
        MarkGCThingRoot(trc, reinterpret_cast<void **>(entry.key), name);
    else
        MarkValueRoot(trc, reinterpret_cast<Value *>(entry.key), name);
}

static void
gc_lock_traversal(const GCLocks::Entry &entry, JSTracer *trc)
{
    JS_ASSERT(entry.value >= 1);
    void *tmp = entry.key;
    MarkGCThingRoot(trc, &tmp, "locked object");
    JS_ASSERT(tmp == entry.key);
}

namespace js {

void
MarkCompartmentActive(StackFrame *fp)
{
    if (fp->isScriptFrame())
        fp->script()->compartment()->active = true;
}

} /* namespace js */

void
AutoIdArray::trace(JSTracer *trc)
{
    JS_ASSERT(tag == IDARRAY);
    gc::MarkIdRange(trc, idArray->length, idArray->vector, "JSAutoIdArray.idArray");
}

void
AutoEnumStateRooter::trace(JSTracer *trc)
{
    gc::MarkObjectRoot(trc, &obj, "JS::AutoEnumStateRooter.obj");
}

inline void
AutoGCRooter::trace(JSTracer *trc)
{
    switch (tag) {
      case JSVAL:
        MarkValueRoot(trc, &static_cast<AutoValueRooter *>(this)->val, "JS::AutoValueRooter.val");
        return;

      case PARSER:
        static_cast<Parser *>(this)->trace(trc);
        return;

      case ENUMERATOR:
        static_cast<AutoEnumStateRooter *>(this)->trace(trc);
        return;

      case IDARRAY: {
        JSIdArray *ida = static_cast<AutoIdArray *>(this)->idArray;
        MarkIdRange(trc, ida->length, ida->vector, "JS::AutoIdArray.idArray");
        return;
      }

      case DESCRIPTORS: {
        PropDescArray &descriptors =
            static_cast<AutoPropDescArrayRooter *>(this)->descriptors;
        for (size_t i = 0, len = descriptors.length(); i < len; i++) {
            PropDesc &desc = descriptors[i];
            MarkValueRoot(trc, &desc.pd, "PropDesc::pd");
            MarkValueRoot(trc, &desc.value, "PropDesc::value");
            MarkValueRoot(trc, &desc.get, "PropDesc::get");
            MarkValueRoot(trc, &desc.set, "PropDesc::set");
        }
        return;
      }

      case DESCRIPTOR : {
        PropertyDescriptor &desc = *static_cast<AutoPropertyDescriptorRooter *>(this);
        if (desc.obj)
            MarkObjectRoot(trc, &desc.obj, "Descriptor::obj");
        MarkValueRoot(trc, &desc.value, "Descriptor::value");
        if ((desc.attrs & JSPROP_GETTER) && desc.getter) {
            JSObject *tmp = JS_FUNC_TO_DATA_PTR(JSObject *, desc.getter);
            MarkObjectRoot(trc, &tmp, "Descriptor::get");
            desc.getter = JS_DATA_TO_FUNC_PTR(JSPropertyOp, tmp);
        }
        if (desc.attrs & JSPROP_SETTER && desc.setter) {
            JSObject *tmp = JS_FUNC_TO_DATA_PTR(JSObject *, desc.setter);
            MarkObjectRoot(trc, &tmp, "Descriptor::set");
            desc.setter = JS_DATA_TO_FUNC_PTR(JSStrictPropertyOp, tmp);
        }
        return;
      }

      case NAMESPACES: {
        JSXMLArray<JSObject> &array = static_cast<AutoNamespaceArray *>(this)->array;
        MarkObjectRange(trc, array.length, array.vector, "JSXMLArray.vector");
        js_XMLArrayCursorTrace(trc, array.cursors);
        return;
      }

      case XML:
        js_TraceXML(trc, static_cast<AutoXMLRooter *>(this)->xml);
        return;

      case OBJECT:
        if (static_cast<AutoObjectRooter *>(this)->obj)
            MarkObjectRoot(trc, &static_cast<AutoObjectRooter *>(this)->obj,
                           "JS::AutoObjectRooter.obj");
        return;

      case ID:
        MarkIdRoot(trc, &static_cast<AutoIdRooter *>(this)->id_, "JS::AutoIdRooter.id_");
        return;

      case VALVECTOR: {
        AutoValueVector::VectorImpl &vector = static_cast<AutoValueVector *>(this)->vector;
        MarkValueRootRange(trc, vector.length(), vector.begin(), "js::AutoValueVector.vector");
        return;
      }

      case STRING:
        if (static_cast<AutoStringRooter *>(this)->str)
            MarkStringRoot(trc, &static_cast<AutoStringRooter *>(this)->str,
                           "JS::AutoStringRooter.str");
        return;

      case IDVECTOR: {
        AutoIdVector::VectorImpl &vector = static_cast<AutoIdVector *>(this)->vector;
        MarkIdRootRange(trc, vector.length(), vector.begin(), "js::AutoIdVector.vector");
        return;
      }

      case SHAPEVECTOR: {
        AutoShapeVector::VectorImpl &vector = static_cast<js::AutoShapeVector *>(this)->vector;
        MarkShapeRootRange(trc, vector.length(), const_cast<Shape **>(vector.begin()), 
                           "js::AutoShapeVector.vector");
        return;
      }

      case OBJVECTOR: {
        AutoObjectVector::VectorImpl &vector = static_cast<AutoObjectVector *>(this)->vector;
        MarkObjectRootRange(trc, vector.length(), vector.begin(), "js::AutoObjectVector.vector");
        return;
      }

      case VALARRAY: {
        AutoValueArray *array = static_cast<AutoValueArray *>(this);
        MarkValueRootRange(trc, array->length(), array->start(), "js::AutoValueArray");
        return;
      }

      case SCRIPTVECTOR: {
        AutoScriptVector::VectorImpl &vector = static_cast<AutoScriptVector *>(this)->vector;
        for (size_t i = 0; i < vector.length(); i++)
            MarkScriptRoot(trc, &vector[i], "AutoScriptVector element");
        return;
      }

      case IONMASM: {
#ifdef JS_ION
        static_cast<js::ion::MacroAssembler::AutoRooter *>(this)->masm()->trace(trc);
#endif
        return;
      }
    }

    JS_ASSERT(tag >= 0);
    MarkValueRootRange(trc, tag, static_cast<AutoArrayRooter *>(this)->array,
                       "JS::AutoArrayRooter.array");
}

/* static */ void
AutoGCRooter::traceAll(JSTracer *trc)
{
    for (js::AutoGCRooter *gcr = trc->runtime->autoGCRooters; gcr; gcr = gcr->down)
        gcr->trace(trc);
}

namespace js {

static void
MarkRuntime(JSTracer *trc, bool useSavedRoots = false)
{
    JSRuntime *rt = trc->runtime;
    JS_ASSERT(trc->callback != GCMarker::GrayCallback);

    if (IS_GC_MARKING_TRACER(trc)) {
        for (CompartmentsIter c(rt); !c.done(); c.next()) {
            if (!c->isCollecting())
                c->markCrossCompartmentWrappers(trc);
        }
        Debugger::markCrossCompartmentDebuggerObjectReferents(trc);
    }

    AutoGCRooter::traceAll(trc);

    if (rt->hasContexts())
        MarkConservativeStackRoots(trc, useSavedRoots);

    for (RootRange r = rt->gcRootsHash.all(); !r.empty(); r.popFront())
        gc_root_traversal(trc, r.front());

    for (GCLocks::Range r = rt->gcLocksHash.all(); !r.empty(); r.popFront())
        gc_lock_traversal(r.front(), trc);

    if (rt->scriptAndCountsVector) {
        ScriptAndCountsVector &vec = *rt->scriptAndCountsVector;
        for (size_t i = 0; i < vec.length(); i++)
            MarkScriptRoot(trc, &vec[i].script, "scriptAndCountsVector");
    }

    /*
     * Atoms are not in the cross-compartment map. So if there are any
     * compartments that are not being collected, we are not allowed to collect
     * atoms. Otherwise, the non-collected compartments could contain pointers
     * to atoms that we would miss.
     */
    bool isFullGC = true;
    if (IS_GC_MARKING_TRACER(trc)) {
        for (CompartmentsIter c(rt); !c.done(); c.next()) {
            if (!c->isCollecting())
                isFullGC = false;
        }
    }
    MarkAtomState(trc, rt->gcKeepAtoms || !isFullGC);
    rt->staticStrings.trace(trc);

    for (ContextIter acx(rt); !acx.done(); acx.next())
        acx->mark(trc);

    /* We can't use GCCompartmentsIter if we're called from TraceRuntime. */
    for (CompartmentsIter c(rt); !c.done(); c.next()) {
        if (IS_GC_MARKING_TRACER(trc) && !c->isCollecting())
            continue;

        if (c->activeAnalysis)
            c->markTypes(trc);

        /* During a GC, these are treated as weak pointers. */
        if (!IS_GC_MARKING_TRACER(trc)) {
            if (c->watchpointMap)
                c->watchpointMap->markAll(trc);
        }

        /* Do not discard scripts with counts while profiling. */
        if (rt->profilingScripts) {
            for (CellIterUnderGC i(c, FINALIZE_SCRIPT); !i.done(); i.next()) {
                JSScript *script = i.get<JSScript>();
                if (script->scriptCounts) {
                    MarkScriptRoot(trc, &script, "profilingScripts");
                    JS_ASSERT(script == i.get<JSScript>());
                }
            }
        }
    }

#ifdef JS_METHODJIT
    /* We need to expand inline frames before stack scanning. */
    for (CompartmentsIter c(rt); !c.done(); c.next())
        mjit::ExpandInlineFrames(c);
#endif

    rt->stackSpace.mark(trc);
#ifdef JS_ION
    ion::MarkIonActivations(rt, trc);
#endif

    for (CompartmentsIter c(rt); !c.done(); c.next())
        c->mark(trc);

    /* The embedding can register additional roots here. */
    if (JSTraceDataOp op = rt->gcBlackRootsTraceOp)
        (*op)(trc, rt->gcBlackRootsData);

    /* During GC, this buffers up the gray roots and doesn't mark them. */
    if (JSTraceDataOp op = rt->gcGrayRootsTraceOp) {
        if (IS_GC_MARKING_TRACER(trc)) {
            GCMarker *gcmarker = static_cast<GCMarker *>(trc);
            gcmarker->startBufferingGrayRoots();
            (*op)(trc, rt->gcGrayRootsData);
            gcmarker->endBufferingGrayRoots();
        } else {
            (*op)(trc, rt->gcGrayRootsData);
        }
    }
}

static void
TriggerOperationCallback(JSRuntime *rt, gcreason::Reason reason)
{
    if (rt->gcIsNeeded)
        return;

    rt->gcIsNeeded = true;
    rt->gcTriggerReason = reason;
    rt->triggerOperationCallback();
}

void
TriggerGC(JSRuntime *rt, gcreason::Reason reason)
{
    JS_ASSERT(rt->onOwnerThread());

    if (rt->gcRunning)
        return;

    PrepareForFullGC(rt);
    TriggerOperationCallback(rt, reason);
}

void
TriggerCompartmentGC(JSCompartment *comp, gcreason::Reason reason)
{
    JSRuntime *rt = comp->rt;
    JS_ASSERT(rt->onOwnerThread());

    if (rt->gcRunning)
        return;

    if (rt->gcZeal() == ZealAllocValue) {
        TriggerGC(rt, reason);
        return;
    }

    if (comp == rt->atomsCompartment) {
        /* We can't do a compartmental GC of the default compartment. */
        TriggerGC(rt, reason);
        return;
    }

    PrepareCompartmentForGC(comp);
    TriggerOperationCallback(rt, reason);
}

void
MaybeGC(JSContext *cx)
{
    JSRuntime *rt = cx->runtime;
    JS_ASSERT(rt->onOwnerThread());

    if (rt->gcZeal() == ZealAllocValue || rt->gcZeal() == ZealPokeValue) {
        PrepareForFullGC(rt);
        GC(cx, GC_NORMAL, gcreason::MAYBEGC);
        return;
    }

    JSCompartment *comp = cx->compartment;
    if (rt->gcIsNeeded) {
        GCSlice(cx, GC_NORMAL, gcreason::MAYBEGC);
        return;
    }

    if (comp->gcBytes > 8192 &&
        comp->gcBytes >= 3 * (comp->gcTriggerBytes / 4) &&
        rt->gcIncrementalState == NO_INCREMENTAL)
    {
        PrepareCompartmentForGC(comp);
        GCSlice(cx, GC_NORMAL, gcreason::MAYBEGC);
        return;
    }

    if (comp->gcMallocAndFreeBytes > comp->gcTriggerMallocAndFreeBytes) {
        PrepareCompartmentForGC(comp);
        GCSlice(cx, GC_NORMAL, gcreason::MAYBEGC);
        return;
    }

    /*
     * Access to the counters and, on 32 bit, setting gcNextFullGCTime below
     * is not atomic and a race condition could trigger or suppress the GC. We
     * tolerate this.
     */
    int64_t now = PRMJ_Now();
    if (rt->gcNextFullGCTime && rt->gcNextFullGCTime <= now) {
        if (rt->gcChunkAllocationSinceLastGC ||
            rt->gcNumArenasFreeCommitted > FreeCommittedArenasThreshold)
        {
            PrepareForFullGC(rt);
            GCSlice(cx, GC_SHRINK, gcreason::MAYBEGC);
        } else {
            rt->gcNextFullGCTime = now + GC_IDLE_FULL_SPAN;
        }
    }
}

static void
DecommitArenasFromAvailableList(JSRuntime *rt, Chunk **availableListHeadp)
{
    Chunk *chunk = *availableListHeadp;
    if (!chunk)
        return;

    /*
     * Decommit is expensive so we avoid holding the GC lock while calling it.
     *
     * We decommit from the tail of the list to minimize interference with the
     * main thread that may start to allocate things at this point.
     *
     * The arena that is been decommitted outside the GC lock must not be
     * available for allocations either via the free list or via the
     * decommittedArenas bitmap. For that we just fetch the arena from the
     * free list before the decommit pretending as it was allocated. If this
     * arena also is the single free arena in the chunk, then we must remove
     * from the available list before we release the lock so the allocation
     * thread would not see chunks with no free arenas on the available list.
     *
     * After we retake the lock, we mark the arena as free and decommitted if
     * the decommit was successful. We must also add the chunk back to the
     * available list if we removed it previously or when the main thread
     * have allocated all remaining free arenas in the chunk.
     *
     * We also must make sure that the aheader is not accessed again after we
     * decommit the arena.
     */
    JS_ASSERT(chunk->info.prevp == availableListHeadp);
    while (Chunk *next = chunk->info.next) {
        JS_ASSERT(next->info.prevp == &chunk->info.next);
        chunk = next;
    }

    for (;;) {
        while (chunk->info.numArenasFreeCommitted != 0) {
            ArenaHeader *aheader = chunk->fetchNextFreeArena(rt);

            Chunk **savedPrevp = chunk->info.prevp;
            if (!chunk->hasAvailableArenas())
                chunk->removeFromAvailableList();

            size_t arenaIndex = Chunk::arenaIndex(aheader->arenaAddress());
            bool ok;
            {
                /*
                 * If the main thread waits for the decommit to finish, skip
                 * potentially expensive unlock/lock pair on the contested
                 * lock.
                 */
                Maybe<AutoUnlockGC> maybeUnlock;
                if (!rt->gcRunning)
                    maybeUnlock.construct(rt);
                ok = MarkPagesUnused(aheader->getArena(), ArenaSize);
            }

            if (ok) {
                ++chunk->info.numArenasFree;
                chunk->decommittedArenas.set(arenaIndex);
            } else {
                chunk->addArenaToFreeList(rt, aheader);
            }
            JS_ASSERT(chunk->hasAvailableArenas());
            JS_ASSERT(!chunk->unused());
            if (chunk->info.numArenasFree == 1) {
                /*
                 * Put the chunk back to the available list either at the
                 * point where it was before to preserve the available list
                 * that we enumerate, or, when the allocation thread has fully
                 * used all the previous chunks, at the beginning of the
                 * available list.
                 */
                Chunk **insertPoint = savedPrevp;
                if (savedPrevp != availableListHeadp) {
                    Chunk *prev = Chunk::fromPointerToNext(savedPrevp);
                    if (!prev->hasAvailableArenas())
                        insertPoint = availableListHeadp;
                }
                chunk->insertToAvailableList(insertPoint);
            } else {
                JS_ASSERT(chunk->info.prevp);
            }

            if (rt->gcChunkAllocationSinceLastGC) {
                /*
                 * The allocator thread has started to get new chunks. We should stop
                 * to avoid decommitting arenas in just allocated chunks.
                 */
                return;
            }
        }

        /*
         * chunk->info.prevp becomes null when the allocator thread consumed
         * all chunks from the available list.
         */
        JS_ASSERT_IF(chunk->info.prevp, *chunk->info.prevp == chunk);
        if (chunk->info.prevp == availableListHeadp || !chunk->info.prevp)
            break;

        /*
         * prevp exists and is not the list head. It must point to the next
         * field of the previous chunk.
         */
        chunk = chunk->getPrevious();
    }
}

static void
DecommitArenas(JSRuntime *rt)
{
    DecommitArenasFromAvailableList(rt, &rt->gcSystemAvailableChunkListHead);
    DecommitArenasFromAvailableList(rt, &rt->gcUserAvailableChunkListHead);
}

/* Must be called with the GC lock taken. */
static void
ExpireChunksAndArenas(JSRuntime *rt, bool shouldShrink)
{
    if (Chunk *toFree = rt->gcChunkPool.expire(rt, shouldShrink)) {
        AutoUnlockGC unlock(rt);
        FreeChunkList(toFree);
    }

    if (shouldShrink)
        DecommitArenas(rt);
}

#ifdef JS_THREADSAFE

static unsigned
GetCPUCount()
{
    static unsigned ncpus = 0;
    if (ncpus == 0) {
# ifdef XP_WIN
        SYSTEM_INFO sysinfo;
        GetSystemInfo(&sysinfo);
        ncpus = unsigned(sysinfo.dwNumberOfProcessors);
# else
        long n = sysconf(_SC_NPROCESSORS_ONLN);
        ncpus = (n > 0) ? unsigned(n) : 1;
# endif
    }
    return ncpus;
}

bool
GCHelperThread::init()
{
    if (!(wakeup = PR_NewCondVar(rt->gcLock)))
        return false;
    if (!(done = PR_NewCondVar(rt->gcLock)))
        return false;

    thread = PR_CreateThread(PR_USER_THREAD, threadMain, this, PR_PRIORITY_NORMAL,
                             PR_LOCAL_THREAD, PR_JOINABLE_THREAD, 0);
    if (!thread)
        return false;

    backgroundAllocation = (GetCPUCount() >= 2);
    return true;
}

void
GCHelperThread::finish()
{
    PRThread *join = NULL;
    {
        AutoLockGC lock(rt);
        if (thread && state != SHUTDOWN) {
            /*
             * We cannot be in the ALLOCATING or CANCEL_ALLOCATION states as
             * the allocations should have been stopped during the last GC.
             */
            JS_ASSERT(state == IDLE || state == SWEEPING);
            if (state == IDLE)
                PR_NotifyCondVar(wakeup);
            state = SHUTDOWN;
            join = thread;
        }
    }
    if (join) {
        /* PR_DestroyThread is not necessary. */
        PR_JoinThread(join);
    }
    if (wakeup)
        PR_DestroyCondVar(wakeup);
    if (done)
        PR_DestroyCondVar(done);
}

/* static */
void
GCHelperThread::threadMain(void *arg)
{
    static_cast<GCHelperThread *>(arg)->threadLoop();
}

void
GCHelperThread::threadLoop()
{
    AutoLockGC lock(rt);

    /*
     * Even on the first iteration the state can be SHUTDOWN or SWEEPING if
     * the stop request or the GC and the corresponding startBackgroundSweep call
     * happen before this thread has a chance to run.
     */
    for (;;) {
        switch (state) {
          case SHUTDOWN:
            return;
          case IDLE:
            PR_WaitCondVar(wakeup, PR_INTERVAL_NO_TIMEOUT);
            break;
          case SWEEPING:
            doSweep();
            if (state == SWEEPING)
                state = IDLE;
            PR_NotifyAllCondVar(done);
            break;
          case ALLOCATING:
            do {
                Chunk *chunk;
                {
                    AutoUnlockGC unlock(rt);
                    chunk = Chunk::allocate(rt);
                }

                /* OOM stops the background allocation. */
                if (!chunk)
                    break;
                JS_ASSERT(chunk->info.numArenasFreeCommitted == ArenasPerChunk);
                rt->gcNumArenasFreeCommitted += ArenasPerChunk;
                rt->gcChunkPool.put(chunk);
            } while (state == ALLOCATING && rt->gcChunkPool.wantBackgroundAllocation(rt));
            if (state == ALLOCATING)
                state = IDLE;
            break;
          case CANCEL_ALLOCATION:
            state = IDLE;
            PR_NotifyAllCondVar(done);
            break;
        }
    }
}

bool
GCHelperThread::prepareForBackgroundSweep()
{
    JS_ASSERT(state == IDLE);
    size_t maxArenaLists = MAX_BACKGROUND_FINALIZE_KINDS * rt->compartments.length();
    return finalizeVector.reserve(maxArenaLists);
}

/* Must be called with the GC lock taken. */
void
GCHelperThread::startBackgroundSweep(JSContext *cx, bool shouldShrink)
{
    /* The caller takes the GC lock. */
    JS_ASSERT(state == IDLE);
    JS_ASSERT(cx);
    JS_ASSERT(!finalizationContext);
    finalizationContext = cx;
    shrinkFlag = shouldShrink;
    state = SWEEPING;
    PR_NotifyCondVar(wakeup);
}

/* Must be called with the GC lock taken. */
void
GCHelperThread::startBackgroundShrink()
{
    switch (state) {
      case IDLE:
        JS_ASSERT(!finalizationContext);
        shrinkFlag = true;
        state = SWEEPING;
        PR_NotifyCondVar(wakeup);
        break;
      case SWEEPING:
        shrinkFlag = true;
        break;
      case ALLOCATING:
      case CANCEL_ALLOCATION:
        /*
         * If we have started background allocation there is nothing to
         * shrink.
         */
        break;
      case SHUTDOWN:
        JS_NOT_REACHED("No shrink on shutdown");
    }
}

/* Must be called with the GC lock taken. */
void
GCHelperThread::waitBackgroundSweepEnd()
{
    while (state == SWEEPING)
        PR_WaitCondVar(done, PR_INTERVAL_NO_TIMEOUT);
}

/* Must be called with the GC lock taken. */
void
GCHelperThread::waitBackgroundSweepOrAllocEnd()
{
    if (state == ALLOCATING)
        state = CANCEL_ALLOCATION;
    while (state == SWEEPING || state == CANCEL_ALLOCATION)
        PR_WaitCondVar(done, PR_INTERVAL_NO_TIMEOUT);
}

/* Must be called with the GC lock taken. */
inline void
GCHelperThread::startBackgroundAllocationIfIdle()
{
    if (state == IDLE) {
        state = ALLOCATING;
        PR_NotifyCondVar(wakeup);
    }
}

JS_FRIEND_API(void)
GCHelperThread::replenishAndFreeLater(void *ptr)
{
    JS_ASSERT(freeCursor == freeCursorEnd);
    do {
        if (freeCursor && !freeVector.append(freeCursorEnd - FREE_ARRAY_LENGTH))
            break;
        freeCursor = (void **) OffTheBooks::malloc_(FREE_ARRAY_SIZE);
        if (!freeCursor) {
            freeCursorEnd = NULL;
            break;
        }
        freeCursorEnd = freeCursor + FREE_ARRAY_LENGTH;
        *freeCursor++ = ptr;
        return;
    } while (false);
    Foreground::free_(ptr);
}

/* Must be called with the GC lock taken. */
void
GCHelperThread::doSweep()
{
    if (finalizationContext) {
        finalizationContext = NULL;
        AutoUnlockGC unlock(rt);

        /*
         * We must finalize in the insert order, see comments in
         * finalizeObjects.
         */
        FreeOp fop(rt, false, true);
        for (ArenaHeader **i = finalizeVector.begin(); i != finalizeVector.end(); ++i)
            ArenaLists::backgroundFinalize(&fop, *i);
        finalizeVector.resize(0);

        if (freeCursor) {
            void **array = freeCursorEnd - FREE_ARRAY_LENGTH;
            freeElementsAndArray(array, freeCursor);
            freeCursor = freeCursorEnd = NULL;
        } else {
            JS_ASSERT(!freeCursorEnd);
        }
        for (void ***iter = freeVector.begin(); iter != freeVector.end(); ++iter) {
            void **array = *iter;
            freeElementsAndArray(array, array + FREE_ARRAY_LENGTH);
        }
        freeVector.resize(0);
    }

    bool shrinking = shrinkFlag;
    ExpireChunksAndArenas(rt, shrinking);

    /*
     * The main thread may have called ShrinkGCBuffers while
     * ExpireChunksAndArenas(rt, false) was running, so we recheck the flag
     * afterwards.
     */
    if (!shrinking && shrinkFlag) {
        shrinkFlag = false;
        ExpireChunksAndArenas(rt, true);
    }
}

#endif /* JS_THREADSAFE */

} /* namespace js */

static bool
ReleaseObservedTypes(JSRuntime *rt)
{
    bool releaseTypes = false;
    int64_t now = PRMJ_Now();
    if (now >= rt->gcJitReleaseTime) {
        releaseTypes = true;
        rt->gcJitReleaseTime = now + JIT_SCRIPT_RELEASE_TYPES_INTERVAL;
    }

    return releaseTypes;
}

static void
SweepCompartments(FreeOp *fop, JSGCInvocationKind gckind)
{
    JSRuntime *rt = fop->runtime();
    JSDestroyCompartmentCallback callback = rt->destroyCompartmentCallback;

    /* Skip the atomsCompartment. */
    JSCompartment **read = rt->compartments.begin() + 1;
    JSCompartment **end = rt->compartments.end();
    JSCompartment **write = read;
    JS_ASSERT(rt->compartments.length() >= 1);
    JS_ASSERT(*rt->compartments.begin() == rt->atomsCompartment);

    while (read < end) {
        JSCompartment *compartment = *read++;

        if (!compartment->hold && compartment->isCollecting() &&
            (compartment->arenas.arenaListsAreEmpty() || !rt->hasContexts()))
        {
            compartment->arenas.checkEmptyFreeLists();
            if (callback)
                callback(fop, compartment);
            if (compartment->principals)
                JS_DropPrincipals(rt, compartment->principals);
            fop->delete_(compartment);
            continue;
        }
        *write++ = compartment;
    }
    rt->compartments.resize(write - rt->compartments.begin());
}

static void
PurgeRuntime(JSTracer *trc)
{
    JSRuntime *rt = trc->runtime;

    for (CompartmentsIter c(rt); !c.done(); c.next()) {
        /* We can be called from StartVerifyBarriers with a non-GC marker. */
        if (c->isCollecting() || !IS_GC_MARKING_TRACER(trc))
            c->purge();
    }

    rt->tempLifoAlloc.freeUnused();
    rt->gsnCache.purge();

    /* FIXME: bug 506341 */
    rt->propertyCache.purge(rt);

    for (ContextIter acx(rt); !acx.done(); acx.next())
        acx->purge();
}

static void
BeginMarkPhase(JSRuntime *rt)
{
    GCMarker *gcmarker = &rt->gcMarker;

    rt->gcStartNumber = rt->gcNumber;

    /* Reset weak map list. */
    WeakMapBase::resetWeakMapList(rt);

    /*
     * We must purge the runtime at the beginning of an incremental GC. The
     * danger if we purge later is that the snapshot invariant of incremental
     * GC will be broken, as follows. If some object is reachable only through
     * some cache (say the dtoaCache) then it will not be part of the snapshot.
     * If we purge after root marking, then the mutator could obtain a pointer
     * to the object and start using it. This object might never be marked, so
     * a GC hazard would exist.
     */
    {
        gcstats::AutoPhase ap(rt->gcStats, gcstats::PHASE_PURGE);
        PurgeRuntime(gcmarker);
    }

    /*
     * Mark phase.
     */
    gcstats::AutoPhase ap1(rt->gcStats, gcstats::PHASE_MARK);
    gcstats::AutoPhase ap2(rt->gcStats, gcstats::PHASE_MARK_ROOTS);

    for (GCChunkSet::Range r(rt->gcChunkSet.all()); !r.empty(); r.popFront())
        r.front()->bitmap.clear();

    MarkRuntime(gcmarker);
}

void
MarkWeakReferences(GCMarker *gcmarker)
{
    JS_ASSERT(gcmarker->isDrained());
    while (WatchpointMap::markAllIteratively(gcmarker) ||
           WeakMapBase::markAllIteratively(gcmarker) ||
           Debugger::markAllIteratively(gcmarker))
    {
        SliceBudget budget;
        gcmarker->drainMarkStack(budget);
    }
    JS_ASSERT(gcmarker->isDrained());
}

static void
MarkGrayAndWeak(JSRuntime *rt)
{
    GCMarker *gcmarker = &rt->gcMarker;

    JS_ASSERT(gcmarker->isDrained());
    MarkWeakReferences(gcmarker);

    gcmarker->setMarkColorGray();
    if (gcmarker->hasBufferedGrayRoots()) {
        gcmarker->markBufferedGrayRoots();
    } else {
        if (JSTraceDataOp op = rt->gcGrayRootsTraceOp)
            (*op)(gcmarker, rt->gcGrayRootsData);
    }
    SliceBudget budget;
    gcmarker->drainMarkStack(budget);
    MarkWeakReferences(gcmarker);
    JS_ASSERT(gcmarker->isDrained());
}

#ifdef DEBUG
static void
ValidateIncrementalMarking(JSContext *cx);
#endif

static void
EndMarkPhase(JSContext *cx)
{
    JSRuntime *rt = cx->runtime;

    {
        gcstats::AutoPhase ap1(rt->gcStats, gcstats::PHASE_MARK);
        gcstats::AutoPhase ap2(rt->gcStats, gcstats::PHASE_MARK_OTHER);
        MarkGrayAndWeak(rt);
    }

    JS_ASSERT(rt->gcMarker.isDrained());

#ifdef DEBUG
    if (rt->gcIncrementalState != NO_INCREMENTAL)
        ValidateIncrementalMarking(cx);
#endif

#ifdef DEBUG
    /* Make sure that we didn't mark an object in another compartment */
    for (CompartmentsIter c(rt); !c.done(); c.next()) {
        JS_ASSERT_IF(!c->isCollecting() && c != rt->atomsCompartment,
                     c->arenas.checkArenaListAllUnmarked());
    }
#endif
}

#ifdef DEBUG
static void
ValidateIncrementalMarking(JSContext *cx)
{
    typedef HashMap<Chunk *, uintptr_t *, GCChunkHasher, SystemAllocPolicy> BitmapMap;
    BitmapMap map;
    if (!map.init())
        return;

    JSRuntime *rt = cx->runtime;
    GCMarker *gcmarker = &rt->gcMarker;

    /* Save existing mark bits. */
    for (GCChunkSet::Range r(rt->gcChunkSet.all()); !r.empty(); r.popFront()) {
        ChunkBitmap *bitmap = &r.front()->bitmap;
        uintptr_t *entry = (uintptr_t *)js_malloc(sizeof(bitmap->bitmap));
        if (!entry)
            return;

        memcpy(entry, bitmap->bitmap, sizeof(bitmap->bitmap));
        if (!map.putNew(r.front(), entry))
            return;
    }

    /* Save the existing weakmaps. */
    WeakMapVector weakmaps;
    if (!WeakMapBase::saveWeakMapList(rt, weakmaps))
        return;

    /*
     * After this point, the function should run to completion, so we shouldn't
     * do anything fallible.
     */

    /* Re-do all the marking, but non-incrementally. */
    js::gc::State state = rt->gcIncrementalState;
    rt->gcIncrementalState = NO_INCREMENTAL;

    /* As we're re-doing marking, we need to reset the weak map list. */
    WeakMapBase::resetWeakMapList(rt);

    JS_ASSERT(gcmarker->isDrained());
    gcmarker->reset();

    for (GCChunkSet::Range r(rt->gcChunkSet.all()); !r.empty(); r.popFront())
        r.front()->bitmap.clear();

    MarkRuntime(gcmarker, true);
    SliceBudget budget;
    rt->gcMarker.drainMarkStack(budget);
    MarkGrayAndWeak(rt);

    /* Now verify that we have the same mark bits as before. */
    for (GCChunkSet::Range r(rt->gcChunkSet.all()); !r.empty(); r.popFront()) {
        Chunk *chunk = r.front();
        ChunkBitmap *bitmap = &chunk->bitmap;
        uintptr_t *entry = map.lookup(r.front())->value;
        ChunkBitmap incBitmap;

        memcpy(incBitmap.bitmap, entry, sizeof(incBitmap.bitmap));
        js_free(entry);

        for (size_t i = 0; i < ArenasPerChunk; i++) {
            if (chunk->decommittedArenas.get(i))
                continue;
            Arena *arena = &chunk->arenas[i];
            if (!arena->aheader.allocated())
                continue;
            if (!arena->aheader.compartment->isCollecting())
                continue;
            if (arena->aheader.allocatedDuringIncremental)
                continue;

            AllocKind kind = arena->aheader.getAllocKind();
            uintptr_t thing = arena->thingsStart(kind);
            uintptr_t end = arena->thingsEnd();
            while (thing < end) {
                Cell *cell = (Cell *)thing;
                JS_ASSERT_IF(bitmap->isMarked(cell, BLACK), incBitmap.isMarked(cell, BLACK));
                thing += Arena::thingSize(kind);
            }
        }

        memcpy(bitmap->bitmap, incBitmap.bitmap, sizeof(incBitmap.bitmap));
    }

    /* Restore the weak map list. */
    WeakMapBase::resetWeakMapList(rt);
    WeakMapBase::restoreWeakMapList(rt, weakmaps);

    rt->gcIncrementalState = state;
}
#endif

static void
SweepPhase(JSContext *cx, JSGCInvocationKind gckind)
{
    JSRuntime *rt = cx->runtime;

    /*
     * Sweep phase.
     *
     * Finalize as we sweep, outside of rt->gcLock but with rt->gcRunning set
     * so that any attempt to allocate a GC-thing from a finalizer will fail,
     * rather than nest badly and leave the unmarked newborn to be swept.
     *
     * We first sweep atom state so we can use IsAboutToBeFinalized on
     * JSString held in a hashtable to check if the hashtable entry can be
     * freed. Note that even after the entry is freed, JSObject finalizers can
     * continue to access the corresponding JSString* assuming that they are
     * unique. This works since the atomization API must not be called during
     * the GC.
     */
    gcstats::AutoPhase ap(rt->gcStats, gcstats::PHASE_SWEEP);

#ifdef JS_THREADSAFE
    if (rt->hasContexts() && rt->gcHelperThread.prepareForBackgroundSweep())
        cx->gcBackgroundFree = &rt->gcHelperThread;
#endif

    /* Purge the ArenaLists before sweeping. */
    for (GCCompartmentsIter c(rt); !c.done(); c.next())
        c->arenas.purge();

#ifdef JS_THREADSAFE
    FreeOp fop(rt, !!cx->gcBackgroundFree, false);
#else
    FreeOp fop(rt, false, false);
#endif
    {
        gcstats::AutoPhase ap(rt->gcStats, gcstats::PHASE_FINALIZE_START);
        if (rt->gcFinalizeCallback)
            rt->gcFinalizeCallback(&fop, JSFINALIZE_START);
    }

    /* Finalize unreachable (key,value) pairs in all weak maps. */
    WeakMapBase::sweepAll(&rt->gcMarker);

    SweepAtomState(rt);

    /* Collect watch points associated with unreachable objects. */
    WatchpointMap::sweepAll(rt);

    /* Detach unreachable debuggers and global objects from each other. */
    Debugger::sweepAll(&fop);

    {
        gcstats::AutoPhase ap(rt->gcStats, gcstats::PHASE_SWEEP_COMPARTMENTS);

        bool releaseTypes = ReleaseObservedTypes(rt);
        for (GCCompartmentsIter c(rt); !c.done(); c.next())
            c->sweep(&fop, releaseTypes);
    }

    {
        gcstats::AutoPhase ap(rt->gcStats, gcstats::PHASE_SWEEP_OBJECT);

        /*
         * We finalize objects before other GC things to ensure that the object's
         * finalizer can access the other things even if they will be freed.
         */
        for (GCCompartmentsIter c(rt); !c.done(); c.next())
            c->arenas.finalizeObjects(&fop);
    }

    {
        gcstats::AutoPhase ap(rt->gcStats, gcstats::PHASE_SWEEP_STRING);
        for (GCCompartmentsIter c(rt); !c.done(); c.next())
            c->arenas.finalizeStrings(&fop);
    }

    {
        gcstats::AutoPhase ap(rt->gcStats, gcstats::PHASE_SWEEP_SCRIPT);
        for (GCCompartmentsIter c(rt); !c.done(); c.next())
            c->arenas.finalizeScripts(&fop);
    }

    {
        gcstats::AutoPhase ap(rt->gcStats, gcstats::PHASE_SWEEP_SHAPE);
        for (GCCompartmentsIter c(rt); !c.done(); c.next())
            c->arenas.finalizeShapes(&fop);
    }
	
    {
        gcstats::AutoPhase ap(rt->gcStats, gcstats::PHASE_SWEEP_IONCODE);
        for (GCCompartmentsIter c(rt); !c.done(); c.next())
            c->arenas.finalizeIonCode(cx);
    }

#ifdef DEBUG
     PropertyTree::dumpShapes(rt);
#endif

    {
        gcstats::AutoPhase ap(rt->gcStats, gcstats::PHASE_DESTROY);

        /*
         * Sweep script filenames after sweeping functions in the generic loop
         * above. In this way when a scripted function's finalizer destroys the
         * script and calls rt->destroyScriptHook, the hook can still access the
         * script's filename. See bug 323267.
         */
        for (GCCompartmentsIter c(rt); !c.done(); c.next())
            SweepScriptFilenames(c);

        /*
         * This removes compartments from rt->compartment, so we do it last to make
         * sure we don't miss sweeping any compartments.
         */
        SweepCompartments(&fop, gckind);

#ifndef JS_THREADSAFE
        /*
         * Destroy arenas after we finished the sweeping so finalizers can safely
         * use IsAboutToBeFinalized().
         * This is done on the GCHelperThread if JS_THREADSAFE is defined.
         */
        ExpireChunksAndArenas(rt, gckind == GC_SHRINK);
#endif
    }

    {
        gcstats::AutoPhase ap(rt->gcStats, gcstats::PHASE_FINALIZE_END);
        if (rt->gcFinalizeCallback)
            rt->gcFinalizeCallback(&fop, JSFINALIZE_END);
    }

    for (CompartmentsIter c(rt); !c.done(); c.next())
        c->setGCLastBytes(c->gcBytes, c->gcMallocAndFreeBytes, gckind);
}

/* Perform mark-and-sweep GC. If comp is set, we perform a single-compartment GC. */
static void
MarkAndSweep(JSContext *cx, JSGCInvocationKind gckind)
{
    JSRuntime *rt = cx->runtime;

    AutoUnlockGC unlock(rt);

    rt->gcMarker.start(rt);
    JS_ASSERT(!rt->gcMarker.callback);

    BeginMarkPhase(rt);
    {
        gcstats::AutoPhase ap(rt->gcStats, gcstats::PHASE_MARK);
        SliceBudget budget;
        rt->gcMarker.drainMarkStack(budget);
    }
    EndMarkPhase(cx);
    SweepPhase(cx, gckind);

    rt->gcMarker.stop();
}

/*
 * This class should be used by any code that needs to exclusive access to the
 * heap in order to trace through it...
 */
class AutoHeapSession {
  public:
    explicit AutoHeapSession(JSRuntime *rt);
    ~AutoHeapSession();

  protected:
    JSRuntime *runtime;

  private:
    AutoHeapSession(const AutoHeapSession&) MOZ_DELETE;
    void operator=(const AutoHeapSession&) MOZ_DELETE;
};

/* ...while this class is to be used only for garbage collection. */
class AutoGCSession : AutoHeapSession {
  public:
    explicit AutoGCSession(JSRuntime *rt);
    ~AutoGCSession();
};

/* Start a new heap session. */
AutoHeapSession::AutoHeapSession(JSRuntime *rt)
  : runtime(rt)
{
    JS_ASSERT(!rt->noGCOrAllocationCheck);
    JS_ASSERT(!rt->gcRunning);
    rt->gcRunning = true;
}

AutoHeapSession::~AutoHeapSession()
{
    JS_ASSERT(runtime->gcRunning);
    runtime->gcRunning = false;
}

AutoGCSession::AutoGCSession(JSRuntime *rt)
  : AutoHeapSession(rt)
{
    DebugOnly<bool> any = false;
    for (CompartmentsIter c(rt); !c.done(); c.next()) {
        if (c->isGCScheduled()) {
            c->setCollecting(true);
            any = true;
        }
    }
    JS_ASSERT(any);

    runtime->gcIsNeeded = false;
    runtime->gcInterFrameGC = true;

    runtime->gcNumber++;

    runtime->resetGCMallocBytes();

    /* Clear gcMallocBytes for all compartments */
    for (CompartmentsIter c(runtime); !c.done(); c.next())
        c->resetGCMallocBytes();
}

AutoGCSession::~AutoGCSession()
{
    for (GCCompartmentsIter c(runtime); !c.done(); c.next())
        c->setCollecting(false);

    runtime->gcNextFullGCTime = PRMJ_Now() + GC_IDLE_FULL_SPAN;
    runtime->gcChunkAllocationSinceLastGC = false;

#ifdef JS_GC_ZEAL
    /* Keeping these around after a GC is dangerous. */
    runtime->gcSelectedForMarking.clearAndFree();
#endif
}

static void
ResetIncrementalGC(JSRuntime *rt, const char *reason)
{
    if (rt->gcIncrementalState == NO_INCREMENTAL)
        return;

    for (CompartmentsIter c(rt); !c.done(); c.next())
        c->needsBarrier_ = false;

    rt->gcMarker.reset();
    rt->gcMarker.stop();
    rt->gcIncrementalState = NO_INCREMENTAL;

    JS_ASSERT(!rt->gcStrictCompartmentChecking);

    rt->gcStats.reset(reason);
}

class AutoGCSlice {
  public:
    AutoGCSlice(JSContext *cx);
    ~AutoGCSlice();

  private:
    JSContext *context;
};

AutoGCSlice::AutoGCSlice(JSContext *cx)
  : context(cx)
{
    JSRuntime *rt = context->runtime;

    /*
     * During incremental GC, the compartment's active flag determines whether
     * there are stack frames active for any of its scripts. Normally this flag
     * is set at the beginning of the mark phase. During incremental GC, we also
     * set it at the start of every phase.
     */
    rt->stackSpace.markActiveCompartments();

    for (GCCompartmentsIter c(rt); !c.done(); c.next()) {
        /* Clear this early so we don't do any write barriers during GC. */
        if (rt->gcIncrementalState == MARK)
            c->needsBarrier_ = false;
        else
            JS_ASSERT(!c->needsBarrier_);
    }
}

AutoGCSlice::~AutoGCSlice()
{
    JSRuntime *rt = context->runtime;

    for (GCCompartmentsIter c(rt); !c.done(); c.next()) {
        if (rt->gcIncrementalState == MARK) {
            c->needsBarrier_ = true;
            c->arenas.prepareForIncrementalGC(rt);
        } else {
            JS_ASSERT(rt->gcIncrementalState == NO_INCREMENTAL);
            c->needsBarrier_ = false;
        }
    }
}

class AutoCopyFreeListToArenas {
    JSRuntime *rt;

  public:
    AutoCopyFreeListToArenas(JSRuntime *rt)
      : rt(rt) {
        for (CompartmentsIter c(rt); !c.done(); c.next())
            c->arenas.copyFreeListsToArenas();
    }

    ~AutoCopyFreeListToArenas() {
        for (CompartmentsIter c(rt); !c.done(); c.next())
            c->arenas.clearFreeListsInArenas();
    }
};

static void
IncrementalGCSlice(JSContext *cx, int64_t budget, JSGCInvocationKind gckind)
{
    JSRuntime *rt = cx->runtime;

    AutoUnlockGC unlock(rt);
    AutoGCSlice slice(cx);

    gc::State initialState = rt->gcIncrementalState;

    if (rt->gcIncrementalState == NO_INCREMENTAL) {
        rt->gcIncrementalState = MARK_ROOTS;
        rt->gcLastMarkSlice = false;
    }

    if (rt->gcIncrementalState == MARK_ROOTS) {
        rt->gcMarker.start(rt);
        JS_ASSERT(IS_GC_MARKING_TRACER(&rt->gcMarker));

        for (GCCompartmentsIter c(rt); !c.done(); c.next()) {
            gcstats::AutoPhase ap(rt->gcStats, gcstats::PHASE_DISCARD_CODE);
            c->discardJitCode(rt->defaultFreeOp());
        }

        BeginMarkPhase(rt);

        rt->gcIncrementalState = MARK;
    }

    if (rt->gcIncrementalState == MARK) {
        gcstats::AutoPhase ap(rt->gcStats, gcstats::PHASE_MARK);
        SliceBudget sliceBudget(budget);

        /* If we needed delayed marking for gray roots, then collect until done. */
        if (!rt->gcMarker.hasBufferedGrayRoots())
            sliceBudget.reset();

#ifdef JS_GC_ZEAL
        if (!rt->gcSelectedForMarking.empty()) {
            for (JSObject **obj = rt->gcSelectedForMarking.begin();
                 obj != rt->gcSelectedForMarking.end(); obj++)
            {
                MarkObjectUnbarriered(&rt->gcMarker, obj, "selected obj");
            }
        }
#endif

        bool finished = rt->gcMarker.drainMarkStack(sliceBudget);

        if (finished) {
            JS_ASSERT(rt->gcMarker.isDrained());
            if (initialState == MARK && !rt->gcLastMarkSlice && budget != SliceBudget::Unlimited)
                rt->gcLastMarkSlice = true;
            else
                rt->gcIncrementalState = SWEEP;
        }
    }

    if (rt->gcIncrementalState == SWEEP) {
        EndMarkPhase(cx);
        SweepPhase(cx, gckind);

        rt->gcMarker.stop();

        /* JIT code was already discarded during sweeping. */

        rt->gcIncrementalState = NO_INCREMENTAL;
    }
}

class IncrementalSafety
{
    const char *reason_;

    IncrementalSafety(const char *reason) : reason_(reason) {}

  public:
    static IncrementalSafety Safe() { return IncrementalSafety(NULL); }
    static IncrementalSafety Unsafe(const char *reason) { return IncrementalSafety(reason); }

    typedef void (IncrementalSafety::* ConvertibleToBool)();
    void nonNull() {}

    operator ConvertibleToBool() const {
        return reason_ == NULL ? &IncrementalSafety::nonNull : 0;
    }

    const char *reason() {
        JS_ASSERT(reason_);
        return reason_;
    }
};

static IncrementalSafety
IsIncrementalGCSafe(JSRuntime *rt)
{
    if (rt->gcKeepAtoms)
        return IncrementalSafety::Unsafe("gcKeepAtoms set");

    for (CompartmentsIter c(rt); !c.done(); c.next()) {
        if (c->activeAnalysis)
            return IncrementalSafety::Unsafe("activeAnalysis set");
    }

    if (!rt->gcIncrementalEnabled)
        return IncrementalSafety::Unsafe("incremental permanently disabled");

    return IncrementalSafety::Safe();
}

static void
BudgetIncrementalGC(JSRuntime *rt, int64_t *budget)
{
    IncrementalSafety safe = IsIncrementalGCSafe(rt);
    if (!safe) {
        ResetIncrementalGC(rt, safe.reason());
        *budget = SliceBudget::Unlimited;
        rt->gcStats.nonincremental(safe.reason());
        return;
    }

    if (rt->gcMode != JSGC_MODE_INCREMENTAL) {
        ResetIncrementalGC(rt, "GC mode change");
        *budget = SliceBudget::Unlimited;
        rt->gcStats.nonincremental("GC mode");
        return;
    }

#ifdef ANDROID
    JS_ASSERT(rt->gcIncrementalState == NO_INCREMENTAL);
    *budget = SliceBudget::Unlimited;
    rt->gcStats.nonincremental("Android");
    return;
#endif

    for (CompartmentsIter c(rt); !c.done(); c.next()) {
        if (c->gcBytes > c->gcTriggerBytes) {
            *budget = SliceBudget::Unlimited;
            rt->gcStats.nonincremental("allocation trigger");
            return;
        }

        if (c->isCollecting() != c->needsBarrier()) {
            ResetIncrementalGC(rt, "compartment change");
            return;
        }
    }
}

/*
 * GC, repeatedly if necessary, until we think we have not created any new
 * garbage. We disable inlining to ensure that the bottom of the stack with
 * possible GC roots recorded in MarkRuntime excludes any pointers we use during
 * the marking implementation.
 */
static JS_NEVER_INLINE void
GCCycle(JSContext *cx, bool incremental, int64_t budget, JSGCInvocationKind gckind)
{
    JSRuntime *rt = cx->runtime;

#ifdef DEBUG
    for (CompartmentsIter c(rt); !c.done(); c.next())
        JS_ASSERT_IF(rt->gcMode == JSGC_MODE_GLOBAL, c->isGCScheduled());
#endif

    /* Recursive GC is no-op. */
    if (rt->gcRunning)
        return;

    AutoGCSession gcsession(rt);

    /* Don't GC if we are reporting an OOM. */
    if (rt->inOOMReport)
        return;

#ifdef JS_THREADSAFE
    /*
     * As we about to purge caches and clear the mark bits we must wait for
     * any background finalization to finish. We must also wait for the
     * background allocation to finish so we can avoid taking the GC lock
     * when manipulating the chunks during the GC.
     */
    {
        gcstats::AutoPhase ap(rt->gcStats, gcstats::PHASE_WAIT_BACKGROUND_THREAD);

        JS_ASSERT(!cx->gcBackgroundFree);
        rt->gcHelperThread.waitBackgroundSweepOrAllocEnd();
    }
#endif

    if (!incremental) {
        /* If non-incremental GC was requested, reset incremental GC. */
        ResetIncrementalGC(rt, "requested");
        rt->gcStats.nonincremental("requested");
    } else {
        BudgetIncrementalGC(rt, &budget);
    }

    AutoCopyFreeListToArenas copy(rt);

    if (budget == SliceBudget::Unlimited && rt->gcIncrementalState == NO_INCREMENTAL)
        MarkAndSweep(cx, gckind);
    else
        IncrementalGCSlice(cx, budget, gckind);

#ifdef DEBUG
    if (rt->gcIncrementalState == NO_INCREMENTAL) {
        for (CompartmentsIter c(rt); !c.done(); c.next())
            JS_ASSERT(!c->needsBarrier_);
    }
#endif
#ifdef JS_THREADSAFE
    if (rt->gcIncrementalState == NO_INCREMENTAL) {
        if (cx->gcBackgroundFree) {
            JS_ASSERT(cx->gcBackgroundFree == &rt->gcHelperThread);
            cx->gcBackgroundFree = NULL;
            rt->gcHelperThread.startBackgroundSweep(cx, gckind == GC_SHRINK);
        }
    }
#endif
}

#ifdef JS_GC_ZEAL
static bool
IsDeterministicGCReason(gcreason::Reason reason)
{
    if (reason > gcreason::DEBUG_GC && reason != gcreason::CC_FORCED)
        return false;

    if (reason == gcreason::MAYBEGC)
        return false;

    return true;
}
#endif

static void
Collect(JSContext *cx, bool incremental, int64_t budget,
        JSGCInvocationKind gckind, gcreason::Reason reason)
{
    JSRuntime *rt = cx->runtime;
    JS_AbortIfWrongThread(rt);

#ifdef JS_GC_ZEAL
    if (rt->gcDeterministicOnly && !IsDeterministicGCReason(reason))
        return;
#endif

    JS_ASSERT_IF(!incremental || budget != SliceBudget::Unlimited, JSGC_INCREMENTAL);

#ifdef JS_GC_ZEAL
    bool restartVerify = cx->runtime->gcVerifyData &&
                         cx->runtime->gcZeal() == ZealVerifierValue &&
                         reason != gcreason::CC_FORCED;

    struct AutoVerifyBarriers {
        JSContext *cx;
        bool restart;
        AutoVerifyBarriers(JSContext *cx, bool restart)
          : cx(cx), restart(restart)
        {
            if (cx->runtime->gcVerifyData)
                EndVerifyBarriers(cx);
        }
        ~AutoVerifyBarriers() {
            if (restart)
                StartVerifyBarriers(cx);
        }
    } av(cx, restartVerify);
#endif

    RecordNativeStackTopForGC(rt);

    int compartmentCount = 0;
    int collectedCount = 0;
    for (CompartmentsIter c(rt); !c.done(); c.next()) {
        if (rt->gcMode == JSGC_MODE_GLOBAL)
            c->scheduleGC();

        /* This is a heuristic to avoid resets. */
        if (rt->gcIncrementalState != NO_INCREMENTAL && c->needsBarrier())
            c->scheduleGC();

        compartmentCount++;
        if (c->isGCScheduled())
            collectedCount++;
    }

    gcstats::AutoGCSlice agc(rt->gcStats, collectedCount, compartmentCount, reason);

    do {
        /*
         * Let the API user decide to defer a GC if it wants to (unless this
         * is the last context). Invoke the callback regardless.
         */
        if (rt->gcIncrementalState == NO_INCREMENTAL) {
            gcstats::AutoPhase ap(rt->gcStats, gcstats::PHASE_GC_BEGIN);
            if (JSGCCallback callback = rt->gcCallback)
                callback(rt, JSGC_BEGIN);
        }

        {
            /* Lock out other GC allocator and collector invocations. */
            AutoLockGC lock(rt);
            rt->gcPoke = false;
            GCCycle(cx, incremental, budget, gckind);
        }

        if (rt->gcIncrementalState == NO_INCREMENTAL) {
            gcstats::AutoPhase ap(rt->gcStats, gcstats::PHASE_GC_END);
            if (JSGCCallback callback = rt->gcCallback)
                callback(rt, JSGC_END);
        }

        /*
         * On shutdown, iterate until finalizers or the JSGC_END callback
         * stop creating garbage.
         */
    } while (!rt->hasContexts() && rt->gcPoke);
}

namespace js {

void
GC(JSContext *cx, JSGCInvocationKind gckind, gcreason::Reason reason)
{
    Collect(cx, false, SliceBudget::Unlimited, gckind, reason);
}

void
GCSlice(JSContext *cx, JSGCInvocationKind gckind, gcreason::Reason reason)
{
    Collect(cx, true, cx->runtime->gcSliceBudget, gckind, reason);
}

void
GCDebugSlice(JSContext *cx, bool limit, int64_t objCount)
{
    int64_t budget = limit ? SliceBudget::WorkBudget(objCount) : SliceBudget::Unlimited;
    PrepareForDebugGC(cx->runtime);
    Collect(cx, true, budget, GC_NORMAL, gcreason::API);
}

/* Schedule a full GC unless a compartment will already be collected. */
void
PrepareForDebugGC(JSRuntime *rt)
{
    for (CompartmentsIter c(rt); !c.done(); c.next()) {
        if (c->isGCScheduled())
            return;
    }

    PrepareForFullGC(rt);
}

void
ShrinkGCBuffers(JSRuntime *rt)
{
    AutoLockGC lock(rt);
    JS_ASSERT(!rt->gcRunning);
#ifndef JS_THREADSAFE
    ExpireChunksAndArenas(rt, true);
#else
    rt->gcHelperThread.startBackgroundShrink();
#endif
}

void
TraceRuntime(JSTracer *trc)
{
    JS_ASSERT(!IS_GC_MARKING_TRACER(trc));

#ifdef JS_THREADSAFE
    {
        JSRuntime *rt = trc->runtime;
        if (!rt->gcRunning) {
            AutoLockGC lock(rt);
            AutoHeapSession session(rt);

            rt->gcHelperThread.waitBackgroundSweepEnd();
            AutoUnlockGC unlock(rt);

            AutoCopyFreeListToArenas copy(rt);
            RecordNativeStackTopForGC(rt);
            MarkRuntime(trc);
            return;
        }
    }
#else
    AutoCopyFreeListToArenas copy(trc->runtime);
    RecordNativeStackTopForGC(trc->runtime);
#endif

    /*
     * Calls from inside a normal GC or a recursive calls are OK and do not
     * require session setup.
     */
    MarkRuntime(trc);
}

struct IterateArenaCallbackOp
{
    JSRuntime *rt;
    void *data;
    IterateArenaCallback callback;
    JSGCTraceKind traceKind;
    size_t thingSize;
    IterateArenaCallbackOp(JSRuntime *rt, void *data, IterateArenaCallback callback,
                           JSGCTraceKind traceKind, size_t thingSize)
        : rt(rt), data(data), callback(callback), traceKind(traceKind), thingSize(thingSize)
    {}
    void operator()(Arena *arena) { (*callback)(rt, data, arena, traceKind, thingSize); }
};

struct IterateCellCallbackOp
{
    JSRuntime *rt;
    void *data;
    IterateCellCallback callback;
    JSGCTraceKind traceKind;
    size_t thingSize;
    IterateCellCallbackOp(JSRuntime *rt, void *data, IterateCellCallback callback,
                          JSGCTraceKind traceKind, size_t thingSize)
        : rt(rt), data(data), callback(callback), traceKind(traceKind), thingSize(thingSize)
    {}
    void operator()(Cell *cell) { (*callback)(rt, data, cell, traceKind, thingSize); }
};

void
IterateCompartmentsArenasCells(JSRuntime *rt, void *data,
                               JSIterateCompartmentCallback compartmentCallback,
                               IterateArenaCallback arenaCallback,
                               IterateCellCallback cellCallback)
{
    JS_ASSERT(!rt->gcRunning);

    AutoLockGC lock(rt);
    AutoHeapSession session(rt);
#ifdef JS_THREADSAFE
    rt->gcHelperThread.waitBackgroundSweepEnd();
#endif
    AutoUnlockGC unlock(rt);

    AutoCopyFreeListToArenas copy(rt);
    for (CompartmentsIter c(rt); !c.done(); c.next()) {
        (*compartmentCallback)(rt, data, c);

        for (size_t thingKind = 0; thingKind != FINALIZE_LIMIT; thingKind++) {
            JSGCTraceKind traceKind = MapAllocToTraceKind(AllocKind(thingKind));
            size_t thingSize = Arena::thingSize(AllocKind(thingKind));
            IterateArenaCallbackOp arenaOp(rt, data, arenaCallback, traceKind, thingSize);
            IterateCellCallbackOp cellOp(rt, data, cellCallback, traceKind, thingSize);
            ForEachArenaAndCell(c, AllocKind(thingKind), arenaOp, cellOp);
        }
    }
}

void
IterateChunks(JSRuntime *rt, void *data, IterateChunkCallback chunkCallback)
{
    /* :XXX: Any way to common this preamble with IterateCompartmentsArenasCells? */
    JS_ASSERT(!rt->gcRunning);

    AutoLockGC lock(rt);
    AutoHeapSession session(rt);
#ifdef JS_THREADSAFE
    rt->gcHelperThread.waitBackgroundSweepEnd();
#endif
    AutoUnlockGC unlock(rt);

    for (js::GCChunkSet::Range r = rt->gcChunkSet.all(); !r.empty(); r.popFront())
        chunkCallback(rt, data, r.front());
}

void
IterateCells(JSRuntime *rt, JSCompartment *compartment, AllocKind thingKind,
             void *data, IterateCellCallback cellCallback)
{
    /* :XXX: Any way to common this preamble with IterateCompartmentsArenasCells? */
    JS_ASSERT(!rt->gcRunning);

    AutoLockGC lock(rt);
    AutoHeapSession session(rt);
#ifdef JS_THREADSAFE
    rt->gcHelperThread.waitBackgroundSweepEnd();
#endif
    AutoUnlockGC unlock(rt);

    AutoCopyFreeListToArenas copy(rt);

    JSGCTraceKind traceKind = MapAllocToTraceKind(thingKind);
    size_t thingSize = Arena::thingSize(thingKind);

    if (compartment) {
        for (CellIterUnderGC i(compartment, thingKind); !i.done(); i.next())
            cellCallback(rt, data, i.getCell(), traceKind, thingSize);
    } else {
        for (CompartmentsIter c(rt); !c.done(); c.next()) {
            for (CellIterUnderGC i(c, thingKind); !i.done(); i.next())
                cellCallback(rt, data, i.getCell(), traceKind, thingSize);
        }
    }
}

namespace gc {

JSCompartment *
NewCompartment(JSContext *cx, JSPrincipals *principals)
{
    JSRuntime *rt = cx->runtime;
    JS_AbortIfWrongThread(rt);

    JSCompartment *compartment = cx->new_<JSCompartment>(rt);
    if (compartment && compartment->init(cx)) {
        // Any compartment with the trusted principals -- and there can be
        // multiple -- is a system compartment.
        compartment->isSystemCompartment = principals && rt->trustedPrincipals() == principals;
        if (principals) {
            compartment->principals = principals;
            JS_HoldPrincipals(principals);
        }

        compartment->setGCLastBytes(8192, 8192, GC_NORMAL);

        /*
         * Before reporting the OOM condition, |lock| needs to be cleaned up,
         * hence the scoping.
         */
        {
            AutoLockGC lock(rt);
            if (rt->compartments.append(compartment))
                return compartment;
        }

        js_ReportOutOfMemory(cx);
    }
    Foreground::delete_(compartment);
    return NULL;
}

void
RunDebugGC(JSContext *cx)
{
#ifdef JS_GC_ZEAL
    PrepareForDebugGC(cx->runtime);
    RunLastDitchGC(cx, gcreason::DEBUG_GC);
#endif
}

void
SetDeterministicGC(JSContext *cx, bool enabled)
{
#ifdef JS_GC_ZEAL
    JSRuntime *rt = cx->runtime;
    rt->gcDeterministicOnly = enabled;
#endif
}

#if defined(DEBUG) && defined(JSGC_ROOT_ANALYSIS) && !defined(JS_THREADSAFE)

static void
CheckStackRoot(JSTracer *trc, uintptr_t *w)
{
    /* Mark memory as defined for valgrind, as in MarkWordConservatively. */
#ifdef JS_VALGRIND
    VALGRIND_MAKE_MEM_DEFINED(&w, sizeof(w));
#endif

    ConservativeGCTest test = MarkIfGCThingWord(trc, *w, DONT_MARK_THING);

    if (test == CGCT_VALID) {
        JSContext *iter = NULL;
        bool matched = false;
        JSRuntime *rt = trc->runtime;
        for (unsigned i = 0; i < THING_ROOT_COUNT; i++) {
            Root<Cell*> *rooter = rt->thingGCRooters[i];
            while (rooter) {
                if (rooter->address() == (Cell **) w)
                    matched = true;
                rooter = rooter->previous();
            }
        }
        CheckRoot *check = rt->checkGCRooters;
        while (check) {
            if (check->contains(static_cast<uint8_t*>(w), sizeof(w)))
                matched = true;
            check = check->previous();
        }
        if (!matched) {
            /*
             * Only poison the last byte in the word. It is easy to get
             * accidental collisions when a value that does not occupy a full
             * word is used to overwrite a now-dead GC thing pointer. In this
             * case we want to avoid damaging the smaller value.
             */
            PoisonPtr(w);
        }
    }
}

static void
CheckStackRootsRange(JSTracer *trc, uintptr_t *begin, uintptr_t *end)
{
    JS_ASSERT(begin <= end);
    for (uintptr_t *i = begin; i != end; ++i)
        CheckStackRoot(trc, i);
}

void
CheckStackRoots(JSContext *cx)
{
    AutoCopyFreeListToArenas copy(cx->runtime);

    JSTracer checker;
    JS_TracerInit(&checker, cx, EmptyMarkCallback);

    ThreadData *td = JS_THREAD_DATA(cx);

    ConservativeGCThreadData *ctd = &td->conservativeGC;
    ctd->recordStackTop();

    JS_ASSERT(ctd->hasStackToScan());
    uintptr_t *stackMin, *stackEnd;
#if JS_STACK_GROWTH_DIRECTION > 0
    stackMin = td->nativeStackBase;
    stackEnd = ctd->nativeStackTop;
#else
    stackMin = ctd->nativeStackTop + 1;
    stackEnd = td->nativeStackBase;
#endif

    JS_ASSERT(stackMin <= stackEnd);
    CheckStackRootsRange(&checker, stackMin, stackEnd);
    CheckStackRootsRange(&checker, ctd->registerSnapshot.words,
                         ArrayEnd(ctd->registerSnapshot.words));
}

#endif /* DEBUG && JSGC_ROOT_ANALYSIS && !JS_THREADSAFE */

#ifdef JS_GC_ZEAL

/*
 * Write barrier verification
 *
 * The next few functions are for incremental write barrier verification. When
 * StartVerifyBarriers is called, a snapshot is taken of all objects in the GC
 * heap and saved in an explicit graph data structure. Later, EndVerifyBarriers
 * traverses the heap again. Any pointer values that were in the snapshot and
 * are no longer found must be marked; otherwise an assertion triggers. Note
 * that we must not GC in between starting and finishing a verification phase.
 *
 * The VerifyBarriers function is a shorthand. It checks if a verification phase
 * is currently running. If not, it starts one. Otherwise, it ends the current
 * phase and starts a new one.
 *
 * The user can adjust the frequency of verifications, which causes
 * VerifyBarriers to be a no-op all but one out of N calls. However, if the
 * |always| parameter is true, it starts a new phase no matter what.
 */

struct EdgeValue
{
    void *thing;
    JSGCTraceKind kind;
    char *label;
};

struct VerifyNode
{
    void *thing;
    JSGCTraceKind kind;
    uint32_t count;
    EdgeValue edges[1];
};

typedef HashMap<void *, VerifyNode *, DefaultHasher<void *>, SystemAllocPolicy> NodeMap;

/*
 * The verifier data structures are simple. The entire graph is stored in a
 * single block of memory. At the beginning is a VerifyNode for the root
 * node. It is followed by a sequence of EdgeValues--the exact number is given
 * in the node. After the edges come more nodes and their edges.
 *
 * The edgeptr and term fields are used to allocate out of the block of memory
 * for the graph. If we run out of memory (i.e., if edgeptr goes beyond term),
 * we just abandon the verification.
 *
 * The nodemap field is a hashtable that maps from the address of the GC thing
 * to the VerifyNode that represents it.
 */
struct VerifyTracer : JSTracer {
    /* The gcNumber when the verification began. */
    uint64_t number;

    /* This counts up to JS_VERIFIER_FREQ to decide whether to verify. */
    uint32_t count;

    /* This graph represents the initial GC "snapshot". */
    VerifyNode *curnode;
    VerifyNode *root;
    char *edgeptr;
    char *term;
    NodeMap nodemap;

    VerifyTracer() : root(NULL) {}
    ~VerifyTracer() { js_free(root); }
};

/*
 * This function builds up the heap snapshot by adding edges to the current
 * node.
 */
static void
AccumulateEdge(JSTracer *jstrc, void **thingp, JSGCTraceKind kind)
{
    VerifyTracer *trc = (VerifyTracer *)jstrc;

    trc->edgeptr += sizeof(EdgeValue);
    if (trc->edgeptr >= trc->term) {
        trc->edgeptr = trc->term;
        return;
    }

    VerifyNode *node = trc->curnode;
    uint32_t i = node->count;

    node->edges[i].thing = *thingp;
    node->edges[i].kind = kind;
    node->edges[i].label = trc->debugPrinter ? NULL : (char *)trc->debugPrintArg;
    node->count++;
}

static VerifyNode *
MakeNode(VerifyTracer *trc, void *thing, JSGCTraceKind kind)
{
    NodeMap::AddPtr p = trc->nodemap.lookupForAdd(thing);
    if (!p) {
        VerifyNode *node = (VerifyNode *)trc->edgeptr;
        trc->edgeptr += sizeof(VerifyNode) - sizeof(EdgeValue);
        if (trc->edgeptr >= trc->term) {
            trc->edgeptr = trc->term;
            return NULL;
        }

        node->thing = thing;
        node->count = 0;
        node->kind = kind;
        trc->nodemap.add(p, thing, node);
        return node;
    }
    return NULL;
}

static
VerifyNode *
NextNode(VerifyNode *node)
{
    if (node->count == 0)
        return (VerifyNode *)((char *)node + sizeof(VerifyNode) - sizeof(EdgeValue));
    else
        return (VerifyNode *)((char *)node + sizeof(VerifyNode) +
			      sizeof(EdgeValue)*(node->count - 1));
}

static void
StartVerifyBarriers(JSContext *cx)
{
    JSRuntime *rt = cx->runtime;

    if (rt->gcVerifyData || rt->gcIncrementalState != NO_INCREMENTAL)
        return;

    AutoLockGC lock(rt);
    AutoHeapSession session(rt);

    if (!IsIncrementalGCSafe(rt))
        return;

#ifdef JS_THREADSAFE
    rt->gcHelperThread.waitBackgroundSweepOrAllocEnd();
#endif

    AutoUnlockGC unlock(rt);

    AutoCopyFreeListToArenas copy(rt);
    RecordNativeStackTopForGC(rt);

    for (GCChunkSet::Range r(rt->gcChunkSet.all()); !r.empty(); r.popFront())
        r.front()->bitmap.clear();

    for (CompartmentsIter c(rt); !c.done(); c.next())
        c->discardJitCode(rt->defaultFreeOp());

    VerifyTracer *trc = new (js_malloc(sizeof(VerifyTracer))) VerifyTracer;

    rt->gcNumber++;
    trc->number = rt->gcNumber;
    trc->count = 0;

    JS_TracerInit(trc, rt, AccumulateEdge);

    PurgeRuntime(trc);

    const size_t size = 64 * 1024 * 1024;
    trc->root = (VerifyNode *)js_malloc(size);
    JS_ASSERT(trc->root);
    trc->edgeptr = (char *)trc->root;
    trc->term = trc->edgeptr + size;

    trc->nodemap.init();

    /* Create the root node. */
    trc->curnode = MakeNode(trc, NULL, JSGCTraceKind(0));

    /* We want MarkRuntime to save the roots to gcSavedRoots. */
    rt->gcIncrementalState = MARK_ROOTS;

    /* Make all the roots be edges emanating from the root node. */
    MarkRuntime(trc);

    VerifyNode *node = trc->curnode;
    if (trc->edgeptr == trc->term)
        goto oom;

    /* For each edge, make a node for it if one doesn't already exist. */
    while ((char *)node < trc->edgeptr) {
        for (uint32_t i = 0; i < node->count; i++) {
            EdgeValue &e = node->edges[i];
            VerifyNode *child = MakeNode(trc, e.thing, e.kind);
            if (child) {
                trc->curnode = child;
                JS_TraceChildren(trc, e.thing, e.kind);
            }
            if (trc->edgeptr == trc->term)
                goto oom;
        }

        node = NextNode(node);
    }

    rt->gcVerifyData = trc;
    rt->gcIncrementalState = MARK;
    rt->gcMarker.start(rt);
    for (CompartmentsIter c(rt); !c.done(); c.next()) {
        c->needsBarrier_ = true;
        c->arenas.prepareForIncrementalGC(rt);
    }

    return;

oom:
    rt->gcIncrementalState = NO_INCREMENTAL;
    trc->~VerifyTracer();
    js_free(trc);
}

static void
MarkFromAutorooter(JSTracer *jstrc, void **thingp, JSGCTraceKind kind)
{
    static_cast<Cell *>(*thingp)->markIfUnmarked();
}

static bool
IsMarkedOrAllocated(Cell *cell)
{
    return cell->isMarked() || cell->arenaHeader()->allocatedDuringIncremental;
}

const static uint32_t MAX_VERIFIER_EDGES = 1000;

/*
 * This function is called by EndVerifyBarriers for every heap edge. If the edge
 * already existed in the original snapshot, we "cancel it out" by overwriting
 * it with NULL. EndVerifyBarriers later asserts that the remaining non-NULL
 * edges (i.e., the ones from the original snapshot that must have been
 * modified) must point to marked objects.
 */
static void
CheckEdge(JSTracer *jstrc, void **thingp, JSGCTraceKind kind)
{
    VerifyTracer *trc = (VerifyTracer *)jstrc;
    VerifyNode *node = trc->curnode;

    /* Avoid n^2 behavior. */
    if (node->count > MAX_VERIFIER_EDGES)
        return;

    for (uint32_t i = 0; i < node->count; i++) {
        if (node->edges[i].thing == *thingp) {
            JS_ASSERT(node->edges[i].kind == kind);
            node->edges[i].thing = NULL;
            return;
        }
    }

    /*
     * Anything that is reachable now should have been reachable before, or else
     * it should be marked.
     */
    NodeMap::Ptr p = trc->nodemap.lookup(*thingp);
    JS_ASSERT_IF(!p, IsMarkedOrAllocated(static_cast<Cell *>(*thingp)));
}

static void
CheckReachable(JSTracer *jstrc, void **thingp, JSGCTraceKind kind)
{
    VerifyTracer *trc = (VerifyTracer *)jstrc;
    NodeMap::Ptr p = trc->nodemap.lookup(*thingp);
    JS_ASSERT_IF(!p, IsMarkedOrAllocated(static_cast<Cell *>(*thingp)));
}

static void
EndVerifyBarriers(JSContext *cx)
{
    JSRuntime *rt = cx->runtime;

    AutoLockGC lock(rt);
    AutoHeapSession session(rt);

#ifdef JS_THREADSAFE
    rt->gcHelperThread.waitBackgroundSweepOrAllocEnd();
#endif

    AutoUnlockGC unlock(rt);

    AutoCopyFreeListToArenas copy(rt);
    RecordNativeStackTopForGC(rt);

    VerifyTracer *trc = (VerifyTracer *)rt->gcVerifyData;

    if (!trc)
        return;

    bool compartmentCreated = false;

    /* We need to disable barriers before tracing, which may invoke barriers. */
    for (CompartmentsIter c(rt); !c.done(); c.next()) {
        if (!c->needsBarrier_)
            compartmentCreated = true;

        c->needsBarrier_ = false;
    }

    /*
     * We need to bump gcNumber so that the methodjit knows that jitcode has
     * been discarded.
     */
    JS_ASSERT(trc->number == rt->gcNumber);
    rt->gcNumber++;

    for (CompartmentsIter c(rt); !c.done(); c.next())
        c->discardJitCode(rt->defaultFreeOp());

    rt->gcVerifyData = NULL;
    rt->gcIncrementalState = NO_INCREMENTAL;

    JS_TracerInit(trc, rt, MarkFromAutorooter);

    AutoGCRooter::traceAll(trc);

    if (!compartmentCreated && IsIncrementalGCSafe(rt)) {
        /*
         * Verify that all the current roots were reachable previously, or else
         * are marked.
         */
        JS_TracerInit(trc, rt, CheckReachable);
        MarkRuntime(trc, true);

        JS_TracerInit(trc, rt, CheckEdge);

        /* Start after the roots. */
        VerifyNode *node = NextNode(trc->root);
        while ((char *)node < trc->edgeptr) {
            trc->curnode = node;
            JS_TraceChildren(trc, node->thing, node->kind);

            if (node->count <= MAX_VERIFIER_EDGES) {
                for (uint32_t i = 0; i < node->count; i++) {
                    void *thing = node->edges[i].thing;
                    JS_ASSERT_IF(thing, IsMarkedOrAllocated(static_cast<Cell *>(thing)));
                }
            }

            node = NextNode(node);
        }
    }

    rt->gcMarker.reset();
    rt->gcMarker.stop();

    trc->~VerifyTracer();
    js_free(trc);
}

void
FinishVerifier(JSRuntime *rt)
{
    if (VerifyTracer *trc = (VerifyTracer *)rt->gcVerifyData) {
        trc->~VerifyTracer();
        js_free(trc);
    }
}

void
VerifyBarriers(JSContext *cx)
{
    JSRuntime *rt = cx->runtime;
    if (rt->gcVerifyData)
        EndVerifyBarriers(cx);
    else
        StartVerifyBarriers(cx);
}

void
MaybeVerifyBarriers(JSContext *cx, bool always)
{
    if (cx->runtime->gcZeal() != ZealVerifierValue) {
        if (cx->runtime->gcVerifyData)
            EndVerifyBarriers(cx);
        return;
    }

    uint32_t freq = cx->runtime->gcZealFrequency;

    JSRuntime *rt = cx->runtime;
    if (VerifyTracer *trc = (VerifyTracer *)rt->gcVerifyData) {
        if (++trc->count < freq && !always)
            return;

        EndVerifyBarriers(cx);
    }
    StartVerifyBarriers(cx);
}

#endif /* JS_GC_ZEAL */

} /* namespace gc */

void
ReleaseAllJITCode(JSContext *cx, JSCompartment *c, bool resetUseCounts)
{
#ifdef JS_METHODJIT
<<<<<<< HEAD
    mjit::ClearAllFrames(c);

# ifdef JS_ION
    ion::InvalidateAll(cx, c);
# endif

    for (CellIter i(c, FINALIZE_SCRIPT); !i.done(); i.next()) {
        JSScript *script = i.get<JSScript>();
        mjit::ReleaseScriptCode(cx, script);

        /*
         * Use counts for scripts are reset on GC. After discarding code we
         * need to let it warm back up to get information like which opcodes
         * are setting array holes or accessing getter properties.
         */
        if (resetUseCounts)
            script->resetUseCount();

# ifdef JS_ION
        ion::FinishInvalidation(cx, script);
# endif
=======
    for (GCCompartmentsIter c(cx->runtime); !c.done(); c.next()) {
        mjit::ClearAllFrames(c);
        for (CellIter i(c, FINALIZE_SCRIPT); !i.done(); i.next()) {
            JSScript *script = i.get<JSScript>();
            mjit::ReleaseScriptCode(cx->runtime->defaultFreeOp(), script);
        }
>>>>>>> 88698f16
    }
#endif
}

void
ReleaseAllJITCode(JSContext *cx, bool resetUseCounts)
{
    /*
     * Kick all frames on the stack into the interpreter, and release all JIT
     * code in the compartment.
     */
    for (GCCompartmentsIter c(cx->runtime); !c.done(); c.next())
        ReleaseAllJITCode(cx, c, resetUseCounts);
}

/*
 * There are three possible PCCount profiling states:
 *
 * 1. None: Neither scripts nor the runtime have count information.
 * 2. Profile: Active scripts have count information, the runtime does not.
 * 3. Query: Scripts do not have count information, the runtime does.
 *
 * When starting to profile scripts, counting begins immediately, with all JIT
 * code discarded and recompiled with counts as necessary. Active interpreter
 * frames will not begin profiling until they begin executing another script
 * (via a call or return).
 *
 * The below API functions manage transitions to new states, according
 * to the table below.
 *
 *                                  Old State
 *                          -------------------------
 * Function                 None      Profile   Query
 * --------
 * StartPCCountProfiling    Profile   Profile   Profile
 * StopPCCountProfiling     None      Query     Query
 * PurgePCCounts            None      None      None
 */

static void
ReleaseScriptCounts(JSContext *cx)
{
    JSRuntime *rt = cx->runtime;
    JS_ASSERT(rt->scriptAndCountsVector);

    ScriptAndCountsVector &vec = *rt->scriptAndCountsVector;

    for (size_t i = 0; i < vec.length(); i++)
        vec[i].scriptCounts.destroy(cx);

    cx->delete_(rt->scriptAndCountsVector);
    rt->scriptAndCountsVector = NULL;
}

JS_FRIEND_API(void)
StartPCCountProfiling(JSContext *cx)
{
    JSRuntime *rt = cx->runtime;

    if (rt->profilingScripts)
        return;

    if (rt->scriptAndCountsVector)
        ReleaseScriptCounts(cx);

    ReleaseAllJITCode(cx, false);

    rt->profilingScripts = true;
}

JS_FRIEND_API(void)
StopPCCountProfiling(JSContext *cx)
{
    JSRuntime *rt = cx->runtime;

    if (!rt->profilingScripts)
        return;
    JS_ASSERT(!rt->scriptAndCountsVector);

    ReleaseAllJITCode(cx, false);

    ScriptAndCountsVector *vec = cx->new_<ScriptAndCountsVector>(SystemAllocPolicy());
    if (!vec)
        return;

    for (GCCompartmentsIter c(rt); !c.done(); c.next()) {
        for (CellIter i(c, FINALIZE_SCRIPT); !i.done(); i.next()) {
            JSScript *script = i.get<JSScript>();
            if (script->scriptCounts && script->types) {
                ScriptAndCounts info;
                info.script = script;
                info.scriptCounts.steal(script->scriptCounts);
                if (!vec->append(info))
                    info.scriptCounts.destroy(cx);
            }
        }
    }

    rt->profilingScripts = false;
    rt->scriptAndCountsVector = vec;
}

JS_FRIEND_API(void)
PurgePCCounts(JSContext *cx)
{
    JSRuntime *rt = cx->runtime;

    if (!rt->scriptAndCountsVector)
        return;
    JS_ASSERT(!rt->profilingScripts);

    ReleaseScriptCounts(cx);
}

} /* namespace js */

JS_PUBLIC_API(void)
JS_IterateCompartments(JSRuntime *rt, void *data,
                       JSIterateCompartmentCallback compartmentCallback)
{
    JS_ASSERT(!rt->gcRunning);

    AutoLockGC lock(rt);
    AutoHeapSession session(rt);
#ifdef JS_THREADSAFE
    rt->gcHelperThread.waitBackgroundSweepOrAllocEnd();
#endif
    AutoUnlockGC unlock(rt);

    for (CompartmentsIter c(rt); !c.done(); c.next())
        (*compartmentCallback)(rt, data, c);
}

#if JS_HAS_XML_SUPPORT
extern size_t sE4XObjectsCreated;

JSXML *
js_NewGCXML(JSContext *cx)
{
    if (!cx->runningWithTrustedPrincipals())
        ++sE4XObjectsCreated;

    return NewGCThing<JSXML>(cx, js::gc::FINALIZE_XML, sizeof(JSXML));
}
#endif
<|MERGE_RESOLUTION|>--- conflicted
+++ resolved
@@ -448,7 +448,7 @@
         break;
       case FINALIZE_IONCODE:
 #ifdef JS_ION
-        FinalizeTypedArenas<ion::IonCode>(cx, al, thingKind, false);
+        FinalizeTypedArenas<ion::IonCode>(fop, al, thingKind);
 #endif
         break;
     }
@@ -1680,9 +1680,9 @@
 }
 
 void
-ArenaLists::finalizeIonCode(JSContext *cx)
-{
-    finalizeNow(cx, FINALIZE_IONCODE);
+ArenaLists::finalizeIonCode(FreeOp *fop)
+{
+    finalizeNow(fop, FINALIZE_IONCODE);
 }
 
 static void
@@ -3240,7 +3240,7 @@
     {
         gcstats::AutoPhase ap(rt->gcStats, gcstats::PHASE_SWEEP_IONCODE);
         for (GCCompartmentsIter c(rt); !c.done(); c.next())
-            c->arenas.finalizeIonCode(cx);
+            c->arenas.finalizeIonCode(&fop);
     }
 
 #ifdef DEBUG
@@ -4504,19 +4504,18 @@
 } /* namespace gc */
 
 void
-ReleaseAllJITCode(JSContext *cx, JSCompartment *c, bool resetUseCounts)
+ReleaseAllJITCode(FreeOp *fop, JSCompartment *c, bool resetUseCounts)
 {
 #ifdef JS_METHODJIT
-<<<<<<< HEAD
     mjit::ClearAllFrames(c);
 
 # ifdef JS_ION
-    ion::InvalidateAll(cx, c);
+    ion::InvalidateAll(fop, c);
 # endif
 
     for (CellIter i(c, FINALIZE_SCRIPT); !i.done(); i.next()) {
         JSScript *script = i.get<JSScript>();
-        mjit::ReleaseScriptCode(cx, script);
+        mjit::ReleaseScriptCode(fop, script);
 
         /*
          * Use counts for scripts are reset on GC. After discarding code we
@@ -4527,29 +4526,21 @@
             script->resetUseCount();
 
 # ifdef JS_ION
-        ion::FinishInvalidation(cx, script);
+        ion::FinishInvalidation(fop, script);
 # endif
-=======
-    for (GCCompartmentsIter c(cx->runtime); !c.done(); c.next()) {
-        mjit::ClearAllFrames(c);
-        for (CellIter i(c, FINALIZE_SCRIPT); !i.done(); i.next()) {
-            JSScript *script = i.get<JSScript>();
-            mjit::ReleaseScriptCode(cx->runtime->defaultFreeOp(), script);
-        }
->>>>>>> 88698f16
-    }
-#endif
-}
-
-void
-ReleaseAllJITCode(JSContext *cx, bool resetUseCounts)
+    }
+#endif
+}
+
+void
+ReleaseAllJITCode(FreeOp *fop, bool resetUseCounts)
 {
     /*
      * Kick all frames on the stack into the interpreter, and release all JIT
      * code in the compartment.
      */
-    for (GCCompartmentsIter c(cx->runtime); !c.done(); c.next())
-        ReleaseAllJITCode(cx, c, resetUseCounts);
+    for (GCCompartmentsIter c(fop->runtime()); !c.done(); c.next())
+        ReleaseAllJITCode(fop, c, resetUseCounts);
 }
 
 /*
@@ -4602,7 +4593,7 @@
     if (rt->scriptAndCountsVector)
         ReleaseScriptCounts(cx);
 
-    ReleaseAllJITCode(cx, false);
+    ReleaseAllJITCode(cx->runtime->defaultFreeOp(), false);
 
     rt->profilingScripts = true;
 }
@@ -4616,7 +4607,7 @@
         return;
     JS_ASSERT(!rt->scriptAndCountsVector);
 
-    ReleaseAllJITCode(cx, false);
+    ReleaseAllJITCode(cx->runtime->defaultFreeOp(), false);
 
     ScriptAndCountsVector *vec = cx->new_<ScriptAndCountsVector>(SystemAllocPolicy());
     if (!vec)
