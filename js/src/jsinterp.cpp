--- conflicted
+++ resolved
@@ -3629,14 +3629,13 @@
                 }
 
                 if (js_IsTypedArray(obj)) {
-                    TypedArray *tarray = TypedArray::fromJSObject(obj);
-                    rval = NumberValue(tarray->length);
+                    JSObject *tarray = TypedArray::getTypedArray(obj);
+                    rval = Int32Value(TypedArray::getLength(tarray));
                     break;
                 }
             }
         }
 
-<<<<<<< HEAD
         /*
          * We do not impose the method read barrier if in an imacro,
          * assuming any property gets it does (e.g., for 'toString'
@@ -3663,13 +3662,6 @@
                 NATIVE_GET(cx, obj, obj2, shape,
                            regs.fp()->hasImacropc() ? JSGET_NO_METHOD_BARRIER : JSGET_METHOD_BARRIER,
                            &rval);
-=======
-            if (js_IsTypedArray(obj)) {
-                JSObject *tarray = TypedArray::getTypedArray(obj);
-                regs.sp[-1].setInt32(TypedArray::getLength(tarray));
-                len = JSOP_LENGTH_LENGTH;
-                DO_NEXT_OP(len);
->>>>>>> 4fe7e9a2
             }
             break;
         }
