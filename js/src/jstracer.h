/* -*- Mode: C++; tab-width: 4; indent-tabs-mode: nil; c-basic-offset: 4 -*-
 * vim: set ts=4 sw=4 et tw=99 ft=cpp:
 *
 * ***** BEGIN LICENSE BLOCK *****
 * Version: MPL 1.1/GPL 2.0/LGPL 2.1
 *
 * The contents of this file are subject to the Mozilla Public License Version
 * 1.1 (the "License"); you may not use this file except in compliance with
 * the License. You may obtain a copy of the License at
 * http://www.mozilla.org/MPL/
 *
 * Software distributed under the License is distributed on an "AS IS" basis,
 * WITHOUT WARRANTY OF ANY KIND, either express or implied. See the License
 * for the specific language governing rights and limitations under the
 * License.
 *
 * The Original Code is Mozilla SpiderMonkey JavaScript 1.9 code, released
 * May 28, 2008.
 *
 * The Initial Developer of the Original Code is
 *   Brendan Eich <brendan@mozilla.org>
 *
 * Contributor(s):
 *   Andreas Gal <gal@mozilla.com>
 *   Mike Shaver <shaver@mozilla.org>
 *   David Anderson <danderson@mozilla.com>
 *
 * Alternatively, the contents of this file may be used under the terms of
 * either of the GNU General Public License Version 2 or later (the "GPL"),
 * or the GNU Lesser General Public License Version 2.1 or later (the "LGPL"),
 * in which case the provisions of the GPL or the LGPL are applicable instead
 * of those above. If you wish to allow use of your version of this file only
 * under the terms of either the GPL or the LGPL, and not to allow others to
 * use your version of this file under the terms of the MPL, indicate your
 * decision by deleting the provisions above and replace them with the notice
 * and other provisions required by the GPL or the LGPL. If you do not delete
 * the provisions above, a recipient may use your version of this file under
 * the terms of any one of the MPL, the GPL or the LGPL.
 *
 * ***** END LICENSE BLOCK ***** */

#ifndef jstracer_h___
#define jstracer_h___

#ifdef JS_TRACER

#include "jstypes.h"
#include "jsbuiltins.h"
#include "jscntxt.h"
#include "jsdhash.h"
#include "jsinterp.h"
#include "jslock.h"
#include "jsnum.h"
#include "jscompartment.h"
#include "Writer.h"

namespace js {

template <typename T>
class Queue {
    T* _data;
    unsigned _len;
    unsigned _max;
    nanojit::Allocator* alloc;

public:
    void ensure(unsigned size) {
        if (_max > size)
            return;
        if (!_max)
            _max = 8;
        _max = JS_MAX(_max * 2, size);
        if (alloc) {
            T* tmp = new (*alloc) T[_max];
            memcpy(tmp, _data, _len * sizeof(T));
            _data = tmp;
        } else {
            _data = (T*) js::OffTheBooks::realloc_(_data, _max * sizeof(T));
        }
#if defined(DEBUG)
        memset(&_data[_len], 0xcd, _max - _len);
#endif
    }

    Queue(nanojit::Allocator* alloc)
        : alloc(alloc)
    {
        this->_max =
        this->_len = 0;
        this->_data = NULL;
    }

    ~Queue() {
        if (!alloc)
            js::UnwantedForeground::free_(_data);
    }

    bool contains(T a) {
        for (unsigned n = 0; n < _len; ++n) {
            if (_data[n] == a)
                return true;
        }
        return false;
    }

    void add(T a) {
        ensure(_len + 1);
        JS_ASSERT(_len <= _max);
        _data[_len++] = a;
    }

    void add(T* chunk, unsigned size) {
        ensure(_len + size);
        JS_ASSERT(_len <= _max);
        memcpy(&_data[_len], chunk, size * sizeof(T));
        _len += size;
    }

    void addUnique(T a) {
        if (!contains(a))
            add(a);
    }

    void setLength(unsigned len) {
        ensure(len + 1);
        _len = len;
    }

    void clear() {
        _len = 0;
    }

    T & get(unsigned i) {
        JS_ASSERT(i < length());
        return _data[i];
    }

    const T & get(unsigned i) const {
        JS_ASSERT(i < length());
        return _data[i];
    }

    T & operator [](unsigned i) {
        return get(i);
    }

    const T & operator [](unsigned i) const {
        return get(i);
    }

    unsigned length() const {
        return _len;
    }

    T* data() const {
        return _data;
    }

    int offsetOf(T slot) {
        T* p = _data;
        unsigned n = 0;
        for (n = 0; n < _len; ++n)
            if (*p++ == slot)
                return n;
        return -1;
    }

};

/*
 * Tracker is used to keep track of values being manipulated by the interpreter
 * during trace recording.  It maps opaque, 4-byte aligned address to LIns pointers.
 * pointers. To do this efficiently, we observe that the addresses of jsvals
 * living in the interpreter tend to be aggregated close to each other -
 * usually on the same page (where a tracker page doesn't have to be the same
 * size as the OS page size, but it's typically similar).  The Tracker
 * consists of a linked-list of structures representing a memory page, which
 * are created on-demand as memory locations are used.
 *
 * For every address, first we split it into two parts: upper bits which
 * represent the "base", and lower bits which represent an offset against the
 * base.  For the offset, we then right-shift it by two because the bottom two
 * bits of a 4-byte aligned address are always zero.  The mapping then
 * becomes:
 *
 *   page = page in pagelist such that Base(address) == page->base,
 *   page->map[Offset(address)]
 */
class Tracker {
    #define TRACKER_PAGE_SZB        4096
    #define TRACKER_PAGE_ENTRIES    (TRACKER_PAGE_SZB >> 2)    // each slot is 4 bytes
    #define TRACKER_PAGE_MASK       jsuword(TRACKER_PAGE_SZB - 1)

    struct TrackerPage {
        struct TrackerPage* next;
        jsuword             base;
        nanojit::LIns*      map[TRACKER_PAGE_ENTRIES];
    };
    struct TrackerPage* pagelist;

    /* Keep track of memory allocation. */
    JSContext* cx;

    jsuword             getTrackerPageBase(const void* v) const;
    jsuword             getTrackerPageOffset(const void* v) const;
    struct TrackerPage* findTrackerPage(const void* v) const;
    struct TrackerPage* addTrackerPage(const void* v);
public:
    Tracker(JSContext* cx);
    ~Tracker();

    bool            has(const void* v) const;
    nanojit::LIns*  get(const void* v) const;
    void            set(const void* v, nanojit::LIns* ins);
    void            clear();
};

class VMFragment : public nanojit::Fragment {
public:
    VMFragment(const void* _ip verbose_only(, uint32_t profFragID))
      : Fragment(_ip verbose_only(, profFragID))
    {}

    /*
     * If this is anchored off a TreeFragment, this points to that tree fragment.
     * Otherwise, it is |this|.
     */
    TreeFragment* root;

    TreeFragment* toTreeFragment();
};

#if defined(JS_JIT_SPEW)

// Top level Nanojit config object.
extern nanojit::Config NJConfig;

// Top level logging controller object.
extern nanojit::LogControl LogController;

// Top level profiling hook, needed to harvest profile info from Fragments
// whose logical lifetime is about to finish
extern void FragProfiling_FragFinalizer(nanojit::Fragment* f, TraceMonitor*);

#define debug_only_stmt(stmt) \
    stmt

#define debug_only_printf(mask, fmt, ...)                                      \
    JS_BEGIN_MACRO                                                             \
        if ((LogController.lcbits & (mask)) > 0) {                             \
            LogController.printf(fmt, __VA_ARGS__);                            \
            fflush(stdout);                                                    \
        }                                                                      \
    JS_END_MACRO

#define debug_only_print0(mask, str)                                           \
    JS_BEGIN_MACRO                                                             \
        if ((LogController.lcbits & (mask)) > 0) {                             \
            LogController.printf("%s", str);                                   \
            fflush(stdout);                                                    \
        }                                                                      \
    JS_END_MACRO

#else

#define debug_only_stmt(action)            /* */
#define debug_only_printf(mask, fmt, ...)  JS_BEGIN_MACRO JS_END_MACRO
#define debug_only_print0(mask, str)       JS_BEGIN_MACRO JS_END_MACRO

#endif

/*
 * The oracle keeps track of hit counts for program counter locations, as
 * well as slots that should not be demoted to int because we know them to
 * overflow or they result in type-unstable traces. We are using simple
 * hash tables.  Collisions lead to loss of optimization (demotable slots
 * are not demoted, etc.) but have no correctness implications.
 */
#define ORACLE_SIZE 4096

class Oracle {
    nanojit::BitSet _stackDontDemote;
    nanojit::BitSet _globalDontDemote;
    nanojit::BitSet _pcDontDemote;
    nanojit::BitSet _pcSlowZeroTest;
public:
    Oracle(VMAllocator* allocator);

    JS_REQUIRES_STACK void markGlobalSlotUndemotable(JSContext* cx, unsigned slot);
    JS_REQUIRES_STACK bool isGlobalSlotUndemotable(JSContext* cx, unsigned slot) const;
    JS_REQUIRES_STACK void markStackSlotUndemotable(JSContext* cx, unsigned slot);
    JS_REQUIRES_STACK void markStackSlotUndemotable(JSContext* cx, unsigned slot, const void* pc);
    JS_REQUIRES_STACK bool isStackSlotUndemotable(JSContext* cx, unsigned slot) const;
    JS_REQUIRES_STACK bool isStackSlotUndemotable(JSContext* cx, unsigned slot, const void* pc) const;
    void markInstructionUndemotable(jsbytecode* pc);
    bool isInstructionUndemotable(jsbytecode* pc) const;
    void markInstructionSlowZeroTest(jsbytecode* pc);
    bool isInstructionSlowZeroTest(jsbytecode* pc) const;

    void clearDemotability();
    void clear() {
        clearDemotability();
    }
};

typedef Queue<uint16> SlotList;

class TypeMap : public Queue<JSValueType> {
    Oracle *oracle;
public:
    TypeMap(nanojit::Allocator* alloc, Oracle *oracle)
      : Queue<JSValueType>(alloc),
        oracle(oracle)
    {}
    void set(unsigned stackSlots, unsigned ngslots,
             const JSValueType* stackTypeMap, const JSValueType* globalTypeMap);
    JS_REQUIRES_STACK void captureTypes(JSContext* cx, JSObject* globalObj, SlotList& slots, unsigned callDepth,
                                        bool speculate);
    JS_REQUIRES_STACK void captureMissingGlobalTypes(JSContext* cx, JSObject* globalObj, SlotList& slots,
                                                     unsigned stackSlots, bool speculate);
    bool matches(TypeMap& other) const;
    void fromRaw(JSValueType* other, unsigned numSlots);
};

#define JS_TM_EXITCODES(_)    \
    /*                                                                          \
     * An exit at a possible branch-point in the trace at which to attach a     \
     * future secondary trace. Therefore the recorder must generate different   \
     * code to handle the other outcome of the branch condition from the        \
     * primary trace's outcome.                                                 \
     */                                                                         \
    _(BRANCH)                                                                   \
    _(LOOP)                                                                     \
    _(NESTED)                                                                   \
    /*                                                                          \
     * An exit from a trace because a condition relied upon at recording time   \
     * no longer holds, where the alternate path of execution is so rare or     \
     * difficult to address in native code that it is not traced at all, e.g.   \
     * negative array index accesses, which differ from positive indexes in     \
     * that they require a string-based property lookup rather than a simple    \
     * memory access.                                                           \
     */                                                                         \
    _(MISMATCH)                                                                 \
    /*                                                                          \
     * A specialization of MISMATCH_EXIT to handle allocation failures.         \
     */                                                                         \
    _(OOM)                                                                      \
    _(OVERFLOW)                                                                 \
    _(MUL_ZERO)                                                                 \
    _(UNSTABLE_LOOP)                                                            \
    _(TIMEOUT)                                                                  \
    _(DEEP_BAIL)                                                                \
    _(STATUS)

enum ExitType {
    #define MAKE_EXIT_CODE(x) x##_EXIT,
    JS_TM_EXITCODES(MAKE_EXIT_CODE)
    #undef MAKE_EXIT_CODE
    TOTAL_EXIT_TYPES
};

struct FrameInfo;

struct VMSideExit : public nanojit::SideExit
{
    JSScript* script;
    jsbytecode* pc;
    jsbytecode* imacpc;
    intptr_t sp_adj;
    intptr_t rp_adj;
    int32_t calldepth;
    uint32 numGlobalSlots;
    uint32 numStackSlots;
    uint32 numStackSlotsBelowCurrentFrame;
    ExitType exitType;
    uintN lookupFlags;
    unsigned hitcount;

    inline JSValueType* stackTypeMap() {
        return (JSValueType*)(this + 1);
    }

    inline JSValueType& stackType(unsigned i) {
        JS_ASSERT(i < numStackSlots);
        return stackTypeMap()[i];
    }

    inline JSValueType* globalTypeMap() {
        return (JSValueType*)(this + 1) + this->numStackSlots;
    }

    inline JSValueType* fullTypeMap() {
        return stackTypeMap();
    }

    inline VMFragment* fromFrag() {
        return (VMFragment*)from;
    }

    inline TreeFragment* root() {
        return fromFrag()->root;
    }
};

class VMAllocator : public nanojit::Allocator
{
public:
    VMAllocator(JSRuntime *rt, char* reserve, size_t reserveSize)
      : mOutOfMemory(false)
      , mSize(0)
      , mReserve(reserve)
      , mReserveSize(reserveSize)
      , mReserveCurr(uintptr_t(reserve))
      , mReserveLimit(uintptr_t(reserve + reserveSize))
      , mRt(rt)
    {}

    ~VMAllocator() {
        js::UnwantedForeground::free_(mReserve);
    }

    size_t size() {
        return mSize;
    }

    bool outOfMemory() {
        return mOutOfMemory;
    }

    struct Mark
    {
        VMAllocator& vma;
        bool committed;
        nanojit::Allocator::Chunk* saved_chunk;
        char* saved_top;
        char* saved_limit;
        size_t saved_size;

        Mark(VMAllocator& vma) :
            vma(vma),
            committed(false),
            saved_chunk(vma.current_chunk),
            saved_top(vma.current_top),
            saved_limit(vma.current_limit),
            saved_size(vma.mSize)
        {}

        ~Mark()
        {
            if (!committed)
                vma.rewind(*this);
        }

        void commit() { committed = true; }
    };

    void rewind(const Mark& m) {
        while (current_chunk != m.saved_chunk) {
            Chunk *prev = current_chunk->prev;
            freeChunk(current_chunk);
            current_chunk = prev;
        }
        current_top = m.saved_top;
        current_limit = m.saved_limit;
        mSize = m.saved_size;
        memset(current_top, 0, current_limit - current_top);
    }

    bool mOutOfMemory;
    size_t mSize;

    /* See nanojit::Allocator::allocChunk() for details on these. */
    char* mReserve;
    size_t mReserveSize;
    uintptr_t mReserveCurr;
    uintptr_t mReserveLimit;

    /* To keep track of allocation. */
    JSRuntime* mRt;
};

struct FrameInfo {
    JSObject*       block;      // caller block chain head
    jsbytecode*     pc;         // caller fp->regs->pc
    jsbytecode*     imacpc;     // caller fp->imacpc
    uint32          spdist;     // distance from fp->slots to fp->regs->sp at JSOP_CALL

    /*
     * Bit  15 (0x8000) is a flag that is set if constructing (called through new).
     * Bits 0-14 are the actual argument count. This may be less than fun->nargs.
     * NB: This is argc for the callee, not the caller.
     */
    uint32          argc;

    /*
     * Number of stack slots in the caller, not counting slots pushed when
     * invoking the callee. That is, slots after JSOP_CALL completes but
     * without the return value. This is also equal to the number of slots
     * between fp->prev->argv[-2] (calleR fp->callee) and fp->argv[-2]
     * (calleE fp->callee).
     */
    uint32          callerHeight;

    /* argc of the caller */
    uint32          callerArgc;

    // Safer accessors for argc.
    enum { CONSTRUCTING_FLAG = 0x10000 };
    void   set_argc(uint16 argc, bool constructing) {
        this->argc = uint32(argc) | (constructing ? CONSTRUCTING_FLAG: 0);
    }
    uint16 get_argc() const { return uint16(argc & ~CONSTRUCTING_FLAG); }
    bool   is_constructing() const { return (argc & CONSTRUCTING_FLAG) != 0; }

    // The typemap just before the callee is called.
    JSValueType* get_typemap() { return (JSValueType*) (this+1); }
    const JSValueType* get_typemap() const { return (JSValueType*) (this+1); }
};

struct UnstableExit
{
    VMFragment* fragment;
    VMSideExit* exit;
    UnstableExit* next;
};

struct LinkableFragment : public VMFragment
{
    LinkableFragment(const void* _ip, nanojit::Allocator* alloc, Oracle *oracle
                     verbose_only(, uint32_t profFragID))
        : VMFragment(_ip verbose_only(, profFragID)), typeMap(alloc, oracle), nStackTypes(0)
    { }

    uint32                  branchCount;
    TypeMap                 typeMap;
    unsigned                nStackTypes;
    unsigned                spOffsetAtEntry;
    SlotList*               globalSlots;
};

/*
 * argc is cx->fp->argc at the trace loop header, i.e., the number of arguments
 * pushed for the innermost JS frame. This is required as part of the fragment
 * key because the fragment will write those arguments back to the interpreter
 * stack when it exits, using its typemap, which implicitly incorporates a
 * given value of argc. Without this feature, a fragment could be called as an
 * inner tree with two different values of argc, and entry type checking or
 * exit frame synthesis could crash.
 */
struct TreeFragment : public LinkableFragment
{
    TreeFragment(const void* _ip, nanojit::Allocator* alloc, Oracle *oracle, JSObject* _globalObj,
                 uint32 _globalShape, uint32 _argc verbose_only(, uint32_t profFragID)):
        LinkableFragment(_ip, alloc, oracle verbose_only(, profFragID)),
        first(NULL),
        next(NULL),
        peer(NULL),
        globalObj(_globalObj),
        globalShape(_globalShape),
        argc(_argc),
        dependentTrees(alloc),
        linkedTrees(alloc),
        sideExits(alloc),
        gcthings(alloc),
        shapes(alloc),
        visiting(false)
    { }

    TreeFragment* first;
    TreeFragment* next;
    TreeFragment* peer;
    JSObject* globalObj;
    uint32 globalShape;
    uint32 argc;
    /* Dependent trees must be trashed if this tree dies, and updated on missing global types */
    Queue<TreeFragment*>    dependentTrees;
    /* Linked trees must be updated on missing global types, but are not dependent */
    Queue<TreeFragment*>    linkedTrees;
#ifdef DEBUG
    const char*             treeFileName;
    uintN                   treeLineNumber;
    uintN                   treePCOffset;
#endif
    JSScript*               script;
    UnstableExit*           unstableExits;
    Queue<VMSideExit*>      sideExits;
    ptrdiff_t               nativeStackBase;
    unsigned                maxCallDepth;
    /* All embedded GC things are registered here so the GC can scan them. */
    Queue<Value>            gcthings;
    Queue<const js::Shape*> shapes;
    unsigned                maxNativeStackSlots;
    /* Gives the number of times we have entered this trace. */
    uintN                   execs;
    /* Gives the total number of iterations executed by the trace (up to a limit). */
    uintN                   iters;

    /* Flag to detect graph cycles when navigating tree fragments. */ 
    bool                    visiting;

    inline unsigned nGlobalTypes() {
        return typeMap.length() - nStackTypes;
    }
    inline JSValueType* globalTypeMap() {
        return typeMap.data() + nStackTypes;
    }
    inline JSValueType* stackTypeMap() {
        return typeMap.data();
    }

    JS_REQUIRES_STACK void initialize(JSContext* cx, SlotList *globalSlots, bool speculate);
    UnstableExit* removeUnstableExit(VMSideExit* exit);
};

inline TreeFragment*
VMFragment::toTreeFragment()
{
    JS_ASSERT(root == this);
    return static_cast<TreeFragment*>(this);
}

enum MonitorResult {
    MONITOR_RECORDING,
    MONITOR_NOT_RECORDING,
    MONITOR_ERROR
};

const uintN PROFILE_MAX_INNER_LOOPS = 8;
const uintN PROFILE_MAX_STACK = 6;

/*
 * A loop profile keeps track of the instruction mix of a hot loop. We use this
 * information to predict whether tracing would be beneficial for the loop.
 */
class LoopProfile
{
public:
    /* Instructions are divided into a few categories. */
    enum OpKind {
        OP_FLOAT, // Floating point arithmetic
        OP_INT, // Integer arithmetic
        OP_BIT, // Bit operations
        OP_EQ, // == and !=
        OP_EVAL, // Calls to eval()
        OP_CALL, // JSOP_CALL instructions
        OP_FWDJUMP, // Jumps with positive delta
        OP_NEW, // JSOP_NEW instructions
        OP_RECURSIVE, // Recursive calls
        OP_ARRAY_READ, // Reads from dense arrays
        OP_TYPED_ARRAY, // Accesses to typed arrays
        OP_SCRIPTED_GETTER, // Getters defined in JS
        OP_LIMIT
    };

    /* The TraceMonitor for which we're profiling. */
    TraceMonitor *traceMonitor;
    
    /* The script in which the loop header lives. */
    JSScript *entryScript;

    /* The stack frame where we started profiling. Only valid while profiling! */
    StackFrame *entryfp;

    /* The bytecode locations of the loop header and the back edge. */
    jsbytecode *top, *bottom;

    /* Number of times we have seen this loop executed; used to decide when to profile. */
    uintN hits;

    /* Whether we have run a complete profile of the loop. */
    bool profiled;

    /* Sometimes we can't decide in one profile run whether to trace, so we set undecided. */
    bool undecided;

    /* If we have profiled the loop, this saves the decision of whether to trace it. */
    bool traceOK;

    /* Memoized value of isCompilationUnprofitable. */
    bool unprofitable;

    /*
     * Sometimes loops are not good tracing opportunities, but they are nested inside
     * loops that we want to trace. In that case, we set their traceOK flag to true,
     * but we set execOK to false. That way, the loop is traced so that it can be
     * integrated into the outer trace. But we never execute the trace on its only.
     */
    bool execOK;

    /* Instruction mix for the loop and total number of instructions. */
    uintN allOps[OP_LIMIT];
    uintN numAllOps;

    /* Instruction mix and total for the loop, excluding nested inner loops. */
    uintN selfOps[OP_LIMIT];
    uintN numSelfOps;

    /*
     * A prediction of the number of instructions we would have to compile
     * for the loop. This takes into account the fact that a branch may cause us to
     * compile every instruction after it twice. Polymorphic calls are
     * treated as n-way branches.
     */
    double numSelfOpsMult;

    /*
     * This keeps track of the number of times that every succeeding instruction
     * in the trace will have to be compiled. Every time we hit a branch, we
     * double this number. Polymorphic calls multiply it by n (for n-way
     * polymorphism).
     */
    double branchMultiplier;

    /* Set to true if the loop is short (i.e., has fewer than 8 iterations). */
    bool shortLoop;

    /* Set to true if the loop may be short (has few iterations at profiling time). */
    bool maybeShortLoop;

    /*
     * When we hit a nested loop while profiling, we record where it occurs
     * and how many iterations we execute it.
     */
    struct InnerLoop {
        StackFrame *entryfp;
        jsbytecode *top, *bottom;
        uintN iters;

        InnerLoop() {}
        InnerLoop(StackFrame *entryfp, jsbytecode *top, jsbytecode *bottom)
            : entryfp(entryfp), top(top), bottom(bottom), iters(0) {}
    };

    /* These two variables track all the inner loops seen while profiling (up to a limit). */
    InnerLoop innerLoops[PROFILE_MAX_INNER_LOOPS];
    uintN numInnerLoops;

    /*
     * These two variables track the loops that we are currently nested
     * inside while profiling. Loops get popped off here when they exit.
     */
    InnerLoop loopStack[PROFILE_MAX_INNER_LOOPS];
    uintN loopStackDepth;

    /*
     * These fields keep track of values on the JS stack. If the stack grows larger
     * than PROFILE_MAX_STACK, we continue to track sp, but we return conservative results
     * for stackTop().
     */
    struct StackValue {
        bool isConst;
        bool hasValue;
        int value;

        StackValue() : isConst(false), hasValue(false) {}
        StackValue(bool isConst) : isConst(isConst), hasValue(false) {}
        StackValue(bool isConst, int value) : isConst(isConst), hasValue(true), value(value) {}
    };
    StackValue stack[PROFILE_MAX_STACK];
    uintN sp;

    inline void stackClear() { sp = 0; }
    
    inline void stackPush(const StackValue &v) {
        if (sp < PROFILE_MAX_STACK)
            stack[sp++] = v;
        else
            stackClear();
    }

    inline void stackPop() { if (sp > 0) sp--; }

    inline StackValue stackAt(int pos) {
        pos += sp;
        if (pos >= 0 && uintN(pos) < PROFILE_MAX_STACK)
            return stack[pos];
        else
            return StackValue(false);
    }
    
    LoopProfile(TraceMonitor *tm, StackFrame *entryfp, jsbytecode *top, jsbytecode *bottom);

    void reset();

    enum ProfileAction {
        ProfContinue,
        ProfComplete
    };

    /* These two functions track the instruction mix. */
    inline void increment(OpKind kind)
    {
        allOps[kind]++;
        if (loopStackDepth == 0)
            selfOps[kind]++;
    }

    inline uintN count(OpKind kind) { return allOps[kind]; }

    /* Called for every back edge being profiled. */
    MonitorResult profileLoopEdge(JSContext* cx);
    
    /* Called for every instruction being profiled. */
    ProfileAction profileOperation(JSContext *cx, JSOp op);

    /* Once a loop's profile is done, these decide whether it should be traced. */
    bool isCompilationExpensive(JSContext *cx, uintN depth);
    bool isCompilationUnprofitable(JSContext *cx, uintN goodOps);
    void decide(JSContext *cx);

    void stopProfiling(JSContext *cx);
};

/*
 * BUILTIN_NO_FIXUP_NEEDED indicates that after the initial LeaveTree of a deep
 * bail, the builtin call needs no further fixup when the trace exits and calls
 * LeaveTree the second time.
 */
typedef enum BuiltinStatus {
    BUILTIN_BAILED = 1,
    BUILTIN_ERROR = 2
} BuiltinStatus;

static JS_INLINE void
SetBuiltinError(TraceMonitor *tm)
{
    tm->tracerState->builtinStatus |= BUILTIN_ERROR;
}

static JS_INLINE bool
WasBuiltinSuccessful(TraceMonitor *tm)
{
    return tm->tracerState->builtinStatus == 0;
}

#ifdef DEBUG_RECORDING_STATUS_NOT_BOOL
/* #define DEBUG_RECORDING_STATUS_NOT_BOOL to detect misuses of RecordingStatus */
struct RecordingStatus {
    int code;
    bool operator==(RecordingStatus &s) { return this->code == s.code; };
    bool operator!=(RecordingStatus &s) { return this->code != s.code; };
};
enum RecordingStatusCodes {
    RECORD_ERROR_code     = 0,
    RECORD_STOP_code      = 1,

    RECORD_CONTINUE_code  = 3,
    RECORD_IMACRO_code    = 4
};
RecordingStatus RECORD_CONTINUE = { RECORD_CONTINUE_code };
RecordingStatus RECORD_STOP     = { RECORD_STOP_code };
RecordingStatus RECORD_IMACRO   = { RECORD_IMACRO_code };
RecordingStatus RECORD_ERROR    = { RECORD_ERROR_code };

struct AbortableRecordingStatus {
    int code;
    bool operator==(AbortableRecordingStatus &s) { return this->code == s.code; };
    bool operator!=(AbortableRecordingStatus &s) { return this->code != s.code; };
};
enum AbortableRecordingStatusCodes {
    ARECORD_ERROR_code     = 0,
    ARECORD_STOP_code      = 1,
    ARECORD_ABORTED_code   = 2,
    ARECORD_CONTINUE_code  = 3,
    ARECORD_IMACRO_code    = 4,
    ARECORD_IMACRO_ABORTED_code = 5,
    ARECORD_COMPLETED_code = 6
};
AbortableRecordingStatus ARECORD_ERROR    = { ARECORD_ERROR_code };
AbortableRecordingStatus ARECORD_STOP     = { ARECORD_STOP_code };
AbortableRecordingStatus ARECORD_CONTINUE = { ARECORD_CONTINUE_code };
AbortableRecordingStatus ARECORD_IMACRO   = { ARECORD_IMACRO_code };
AbortableRecordingStatus ARECORD_IMACRO_ABORTED   = { ARECORD_IMACRO_ABORTED_code };
AbortableRecordingStatus ARECORD_ABORTED =  { ARECORD_ABORTED_code };
AbortableRecordingStatus ARECORD_COMPLETED =  { ARECORD_COMPLETED_code };

static inline AbortableRecordingStatus
InjectStatus(RecordingStatus rs)
{
    AbortableRecordingStatus ars = { rs.code };
    return ars;
}
static inline AbortableRecordingStatus
InjectStatus(AbortableRecordingStatus ars)
{
    return ars;
}

static inline bool
StatusAbortsRecorderIfActive(AbortableRecordingStatus ars)
{
    return ars == ARECORD_ERROR || ars == ARECORD_STOP;
}
#else

/*
 * Normally, during recording, when the recorder cannot continue, it returns
 * ARECORD_STOP to indicate that recording should be aborted by the top-level
 * recording function. However, if the recorder reenters the interpreter (e.g.,
 * when executing an inner loop), there will be an immediate abort. This
 * condition must be carefully detected and propagated out of all nested
 * recorder calls lest the now-invalid TraceRecorder object be accessed
 * accidentally. This condition is indicated by the ARECORD_ABORTED value.
 *
 * The AbortableRecordingStatus enumeration represents the general set of
 * possible results of calling a recorder function. Functions that cannot
 * possibly return ARECORD_ABORTED may statically guarantee this to the caller
 * using the RecordingStatus enumeration. Ideally, C++ would allow subtyping
 * of enumerations, but it doesn't. To simulate subtype conversion manually,
 * code should call InjectStatus to inject a value of the restricted set into a
 * value of the general set.
 */

enum RecordingStatus {
    RECORD_STOP       = 0,  // Recording should be aborted at the top-level
                            // call to the recorder.
    RECORD_ERROR      = 1,  // Recording should be aborted at the top-level
                            // call to the recorder and the interpreter should
                            // goto error
    RECORD_CONTINUE   = 2,  // Continue recording.
    RECORD_IMACRO     = 3   // Entered imacro; continue recording.
                            // Only JSOP_IS_IMACOP opcodes may return this.
};

enum AbortableRecordingStatus {
    ARECORD_STOP      = 0,  // see RECORD_STOP
    ARECORD_ERROR     = 1,  // Recording may or may not have been aborted.
                            // Recording should be aborted at the top-level
                            // if it has not already been and the interpreter
                            // should goto error
    ARECORD_CONTINUE  = 2,  // see RECORD_CONTINUE
    ARECORD_IMACRO    = 3,  // see RECORD_IMACRO
    ARECORD_IMACRO_ABORTED = 4, // see comment in TR::monitorRecording.
    ARECORD_ABORTED   = 5,  // Recording has already been aborted; the
                            // interpreter should continue executing
    ARECORD_COMPLETED = 6   // Recording completed successfully, the
                            // trace recorder has been deleted
};

static JS_ALWAYS_INLINE AbortableRecordingStatus
InjectStatus(RecordingStatus rs)
{
    return static_cast<AbortableRecordingStatus>(rs);
}

static JS_ALWAYS_INLINE AbortableRecordingStatus
InjectStatus(AbortableRecordingStatus ars)
{
    return ars;
}

/*
 * Return whether the recording status requires the current recording session
 * to be deleted. ERROR means the recording session should be deleted if it
 * hasn't already. ABORTED and COMPLETED indicate the recording session is
 * already deleted, so they return 'false'.
 */
static JS_ALWAYS_INLINE bool
StatusAbortsRecorderIfActive(AbortableRecordingStatus ars)
{
    return ars <= ARECORD_ERROR;
}
#endif

class SlotMap;
class SlurpInfo;

/* Results of trying to compare two typemaps together */
enum TypeConsensus
{
    TypeConsensus_Okay,         /* Two typemaps are compatible */
    TypeConsensus_Undemotes,    /* Not compatible now, but would be with pending undemotes. */
    TypeConsensus_Bad           /* Typemaps are not compatible */
};

enum TracePointAction {
    TPA_Nothing,
    TPA_RanStuff,
    TPA_Recorded,
    TPA_Error
};

typedef HashMap<nanojit::LIns*, JSObject*> GuardedShapeTable;

#ifdef DEBUG
# define AbortRecording(cx, reason) AbortRecordingImpl(cx, reason)
#else
# define AbortRecording(cx, reason) AbortRecordingImpl(cx)
#endif

void
AbortProfiling(JSContext *cx);

class TraceRecorder
{
    JS_DECLARE_ALLOCATION_FRIENDS_FOR_PRIVATE_CONSTRUCTOR;

    /*************************************************************** Recording session constants */

    /* The context in which recording started. */
    JSContext* const                cx;

    /* Cached value of JS_TRACE_MONITOR(cx). */
    TraceMonitor* const             traceMonitor;

    /* Cached oracle keeps track of hit counts for program counter locations */
    Oracle*                         oracle;

    /* The Fragment being recorded by this recording session. */
    VMFragment* const               fragment;

    /* The root fragment representing the tree. */
    TreeFragment* const             tree;

    /* The global object from the start of recording until now. */
    JSObject* const                 globalObj;

    /* If non-null, the script of outer loop aborted to start recording this loop. */
    JSScript* const                 outerScript;
    
    /* If non-null, the pc of the outer loop aborted to start recording this loop. */
    jsbytecode* const               outerPC;

    /* If |outerPC|, the argc to use when looking up |outerPC| in the fragments table. */
    uint32 const                    outerArgc;

    /* If non-null, the side exit from which we are growing. */
    VMSideExit* const               anchor;

    /* Instructions yielding the corresponding trace-const members of TracerState. */
    nanojit::LIns* const            cx_ins;
    nanojit::LIns* const            eos_ins;
    nanojit::LIns* const            eor_ins;
    nanojit::LIns* const            loopLabel;

    /* Lazy slot import state. */
    unsigned                        importStackSlots;
    unsigned                        importGlobalSlots;
    TypeMap                         importTypeMap;

    /*
     * The LirBuffer used to supply memory to our LirWriter pipeline. Also contains the most recent
     * instruction for {sp, rp, state}. Also contains names for debug JIT spew. Should be split.
     */
    nanojit::LirBuffer* const       lirbuf;

    /*
     * Remembers traceAlloc state before recording started; automatically rewinds when mark is
     * destroyed on a failed compilation.
     */
    VMAllocator::Mark               mark;

    /* Remembers the number of sideExits in treeInfo before recording started. */
    const unsigned                  numSideExitsBefore;

    /*********************************************************** Recording session mutable state */

    /* Maps interpreter stack values to the instruction generating that value. */
    Tracker                         tracker;

    /* Maps interpreter stack values to the instruction writing back to the native stack. */
    Tracker                         nativeFrameTracker;

    /* The start of the global object's slots we assume for the trackers. */
    const HeapValue*                global_slots;

    /* The number of interpreted calls entered (and not yet left) since recording began. */
    unsigned                        callDepth;

    /* The current atom table, mirroring the interpreter loop's variable of the same name. */
    JSAtom**                        atoms;
    HeapValue*                      consts;

    /* An instruction yielding the current script's strict mode code flag.  */
    nanojit::LIns*                  strictModeCode_ins;

    /* FIXME: Dead, but soon to be used for something or other. */
    Queue<jsbytecode*>              cfgMerges;

    /* Indicates whether the current tree should be trashed when the recording session ends. */
    bool                            trashSelf;

    /* A list of trees to trash at the end of the recording session. */
    Queue<TreeFragment*>            whichTreesToTrash;

    /* The set of objects whose shapes already have been guarded. */
    GuardedShapeTable               guardedShapeTable;

    /* Current initializer depth, and whether any of the initializers are unoptimized NEWINIT. */
    int                             initDepth;
    bool                            hadNewInit;

#ifdef DEBUG
    /*
     * If we are expecting a record_AddProperty callback for this instruction,
     * the shape of the object before adding the data property. Else NULL.
     */
    const js::Shape* addPropShapeBefore;
#endif

    /***************************************** Temporal state hoisted into the recording session */

    /* Carry the return value from a STOP/RETURN to the subsequent record_LeaveFrame. */
    nanojit::LIns*                  rval_ins;

    /* Carry the return value from a native call to the record_NativeCallComplete. */
    nanojit::LIns*                  native_rval_ins;

    /* Carry the return value of js_CreateThis to record_NativeCallComplete. */
    nanojit::LIns*                  newobj_ins;

    /* Carry the JSSpecializedNative used to generate a call to record_NativeCallComplete. */
    JSSpecializedNative*            pendingSpecializedNative;

    /* Carry whether this is a jsval on the native stack from finishGetProp to monitorRecording. */
    Value*                          pendingUnboxSlot;

    /* Carry a guard condition to the beginning of the next monitorRecording. */
    nanojit::LIns*                  pendingGuardCondition;

    /* See AbortRecordingIfUnexpectedGlobalWrite. */
    js::Vector<unsigned>            pendingGlobalSlotsToSet;

    /* Carry whether we have an always-exit from emitIf to checkTraceEnd. */
    bool                            pendingLoop;

    /* Temporary JSSpecializedNative used to describe non-specialized fast natives. */
    JSSpecializedNative             generatedSpecializedNative;

    /* Temporary JSValueType array used to construct temporary typemaps. */
    js::Vector<JSValueType, 256>    tempTypeMap;

    /* Used to generate LIR.  Has a short name because it's used a lot. */
    tjit::Writer w;

    /************************************************************* 10 bajillion member functions */

    /*
     * These would be in Writer if they didn't modify TraceRecorder state.
     * They are invoked the via macros below that make them look like they are
     * part of Writer (hence the "w_" prefix, which looks like "w.").
     */
    nanojit::LIns* w_immpObjGC(JSObject* obj);
    nanojit::LIns* w_immpFunGC(JSFunction* fun);
    nanojit::LIns* w_immpStrGC(JSString* str);
    nanojit::LIns* w_immpShapeGC(const js::Shape* shape);
    nanojit::LIns* w_immpIdGC(jsid id);

    #define immpObjGC(obj)        name(w_immpObjGC(obj), #obj)
    #define immpFunGC(fun)        name(w_immpFunGC(fun), #fun)
    #define immpStrGC(str)        name(w_immpStrGC(str), #str)
    #define immpAtomGC(atom)      name(w_immpStrGC(atom), "ATOM(" #atom ")")
    #define immpShapeGC(shape)    name(w_immpShapeGC(shape), #shape)
    #define immpIdGC(id)          name(w_immpIdGC(id), #id)

    /*
     * Examines current interpreter state to record information suitable for returning to the
     * interpreter through a side exit of the given type.
     */
    JS_REQUIRES_STACK VMSideExit* snapshot(ExitType exitType);

    /*
     * Creates a separate but identical copy of the given side exit, allowing the guards associated
     * with each to be entirely separate even after subsequent patching.
     */
    JS_REQUIRES_STACK VMSideExit* copy(VMSideExit* exit);

    /*
     * Creates an instruction whose payload is a GuardRecord for the given exit.  The instruction
     * is suitable for use as the final argument of a single call to LirBuffer::insGuard; do not
     * reuse the returned value.
     */
    JS_REQUIRES_STACK nanojit::GuardRecord* createGuardRecord(VMSideExit* exit);

    JS_REQUIRES_STACK JS_INLINE void markSlotUndemotable(LinkableFragment* f, unsigned slot);

    JS_REQUIRES_STACK JS_INLINE void markSlotUndemotable(LinkableFragment* f, unsigned slot, const void* pc);

    JS_REQUIRES_STACK unsigned findUndemotesInTypemaps(const TypeMap& typeMap, LinkableFragment* f,
                            Queue<unsigned>& undemotes);

    JS_REQUIRES_STACK void assertDownFrameIsConsistent(VMSideExit* anchor, FrameInfo* fi);

    JS_REQUIRES_STACK void captureStackTypes(unsigned callDepth, JSValueType* typeMap);

    bool isVoidPtrGlobal(const void* p) const;
    bool isGlobal(const Value* p) const;
    bool isGlobal(const HeapValue* p) const;
    ptrdiff_t nativeGlobalSlot(const Value *p) const;
    ptrdiff_t nativeGlobalSlot(const HeapValue *p) const;
    ptrdiff_t nativeGlobalOffset(const Value* p) const;
    JS_REQUIRES_STACK ptrdiff_t nativeStackOffsetImpl(const void* p) const;
    JS_REQUIRES_STACK ptrdiff_t nativeStackOffset(const Value* p) const;
    JS_REQUIRES_STACK ptrdiff_t nativeStackSlotImpl(const void* p) const;
    JS_REQUIRES_STACK ptrdiff_t nativeStackSlot(const Value* p) const;
    JS_REQUIRES_STACK ptrdiff_t nativespOffsetImpl(const void* p) const;
    JS_REQUIRES_STACK ptrdiff_t nativespOffset(const Value* p) const;
    JS_REQUIRES_STACK void importImpl(tjit::Address addr, const void* p, JSValueType t,
                                      const char *prefix, uintN index, StackFrame *fp);
    JS_REQUIRES_STACK void import(tjit::Address addr, const Value* p, JSValueType t,
                                  const char *prefix, uintN index, StackFrame *fp);
    JS_REQUIRES_STACK void import(TreeFragment* tree, nanojit::LIns* sp, unsigned stackSlots,
                                  unsigned callDepth, unsigned ngslots, JSValueType* typeMap);
    void trackNativeStackUse(unsigned slots);

    JS_REQUIRES_STACK bool isValidSlot(JSObject *obj, const js::Shape* shape);
    JS_REQUIRES_STACK bool lazilyImportGlobalSlot(unsigned slot);
    JS_REQUIRES_STACK void importGlobalSlot(unsigned slot);

    void ensureCond(nanojit::LIns** ins, bool* cond);

    JS_REQUIRES_STACK RecordingStatus guard(bool expected, nanojit::LIns* cond, ExitType exitType,
                                            bool abortIfAlwaysExits = false);
    JS_REQUIRES_STACK RecordingStatus guard(bool expected, nanojit::LIns* cond, VMSideExit* exit,
                                            bool abortIfAlwaysExits = false);

    nanojit::LIns* writeBack(nanojit::LIns* i, nanojit::LIns* base, ptrdiff_t offset,
                             bool shouldDemoteToInt32);

#ifdef DEBUG
    bool isValidFrameObjPtr(void *obj);
#endif
    void assertInsideLoop();

    JS_REQUIRES_STACK void setImpl(const void* p, nanojit::LIns* l, bool shouldDemoteToInt32 = true);
    JS_REQUIRES_STACK void set(const Value* p, nanojit::LIns* l, bool shouldDemoteToInt32 = true);
    JS_REQUIRES_STACK void setFrameObjPtr(void* p, nanojit::LIns* l,
                                          bool shouldDemoteToInt32 = true);
    nanojit::LIns* getFromTrackerImpl(const void *p);
    nanojit::LIns* getFromTracker(const Value* p);
    JS_REQUIRES_STACK nanojit::LIns* getImpl(const void* p);
    JS_REQUIRES_STACK nanojit::LIns* get(const Value* p);
    JS_REQUIRES_STACK nanojit::LIns* get(const HeapValue* p);
    JS_REQUIRES_STACK nanojit::LIns* getFrameObjPtr(void* p);
    JS_REQUIRES_STACK nanojit::LIns* attemptImport(const Value* p);
    JS_REQUIRES_STACK nanojit::LIns* addr(Value* p);

    JS_REQUIRES_STACK bool knownImpl(const void* p);
    JS_REQUIRES_STACK bool known(const Value* p);
    JS_REQUIRES_STACK bool known(JSObject** p);
    /*
     * The slots of the global object are sometimes reallocated by the
     * interpreter.  This function checks for that condition and re-maps the
     * entries of the tracker accordingly.
     */
    JS_REQUIRES_STACK void checkForGlobalObjectReallocation() {
        if (global_slots != globalObj->getRawSlots())
            checkForGlobalObjectReallocationHelper();
    }
    JS_REQUIRES_STACK void checkForGlobalObjectReallocationHelper();

    JS_REQUIRES_STACK TypeConsensus selfTypeStability(SlotMap& smap);
    JS_REQUIRES_STACK TypeConsensus peerTypeStability(SlotMap& smap, const void* ip,
                                                      TreeFragment** peer);

    JS_REQUIRES_STACK Value& argval(unsigned n) const;
    JS_REQUIRES_STACK Value& varval(unsigned n) const;
    JS_REQUIRES_STACK Value& stackval(int n) const;

    JS_REQUIRES_STACK void updateAtoms();
    JS_REQUIRES_STACK void updateAtoms(JSScript *script);

    struct NameResult {
        // |tracked| is true iff the result of the name lookup is a variable that
        // is already in the tracker. The rest of the fields are set only if
        // |tracked| is false.
        bool             tracked;
        Value            v;              // current property value
        JSObject         *obj;           // Call object where name was found
        nanojit::LIns    *obj_ins;       // LIR value for obj
        js::Shape        *shape;         // shape name was resolved to
    };

    JS_REQUIRES_STACK nanojit::LIns* scopeChain();
    JS_REQUIRES_STACK nanojit::LIns* entryScopeChain() const;
    JS_REQUIRES_STACK nanojit::LIns* entryFrameIns() const;
    JS_REQUIRES_STACK StackFrame* frameIfInRange(JSObject *obj, unsigned* depthp = NULL) const;
    JS_REQUIRES_STACK RecordingStatus traverseScopeChain(JSObject *obj, nanojit::LIns *obj_ins, JSObject *obj2, nanojit::LIns *&obj2_ins);
    JS_REQUIRES_STACK AbortableRecordingStatus scopeChainProp(JSObject* obj, const Value*& vp, nanojit::LIns*& ins, NameResult& nr, JSObject **scopeObjp = NULL);
    JS_REQUIRES_STACK RecordingStatus callProp(JSObject* obj, JSProperty* shape, jsid id, const Value*& vp, nanojit::LIns*& ins, NameResult& nr);

    JS_REQUIRES_STACK nanojit::LIns* arg(unsigned n);
    JS_REQUIRES_STACK void arg(unsigned n, nanojit::LIns* i);
    JS_REQUIRES_STACK nanojit::LIns* var(unsigned n);
    JS_REQUIRES_STACK void var(unsigned n, nanojit::LIns* i);
    JS_REQUIRES_STACK nanojit::LIns* upvar(JSScript* script, JSUpvarArray* uva, uintN index, Value& v);
    nanojit::LIns* stackLoad(tjit::Address addr, uint8 type);
    JS_REQUIRES_STACK nanojit::LIns* stack(int n);
    JS_REQUIRES_STACK void stack(int n, nanojit::LIns* i);

    JS_REQUIRES_STACK void guardNonNeg(nanojit::LIns* d0, nanojit::LIns* d1, VMSideExit* exit);
    JS_REQUIRES_STACK nanojit::LIns* tryToDemote(nanojit::LOpcode op, jsdouble v0, jsdouble v1,
                                                 nanojit::LIns* s0, nanojit::LIns* s1);

    nanojit::LIns* d2i(nanojit::LIns* f, bool resultCanBeImpreciseIfFractional = false);
    nanojit::LIns* d2u(nanojit::LIns* d);
    JS_REQUIRES_STACK RecordingStatus makeNumberInt32(nanojit::LIns* d, nanojit::LIns** num_ins);
    JS_REQUIRES_STACK RecordingStatus makeNumberUint32(nanojit::LIns* d, nanojit::LIns** num_ins);
    JS_REQUIRES_STACK nanojit::LIns* stringify(const Value& v);

    JS_REQUIRES_STACK nanojit::LIns* newArguments(nanojit::LIns* callee_ins);

    JS_REQUIRES_STACK bool canCallImacro() const;
    JS_REQUIRES_STACK RecordingStatus callImacro(jsbytecode* imacro);
    JS_REQUIRES_STACK RecordingStatus callImacroInfallibly(jsbytecode* imacro);

    JS_REQUIRES_STACK AbortableRecordingStatus ifop();
    JS_REQUIRES_STACK RecordingStatus switchop();
    JS_REQUIRES_STACK RecordingStatus inc(Value& v, jsint incr, bool pre = true);
    JS_REQUIRES_STACK RecordingStatus inc(const Value &v, nanojit::LIns*& v_ins,
                                          Value &v_out, jsint incr,
                                          bool pre = true);
    JS_REQUIRES_STACK RecordingStatus incHelper(const Value &v, nanojit::LIns*& v_ins,
                                                Value &v_after,
                                                nanojit::LIns*& v_ins_after,
                                                jsint incr);
    JS_REQUIRES_STACK AbortableRecordingStatus incProp(jsint incr, bool pre = true);
    JS_REQUIRES_STACK RecordingStatus incElem(jsint incr, bool pre = true);
    JS_REQUIRES_STACK AbortableRecordingStatus incName(jsint incr, bool pre = true);

    JS_REQUIRES_STACK RecordingStatus strictEquality(bool equal, bool cmpCase);
    JS_REQUIRES_STACK AbortableRecordingStatus equality(bool negate, bool tryBranchAfterCond);
    JS_REQUIRES_STACK AbortableRecordingStatus equalityHelper(Value& l, Value& r,
                                                                nanojit::LIns* l_ins, nanojit::LIns* r_ins,
                                                                bool negate, bool tryBranchAfterCond,
                                                                Value& rval);
    JS_REQUIRES_STACK AbortableRecordingStatus relational(nanojit::LOpcode op, bool tryBranchAfterCond);

    JS_REQUIRES_STACK RecordingStatus unaryIntOp(nanojit::LOpcode op);
    JS_REQUIRES_STACK RecordingStatus binary(nanojit::LOpcode op);

    JS_REQUIRES_STACK RecordingStatus guardShape(nanojit::LIns* obj_ins, JSObject* obj,
                                                 uint32 shape, const char* name, VMSideExit* exit);

#if defined DEBUG_notme && defined XP_UNIX
    void dumpGuardedShapes(const char* prefix);
#endif

    void forgetGuardedShapes();

    typedef jsuword PCVal;

    JS_REQUIRES_STACK AbortableRecordingStatus test_property_cache(JSObject* obj, nanojit::LIns* obj_ins,
                                                                     JSObject*& obj2, PCVal& pcval);
    JS_REQUIRES_STACK RecordingStatus guardPropertyCacheHit(nanojit::LIns* obj_ins,
                                                            JSObject* aobj,
                                                            JSObject* obj2,
                                                            PropertyCacheEntry* entry,
                                                            PCVal& pcval);

    void stobj_set_fslot(nanojit::LIns *obj_ins, unsigned slot, const Value &v,
                         nanojit::LIns* v_ins);
    void stobj_set_dslot(nanojit::LIns *obj_ins, unsigned slot,
                         nanojit::LIns*& slots_ins, const Value &v, nanojit::LIns* v_ins);
    void stobj_set_slot(JSObject *obj, nanojit::LIns* obj_ins, unsigned slot,
                        nanojit::LIns*& slots_ins, const Value &v, nanojit::LIns* v_ins);

    nanojit::LIns* unbox_slot(JSObject *obj, nanojit::LIns *obj_ins, uint32 slot,
                              VMSideExit *exit);

    JS_REQUIRES_STACK AbortableRecordingStatus name(const Value*& vp, nanojit::LIns*& ins, NameResult& nr);
    JS_REQUIRES_STACK AbortableRecordingStatus prop(JSObject* obj, nanojit::LIns* obj_ins,
                                                    uint32 *slotp, nanojit::LIns** v_insp,
                                                    Value* outp);
    JS_REQUIRES_STACK RecordingStatus propTail(JSObject* obj, nanojit::LIns* obj_ins,
                                               JSObject* obj2, PCVal pcval,
                                               uint32 *slotp, nanojit::LIns** v_insp,
                                               Value* outp);
    JS_REQUIRES_STACK RecordingStatus denseArrayElement(Value& oval, Value& idx, const Value*& vp,
                                                        nanojit::LIns*& v_ins,
                                                        nanojit::LIns*& addr_ins,
                                                        VMSideExit* exit);
    JS_REQUIRES_STACK nanojit::LIns *canonicalizeNaNs(nanojit::LIns *dval_ins);
    JS_REQUIRES_STACK AbortableRecordingStatus typedArrayElement(Value& oval, Value& idx, Value*& vp,
                                                                 nanojit::LIns*& v_ins);
    JS_REQUIRES_STACK AbortableRecordingStatus getProp(JSObject* obj, nanojit::LIns* obj_ins);
    JS_REQUIRES_STACK AbortableRecordingStatus getProp(Value& v);
    JS_REQUIRES_STACK RecordingStatus getThis(nanojit::LIns*& this_ins);

    JS_REQUIRES_STACK void storeMagic(JSWhyMagic why, tjit::Address addr);
    JS_REQUIRES_STACK AbortableRecordingStatus unboxNextValue(Value &iterobj_val,
                                                              nanojit::LIns* &v_ins);

    JS_REQUIRES_STACK VMSideExit* enterDeepBailCall();
    JS_REQUIRES_STACK void leaveDeepBailCall();

    JS_REQUIRES_STACK RecordingStatus primitiveToStringInPlace(Value* vp);
    JS_REQUIRES_STACK void finishGetProp(nanojit::LIns* obj_ins, nanojit::LIns* vp_ins,
                                         nanojit::LIns* ok_ins, Value* outp);
    JS_REQUIRES_STACK RecordingStatus getPropertyByName(nanojit::LIns* obj_ins, Value* idvalp,
                                                        Value* outp);
    JS_REQUIRES_STACK RecordingStatus getPropertyByIndex(nanojit::LIns* obj_ins,
                                                         nanojit::LIns* index_ins, Value* outp);
    JS_REQUIRES_STACK RecordingStatus getPropertyById(nanojit::LIns* obj_ins, Value* outp);
    JS_REQUIRES_STACK RecordingStatus getPropertyWithNativeGetter(nanojit::LIns* obj_ins,
                                                                  const js::Shape* shape,
                                                                  Value* outp);
    JS_REQUIRES_STACK RecordingStatus getPropertyWithScriptGetter(JSObject *obj,
                                                                  nanojit::LIns* obj_ins,
                                                                  const js::Shape* shape);

    JS_REQUIRES_STACK RecordingStatus getCharCodeAt(JSString *str,
                                                    nanojit::LIns* str_ins, nanojit::LIns* idx_ins,
                                                    nanojit::LIns** out_ins);

    JS_REQUIRES_STACK RecordingStatus initOrSetPropertyByName(nanojit::LIns* obj_ins,
                                                              Value* idvalp, Value* rvalp,
                                                              bool init);
    JS_REQUIRES_STACK RecordingStatus initOrSetPropertyByIndex(nanojit::LIns* obj_ins,
                                                               nanojit::LIns* index_ins,
                                                               Value* rvalp, bool init);
    JS_REQUIRES_STACK AbortableRecordingStatus setElem(int lval_spindex, int idx_spindex,
                                                       int v_spindex);

    JS_REQUIRES_STACK RecordingStatus lookupForSetPropertyOp(JSObject* obj, nanojit::LIns* obj_ins,
                                                             jsid id, bool* safep,
                                                             JSObject** pobjp,
                                                             const js::Shape** shapep);
    JS_REQUIRES_STACK RecordingStatus nativeSet(JSObject* obj, nanojit::LIns* obj_ins,
                                                const js::Shape* shape,
                                                const Value& v, nanojit::LIns* v_ins);
    JS_REQUIRES_STACK RecordingStatus addDataProperty(JSObject* obj);
    JS_REQUIRES_STACK RecordingStatus setCallProp(JSObject* callobj, nanojit::LIns* callobj_ins,
                                                  const js::Shape* shape, nanojit::LIns* v_ins,
                                                  const Value& v);
    JS_REQUIRES_STACK RecordingStatus setProperty(JSObject* obj, nanojit::LIns* obj_ins,
                                                  const Value& v, nanojit::LIns* v_ins,
                                                  bool* deferredp);
    JS_REQUIRES_STACK RecordingStatus recordSetPropertyOp();
    JS_REQUIRES_STACK RecordingStatus recordInitPropertyOp(jsbytecode op);

    void box_undefined_into(tjit::Address addr);
#if JS_BITS_PER_WORD == 32
    void box_null_into(tjit::Address addr);
    nanojit::LIns* unbox_number_as_double(tjit::Address addr, nanojit::LIns* tag_ins,
                                          VMSideExit* exit);
    nanojit::LIns* unbox_object(tjit::Address addr, nanojit::LIns* tag_ins, JSValueType type,
                                VMSideExit* exit);
    nanojit::LIns* unbox_non_double_object(tjit::Address addr, nanojit::LIns* tag_ins,
                                           JSValueType type, VMSideExit* exit);
#elif JS_BITS_PER_WORD == 64
    nanojit::LIns* non_double_object_value_has_type(nanojit::LIns* v_ins, JSValueType type);
    nanojit::LIns* unpack_ptr(nanojit::LIns* v_ins);
    nanojit::LIns* unbox_number_as_double(nanojit::LIns* v_ins, VMSideExit* exit);
    nanojit::LIns* unbox_object(nanojit::LIns* v_ins, JSValueType type, VMSideExit* exit);
    nanojit::LIns* unbox_non_double_object(nanojit::LIns* v_ins, JSValueType type, VMSideExit* exit);
#endif

    nanojit::LIns* unbox_value(const Value& v, tjit::Address addr, VMSideExit* exit,
                               bool force_double=false);
    void unbox_any_object(tjit::Address addr, nanojit::LIns** obj_ins, nanojit::LIns** is_obj_ins);
    nanojit::LIns* is_boxed_true(tjit::Address addr);
    nanojit::LIns* is_boxed_magic(tjit::Address addr, JSWhyMagic why);

    nanojit::LIns* is_string_id(nanojit::LIns* id_ins);
    nanojit::LIns* unbox_string_id(nanojit::LIns* id_ins);
    nanojit::LIns* unbox_int_id(nanojit::LIns* id_ins);

    /* Box a slot on trace into the given address at the given offset. */
    void box_value_into(const Value& v, nanojit::LIns* v_ins, tjit::Address addr);

    /*
     * Box a slot so that it may be passed with value semantics to a native. On
     * 32-bit, this currently means boxing the value into insAlloc'd memory and
     * returning the address which is passed as a Value*. On 64-bit, this
     * currently means returning the boxed value which is passed as a jsval.
     */
    nanojit::LIns* box_value_for_native_call(const Value& v, nanojit::LIns* v_ins);

    /* Box a slot into insAlloc'd memory. */
    nanojit::LIns* box_value_into_alloc(const Value& v, nanojit::LIns* v_ins);

    JS_REQUIRES_STACK void guardClassHelper(bool cond, nanojit::LIns* obj_ins, Class* clasp,
                                            VMSideExit* exit, nanojit::LoadQual loadQual);
    JS_REQUIRES_STACK void guardClass(nanojit::LIns* obj_ins, Class* clasp,
                                      VMSideExit* exit, nanojit::LoadQual loadQual);
    JS_REQUIRES_STACK void guardNotClass(nanojit::LIns* obj_ins, Class* clasp,
                                         VMSideExit* exit, nanojit::LoadQual loadQual);
    JS_REQUIRES_STACK void guardDenseArray(nanojit::LIns* obj_ins, ExitType exitType);
    JS_REQUIRES_STACK void guardDenseArray(nanojit::LIns* obj_ins, VMSideExit* exit);
    JS_REQUIRES_STACK bool guardHasPrototype(JSObject* obj, nanojit::LIns* obj_ins,
                                             JSObject** pobj, nanojit::LIns** pobj_ins,
                                             VMSideExit* exit);
    JS_REQUIRES_STACK RecordingStatus guardPrototypeHasNoIndexedProperties(JSObject* obj,
                                                                           nanojit::LIns* obj_ins,
                                                                           VMSideExit* exit);
    JS_REQUIRES_STACK RecordingStatus guardNativeConversion(Value& v);
    JS_REQUIRES_STACK void clearReturningFrameFromNativeTracker();
    JS_REQUIRES_STACK AbortableRecordingStatus putActivationObjects();
    JS_REQUIRES_STACK RecordingStatus createThis(JSObject& ctor, nanojit::LIns* ctor_ins,
                                                 nanojit::LIns** thisobj_insp);
    JS_REQUIRES_STACK RecordingStatus guardCallee(Value& callee);
    JS_REQUIRES_STACK StackFrame *guardArguments(JSObject *obj, nanojit::LIns* obj_ins,
                                                 unsigned *depthp);
    JS_REQUIRES_STACK nanojit::LIns* guardArgsLengthNotAssigned(nanojit::LIns* argsobj_ins);
    JS_REQUIRES_STACK void guardNotHole(nanojit::LIns* argsobj_ins, nanojit::LIns* ids_ins);

    JS_REQUIRES_STACK RecordingStatus getClassPrototype(JSObject* ctor,
                                                          nanojit::LIns*& proto_ins);
    JS_REQUIRES_STACK RecordingStatus getObjectPrototype(nanojit::LIns*& proto_ins);
    JS_REQUIRES_STACK RecordingStatus getFunctionPrototype(nanojit::LIns*& proto_ins);
    JS_REQUIRES_STACK RecordingStatus getArrayPrototype(nanojit::LIns*& proto_ins);
    JS_REQUIRES_STACK RecordingStatus getRegExpPrototype(nanojit::LIns*& proto_ins);

    JS_REQUIRES_STACK RecordingStatus newArray(JSObject* ctor, uint32 argc, Value* argv,
                                                 Value* rval);
    JS_REQUIRES_STACK RecordingStatus newString(JSObject* ctor, uint32 argc, Value* argv,
                                                  Value* rval);
    JS_REQUIRES_STACK RecordingStatus interpretedFunctionCall(Value& fval, JSFunction* fun,
                                                                uintN argc, bool constructing);
    JS_REQUIRES_STACK void propagateFailureToBuiltinStatus(nanojit::LIns *ok_ins,
                                                           nanojit::LIns *&status_ins);
    JS_REQUIRES_STACK RecordingStatus emitNativeCall(JSSpecializedNative* sn, uintN argc,
                                                       nanojit::LIns* args[], bool rooted);
    JS_REQUIRES_STACK void emitNativePropertyOp(const js::Shape* shape,
                                                nanojit::LIns* obj_ins,
                                                bool setflag,
                                                nanojit::LIns* addr_boxed_val_ins);
    JS_REQUIRES_STACK RecordingStatus callSpecializedNative(JSNativeTraceInfo* trcinfo, uintN argc,
                                                              bool constructing);
    JS_REQUIRES_STACK RecordingStatus callNative(uintN argc, JSOp mode);
    JS_REQUIRES_STACK RecordingStatus callFloatReturningInt(uintN argc,
                                                            const nanojit::CallInfo *ci);
    JS_REQUIRES_STACK RecordingStatus functionCall(uintN argc, JSOp mode);

    JS_REQUIRES_STACK void trackCfgMerges(jsbytecode* pc);
    JS_REQUIRES_STACK void emitIf(jsbytecode* pc, bool cond, nanojit::LIns* x);
    JS_REQUIRES_STACK void fuseIf(jsbytecode* pc, bool cond, nanojit::LIns* x);
    JS_REQUIRES_STACK AbortableRecordingStatus checkTraceEnd(jsbytecode* pc);

    AbortableRecordingStatus hasMethod(JSObject* obj, jsid id, bool& found);
    JS_REQUIRES_STACK AbortableRecordingStatus hasIteratorMethod(JSObject* obj, bool& found);

    JS_REQUIRES_STACK jsatomid getFullIndex(ptrdiff_t pcoff = 0);

    JS_REQUIRES_STACK JSValueType determineSlotType(const Value* vp);

    JS_REQUIRES_STACK RecordingStatus setUpwardTrackedVar(Value* stackVp, const Value& v,
                                                          nanojit::LIns* v_ins);

    JS_REQUIRES_STACK AbortableRecordingStatus compile();
    JS_REQUIRES_STACK AbortableRecordingStatus closeLoop();
    JS_REQUIRES_STACK AbortableRecordingStatus endLoop();
    JS_REQUIRES_STACK AbortableRecordingStatus endLoop(VMSideExit* exit);
    JS_REQUIRES_STACK bool joinEdgesToEntry(TreeFragment* peer_root);
    JS_REQUIRES_STACK void adjustCallerTypes(TreeFragment* f);
    JS_REQUIRES_STACK void prepareTreeCall(TreeFragment* inner);
    JS_REQUIRES_STACK void emitTreeCall(TreeFragment* inner, VMSideExit* exit);
    JS_REQUIRES_STACK void determineGlobalTypes(JSValueType* typeMap);
    JS_REQUIRES_STACK VMSideExit* downSnapshot(FrameInfo* downFrame);
    JS_REQUIRES_STACK TreeFragment* findNestedCompatiblePeer(TreeFragment* f);
    JS_REQUIRES_STACK AbortableRecordingStatus attemptTreeCall(TreeFragment* inner);

    static JS_REQUIRES_STACK MonitorResult recordLoopEdge(JSContext* cx, TraceRecorder* r);

    /* Allocators associated with this recording session. */
    VMAllocator& tempAlloc() const { return *traceMonitor->tempAlloc; }
    VMAllocator& traceAlloc() const { return *traceMonitor->traceAlloc; }
    VMAllocator& dataAlloc() const { return *traceMonitor->dataAlloc; }

    /* Member declarations for each opcode, to be called before interpreting the opcode. */
#define OPDEF(op,val,name,token,length,nuses,ndefs,prec,format)               \
    JS_REQUIRES_STACK AbortableRecordingStatus record_##op();
# include "jsopcode.tbl"
#undef OPDEF

    JS_REQUIRES_STACK
    TraceRecorder(JSContext* cx, TraceMonitor *tm, VMSideExit*, VMFragment*,
                  unsigned stackSlots, unsigned ngslots, JSValueType* typeMap,
                  VMSideExit* expectedInnerExit, JSScript* outerScript, jsbytecode* outerPC,
                  uint32 outerArgc, bool speculate);

    /* The destructor should only be called through finish*, not directly. */
    ~TraceRecorder();
    JS_REQUIRES_STACK AbortableRecordingStatus finishSuccessfully();

    enum AbortResult { NORMAL_ABORT, JIT_RESET };
    JS_REQUIRES_STACK AbortResult finishAbort(const char* reason);

    friend class ImportBoxedStackSlotVisitor;
    friend class AdjustCallerGlobalTypesVisitor;
    friend class AdjustCallerStackTypesVisitor;
    friend class TypeCompatibilityVisitor;
    friend class SlotMap;
    friend class DefaultSlotMap;
    friend class DetermineTypesVisitor;
    friend MonitorResult RecordLoopEdge(JSContext*, TraceMonitor*);
    friend TracePointAction RecordTracePoint(JSContext*, TraceMonitor*, bool *blacklist);
    friend AbortResult AbortRecording(JSContext*, const char*);
    friend class BoxArg;
    friend void TraceMonitor::sweep(JSContext *cx);

  public:
    static bool JS_REQUIRES_STACK
    startRecorder(JSContext*, TraceMonitor *, VMSideExit*, VMFragment*,
                  unsigned stackSlots, unsigned ngslots, JSValueType* typeMap,
                  VMSideExit* expectedInnerExit, JSScript* outerScript, jsbytecode* outerPC,
                  uint32 outerArgc, bool speculate);

    /* Accessors. */
    VMFragment*         getFragment() const { return fragment; }
    TreeFragment*       getTree() const { return tree; }
    bool                outOfMemory() const { return traceMonitor->outOfMemory(); }
    Oracle*             getOracle() const { return oracle; }
    JSObject*           getGlobal() const { return globalObj; }

    /* Entry points / callbacks from the interpreter. */
    JS_REQUIRES_STACK AbortableRecordingStatus monitorRecording(JSOp op);
    JS_REQUIRES_STACK AbortableRecordingStatus record_EnterFrame();
    JS_REQUIRES_STACK AbortableRecordingStatus record_LeaveFrame();
    JS_REQUIRES_STACK AbortableRecordingStatus record_AddProperty(JSObject *obj);
    JS_REQUIRES_STACK AbortableRecordingStatus record_DefLocalFunSetSlot(uint32 slot,
                                                                         JSObject* obj);
    JS_REQUIRES_STACK AbortableRecordingStatus record_NativeCallComplete();
    void forgetGuardedShapesForObject(JSObject* obj);

    bool globalSetExpected(unsigned slot) {
        unsigned *pi = Find(pendingGlobalSlotsToSet, slot);
        if (pi == pendingGlobalSlotsToSet.end()) {
            /*
             * Do slot arithmetic manually to avoid getSlotRef assertions which
             * do not need to be satisfied for this purpose.
             */
<<<<<<< HEAD
            //const Value *vp = globalObj->getRawSlot(slot, globalObj->getRawSlots());
            JS_NOT_REACHED("FIXME");
            const Value *vp = NULL;
=======
            const HeapValue *vp = globalObj->getRawSlot(slot, globalObj->getRawSlots());
>>>>>>> 2d26cc32

            /* If this global is definitely being tracked, then the write is unexpected. */
            if (tracker.has(vp))
                return false;
            
            /*
             * Otherwise, only abort if the global is not present in the
             * import typemap. Just deep aborting false here is not acceptable,
             * because the recorder does not guard on every operation that
             * could lazily resolve. Since resolving adds properties to
             * reserved slots, the tracer will never have imported them.
             */
            return tree->globalSlots->offsetOf((uint16)nativeGlobalSlot(vp)) == -1;
        }
        pendingGlobalSlotsToSet.erase(pi);
        return true;
    }
};

/* :FIXME: bug 637856 disabling traceJit if inference is enabled */
#define TRACING_ENABLED(cx)       ((cx)->traceJitEnabled && !(cx)->typeInferenceEnabled())
#define REGEX_JIT_ENABLED(cx)     ((cx)->traceJitEnabled || (cx)->methodJitEnabled)

#define JSOP_IN_RANGE(op,lo,hi)   (uintN((op) - (lo)) <= uintN((hi) - (lo)))
#define JSOP_IS_BINARY(op)        JSOP_IN_RANGE(op, JSOP_BITOR, JSOP_MOD)
#define JSOP_IS_UNARY(op)         JSOP_IN_RANGE(op, JSOP_NEG, JSOP_POS)
#define JSOP_IS_EQUALITY(op)      JSOP_IN_RANGE(op, JSOP_EQ, JSOP_NE)

#define TRACE_ARGS_(x,args)                                                   \
    JS_BEGIN_MACRO                                                            \
        if (TraceRecorder* tr_ = TRACE_RECORDER(cx)) {                        \
            AbortableRecordingStatus status = tr_->record_##x args;           \
            if (StatusAbortsRecorderIfActive(status)) {                       \
                if (TRACE_RECORDER(cx)) {                                     \
                    JS_ASSERT(TRACE_RECORDER(cx) == tr_);                     \
                    AbortRecording(cx, #x);                                   \
                }                                                             \
                if (status == ARECORD_ERROR)                                  \
                    goto error;                                               \
            }                                                                 \
            JS_ASSERT(status != ARECORD_IMACRO);                              \
        }                                                                     \
    JS_END_MACRO

#define TRACE_ARGS(x,args)      TRACE_ARGS_(x, args)
#define TRACE_0(x)              TRACE_ARGS(x, ())
#define TRACE_1(x,a)            TRACE_ARGS(x, (a))
#define TRACE_2(x,a,b)          TRACE_ARGS(x, (a, b))

extern JS_REQUIRES_STACK MonitorResult
MonitorLoopEdge(JSContext* cx, InterpMode interpMode);

extern JS_REQUIRES_STACK TracePointAction
RecordTracePoint(JSContext*, bool* blacklist);

extern JS_REQUIRES_STACK TracePointAction
MonitorTracePoint(JSContext*, bool* blacklist, void** traceData, uintN *traceEpoch,
                  uint32 *loopCounter, uint32 hits);

extern JS_REQUIRES_STACK TraceRecorder::AbortResult
AbortRecording(JSContext* cx, const char* reason);

extern void
InitJIT();

extern void
FinishJIT();

extern void
PurgeScriptFragments(TraceMonitor* tm, JSScript* script);

extern bool
OverfullJITCache(JSContext *cx, TraceMonitor* tm);

extern void
FlushJITCache(JSContext* cx, TraceMonitor* tm);

extern JSObject *
GetBuiltinFunction(JSContext *cx, uintN index);

extern void
SetMaxCodeCacheBytes(JSContext* cx, uint32 bytes);

extern void
ExternNativeToValue(JSContext* cx, Value& v, JSValueType type, double* slot);

#ifdef MOZ_TRACEVIS

extern JS_FRIEND_API(bool)
StartTraceVis(const char* filename);

extern JS_FRIEND_API(JSBool)
StartTraceVisNative(JSContext *cx, uintN argc, jsval *vp);

extern JS_FRIEND_API(bool)
StopTraceVis();

extern JS_FRIEND_API(JSBool)
StopTraceVisNative(JSContext *cx, uintN argc, jsval *vp);

/* Must contain no more than 16 items. */
enum TraceVisState {
    // Special: means we returned from current activity to last
    S_EXITLAST,
    // Activities
    S_INTERP,
    S_MONITOR,
    S_RECORD,
    S_COMPILE,
    S_EXECUTE,
    S_NATIVE,
    // Events: these all have (bit 3) == 1.
    S_RESET = 8
};

/* Reason for an exit to the interpreter. */
enum TraceVisExitReason {
    R_NONE,
    R_ABORT,
    /* Reasons in MonitorLoopEdge */
    R_INNER_SIDE_EXIT,
    R_DOUBLES,
    R_CALLBACK_PENDING,
    R_OOM_GETANCHOR,
    R_BACKED_OFF,
    R_COLD,
    R_FAIL_RECORD_TREE,
    R_MAX_PEERS,
    R_FAIL_EXECUTE_TREE,
    R_FAIL_STABILIZE,
    R_FAIL_EXTEND_FLUSH,
    R_FAIL_EXTEND_MAX_BRANCHES,
    R_FAIL_EXTEND_START,
    R_FAIL_EXTEND_COLD,
    R_FAIL_SCOPE_CHAIN_CHECK,
    R_NO_EXTEND_OUTER,
    R_MISMATCH_EXIT,
    R_OOM_EXIT,
    R_TIMEOUT_EXIT,
    R_DEEP_BAIL_EXIT,
    R_STATUS_EXIT,
    R_OTHER_EXIT
};

enum TraceVisFlushReason {
    FR_DEEP_BAIL,
    FR_OOM,
    FR_GLOBAL_SHAPE_MISMATCH,
    FR_GLOBALS_FULL
};

const unsigned long long MS64_MASK = 0xfull << 60;
const unsigned long long MR64_MASK = 0x1full << 55;
const unsigned long long MT64_MASK = ~(MS64_MASK | MR64_MASK);

extern FILE* traceVisLogFile;
extern JSHashTable *traceVisScriptTable;

extern JS_FRIEND_API(void)
StoreTraceVisState(JSContext *cx, TraceVisState s, TraceVisExitReason r);

static inline void
LogTraceVisState(JSContext *cx, TraceVisState s, TraceVisExitReason r)
{
    if (traceVisLogFile) {
        unsigned long long sllu = s;
        unsigned long long rllu = r;
        unsigned long long d = (sllu << 60) | (rllu << 55) | (rdtsc() & MT64_MASK);
        fwrite(&d, sizeof(d), 1, traceVisLogFile);
    }
    if (traceVisScriptTable) {
        StoreTraceVisState(cx, s, r);
    }
}

/*
 * Although this runs the same code as LogTraceVisState, it is a separate
 * function because the meaning of the log entry is different. Also, the entry
 * formats may diverge someday.
 */
static inline void
LogTraceVisEvent(JSContext *cx, TraceVisState s, TraceVisFlushReason r)
{
    LogTraceVisState(cx, s, (TraceVisExitReason) r);
}

static inline void
EnterTraceVisState(JSContext *cx, TraceVisState s, TraceVisExitReason r)
{
    LogTraceVisState(cx, s, r);
}

static inline void
ExitTraceVisState(JSContext *cx, TraceVisExitReason r)
{
    LogTraceVisState(cx, S_EXITLAST, r);
}

struct TraceVisStateObj {
    TraceVisExitReason r;
    JSContext *mCx;

    inline TraceVisStateObj(JSContext *cx, TraceVisState s) : r(R_NONE)
    {
        EnterTraceVisState(cx, s, R_NONE);
        mCx = cx;
    }
    inline ~TraceVisStateObj()
    {
        ExitTraceVisState(mCx, r);
    }
};

#endif /* MOZ_TRACEVIS */

}      /* namespace js */

#else  /* !JS_TRACER */

#define TRACE_0(x)              ((void)0)
#define TRACE_1(x,a)            ((void)0)
#define TRACE_2(x,a,b)          ((void)0)

#endif /* !JS_TRACER */

namespace js {

/*
 * While recording, the slots of the global object may change payload or type.
 * This is fine as long as the recorder expects this change (and therefore has
 * generated the corresponding LIR, snapshots, etc). The recorder indicates
 * that it expects a write to a global slot by setting pendingGlobalSlotsToSet
 * in the recorder, before the write is made by the interpreter, and clearing
 * pendingGlobalSlotsToSet before recording the next op. Any global slot write
 * that has not been whitelisted in this manner is therefore unexpected and, if
 * the global slot is actually being tracked, recording must be aborted.
 */
static JS_INLINE void
AbortRecordingIfUnexpectedGlobalWrite(JSContext *cx, JSObject *obj, unsigned slot)
{
#ifdef JS_TRACER
    if (TraceRecorder *tr = TRACE_RECORDER(cx)) {
        if (obj == tr->getGlobal() && !tr->globalSetExpected(slot))
            AbortRecording(cx, "Global slot written outside tracer supervision");
    }
#endif
}

}  /* namespace js */

#endif /* jstracer_h___ */<|MERGE_RESOLUTION|>--- conflicted
+++ resolved
@@ -1244,8 +1244,7 @@
      * entries of the tracker accordingly.
      */
     JS_REQUIRES_STACK void checkForGlobalObjectReallocation() {
-        if (global_slots != globalObj->getRawSlots())
-            checkForGlobalObjectReallocationHelper();
+        JS_NOT_REACHED("FIXME");
     }
     JS_REQUIRES_STACK void checkForGlobalObjectReallocationHelper();
 
@@ -1621,13 +1620,9 @@
              * Do slot arithmetic manually to avoid getSlotRef assertions which
              * do not need to be satisfied for this purpose.
              */
-<<<<<<< HEAD
             //const Value *vp = globalObj->getRawSlot(slot, globalObj->getRawSlots());
             JS_NOT_REACHED("FIXME");
             const Value *vp = NULL;
-=======
-            const HeapValue *vp = globalObj->getRawSlot(slot, globalObj->getRawSlots());
->>>>>>> 2d26cc32
 
             /* If this global is definitely being tracked, then the write is unexpected. */
             if (tracker.has(vp))
