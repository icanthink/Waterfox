--- conflicted
+++ resolved
@@ -164,14 +164,14 @@
 
 inline bool
 NativeGet(JSContext *cx, Handle<JSObject*> obj, Handle<JSObject*> pobj, Shape *shape,
-          unsigned getHow, Value *vp)
+          unsigned getHow, MutableHandleValue vp)
 {
     if (shape->isDataDescriptor() && shape->hasDefaultGetter()) {
         /* Fast path for Object instance properties. */
         JS_ASSERT(shape->hasSlot());
-        *vp = pobj->nativeGetSlot(shape->slot());
+        vp.set(pobj->nativeGetSlot(shape->slot()));
     } else {
-        if (!js_NativeGet(cx, obj, pobj, shape, getHow, vp))
+        if (!js_NativeGet(cx, obj, pobj, shape, getHow, vp.address()))
             return false;
     }
     return true;
@@ -204,27 +204,26 @@
 }
 
 inline bool
-GetPropertyOperation(JSContext *cx, JSScript *script, jsbytecode *pc, Value &lval, Value *vp)
-{
-    JS_ASSERT(vp != &lval);
-
+GetPropertyOperation(JSContext *cx, JSScript *script, jsbytecode *pc, Value &lval,
+                     MutableHandleValue vp)
+{
     JSOp op = JSOp(*pc);
 
     if (op == JSOP_LENGTH) {
         /* Optimize length accesses on strings, arrays, and arguments. */
         if (lval.isString()) {
-            *vp = Int32Value(lval.toString()->length());
+            vp.setInt32(lval.toString()->length());
             return true;
         }
         if (IsOptimizedArguments(cx->fp(), &lval)) {
-            *vp = Int32Value(cx->fp()->numActualArgs());
+            vp.setInt32(cx->fp()->numActualArgs());
             return true;
         }
         if (lval.isObject()) {
             JSObject *obj = &lval.toObject();
             if (obj->isArray()) {
                 uint32_t length = obj->getArrayLength();
-                *vp = NumberValue(length);
+                vp.setNumber(length);
                 return true;
             }
 
@@ -233,13 +232,13 @@
                 if (!argsobj->hasOverriddenLength()) {
                     uint32_t length = argsobj->initialLength();
                     JS_ASSERT(length < INT32_MAX);
-                    *vp = Int32Value(int32_t(length));
+                    vp.setInt32(int32_t(length));
                     return true;
                 }
             }
 
             if (obj->isTypedArray()) {
-                *vp = Int32Value(TypedArray::length(obj));
+                vp.setInt32(TypedArray::length(obj));
                 return true;
             }
         }
@@ -281,7 +280,7 @@
     }
 #endif
 
-    *vp = value;
+    vp.set(value);
     return true;
 }
 
@@ -361,11 +360,11 @@
 
 template <bool TypeOf> inline bool
 FetchName(JSContext *cx, HandleObject obj, HandleObject obj2, HandlePropertyName name,
-          HandleShape shape, Value *vp)
+          HandleShape shape, MutableHandleValue vp)
 {
     if (!shape) {
         if (TypeOf) {
-            vp->setUndefined();
+            vp.setUndefined();
             return true;
         }
         JSAutoByteString printable;
@@ -390,7 +389,7 @@
 }
 
 inline bool
-NameOperation(JSContext *cx, jsbytecode *pc, Value *vp)
+NameOperation(JSContext *cx, jsbytecode *pc, MutableHandleValue vp)
 {
     RootedObject obj(cx, cx->stack.currentScriptedScopeChain());
 
@@ -420,36 +419,6 @@
     RootedShape shape(cx);
     if (!FindPropertyHelper(cx, name, true, obj, &obj, &obj2, &shape))
         return false;
-<<<<<<< HEAD
-=======
-    if (!shape) {
-        /* Kludge to allow (typeof foo == "undefined") tests. */
-        JSOp op2 = JSOp(pc[JSOP_NAME_LENGTH]);
-        if (op2 == JSOP_TYPEOF) {
-            vp->setUndefined();
-            return true;
-        }
-        JSAutoByteString printable;
-        if (js_AtomToPrintableString(cx, name, &printable))
-            js_ReportIsNotDefined(cx, printable.ptr());
-        return false;
-    }
-
-    /* Take the slow path if shape was not found in a native object. */
-    if (!obj->isNative() || !obj2->isNative()) {
-        Rooted<jsid> id(cx, NameToId(name));
-        RootedValue value(cx);
-        if (!obj->getGeneric(cx, id, &value))
-            return false;
-        *vp = value;
-    } else {
-        Rooted<JSObject*> normalized(cx, obj);
-        if (normalized->getClass() == &WithClass && !shape->hasDefaultGetter())
-            normalized = &normalized->asWith().object();
-        if (!NativeGet(cx, normalized, obj2, shape, 0, vp))
-            return false;
-    }
->>>>>>> 9dabac71
 
     /* Kludge to allow (typeof foo == "undefined") tests. */
     JSOp op2 = JSOp(pc[JSOP_NAME_LENGTH]);
@@ -741,11 +710,7 @@
 }
 
 static JS_ALWAYS_INLINE bool
-<<<<<<< HEAD
-GetElementOperation(JSContext *cx, JSOp op, const Value &lref, const Value &rref, Value *res)
-=======
-GetElementOperation(JSContext *cx, JSOp op, Value &lref, const Value &rref, MutableHandleValue res)
->>>>>>> 9dabac71
+GetElementOperation(JSContext *cx, JSOp op, const Value &lref, const Value &rref, MutableHandleValue res)
 {
     JS_ASSERT(op == JSOP_GETELEM || op == JSOP_CALLELEM);
 
