<!DOCTYPE HTML PUBLIC "-//W3C//DTD HTML 4.01 Transitional//EN"
"http://www.w3.org/TR/html4/loose.dtd">
<html>
<head>
<meta http-equiv="Content-Type" content="text/html; charset=utf-8">
<<<<<<< HEAD
<title>FreeType-2.7.1 API Reference</title>
=======
<title>FreeType-2.9.1 API Reference</title>
>>>>>>> eb6c5214
<style type="text/css">
  a:link { color: #0000EF; }
  a:visited { color: #51188E; }
  a:hover { color: #FF0000; }

  body { font-family: Verdana, Geneva, Arial, Helvetica, serif;
         color: #000000;
         background: #FFFFFF;
         width: 87%;
         margin: auto; }

  div.section { width: 75%;
                margin: auto; }
  div.section hr { margin: 4ex 0 1ex 0; }
  div.section h4 { background-color: #EEEEFF;
                   font-size: medium;
                   font-style: oblique;
                   font-weight: bold;
                   margin: 3ex 0 1.5ex 9%;
                   padding: 0.3ex 0 0.3ex 1%; }
  div.section p { margin: 1.5ex 0 1.5ex 10%; }
  div.section pre { margin: 3ex 0 3ex 9%;
                    background-color: #D6E8FF;
                    padding: 2ex 0 2ex 1%; }
  div.section table.fields { width: 90%;
                             margin: 1.5ex 0 1.5ex 10%; }
  div.section table.toc { width: 95%;
                          margin: 1.5ex 0 1.5ex 5%; }
  div.timestamp { text-align: center;
                  font-size: 69%;
                  margin: 1.5ex 0 1.5ex 0; }

  h1 { text-align: center; }
  h3 { font-size: medium;
       margin: 4ex 0 1.5ex 0; }

  p { text-align: justify; }

  pre.colored { color: blue; }

  span.keyword { font-family: monospace;
                 text-align: left;
                 white-space: pre;
                 color: darkblue; }

  table.fields td.val { font-weight: bold;
                        text-align: right;
                        width: 30%;
                        vertical-align: baseline;
                        padding: 1ex 1em 1ex 0; }
  table.fields td.desc { vertical-align: baseline;
                         padding: 1ex 0 1ex 1em; }
  table.fields td.desc p:first-child { margin: 0; }
  table.fields td.desc p { margin: 1.5ex 0 0 0; }
  table.index { margin: 6ex auto 6ex auto;
                border: 0;
                border-collapse: separate;
                border-spacing: 1em 0.3ex; }
  table.index tr { padding: 0; }
  table.index td { padding: 0; }
  table.index-toc-link { width: 100%;
                         border: 0;
                         border-spacing: 0;
                         margin: 1ex 0 1ex 0; }
  table.index-toc-link td.left { padding: 0 0.5em 0 0.5em;
                                 font-size: 83%;
                                 text-align: left; }
  table.index-toc-link td.middle { padding: 0 0.5em 0 0.5em;
                                   font-size: 83%;
                                   text-align: center; }
  table.index-toc-link td.right { padding: 0 0.5em 0 0.5em;
                                  font-size: 83%;
                                  text-align: right; }
  table.synopsis { margin: 6ex auto 6ex auto;
                   border: 0;
                   border-collapse: separate;
                   border-spacing: 2em 0.6ex; }
  table.synopsis tr { padding: 0; }
  table.synopsis td { padding: 0; }
  table.toc td.link { width: 30%;
                      text-align: right;
                      vertical-align: baseline;
                      padding: 1ex 1em 1ex 0; }
  table.toc td.desc { vertical-align: baseline;
                      padding: 1ex 0 1ex 1em;
                      text-align: left; }
  table.toc td.desc p:first-child { margin: 0;
                                    text-align: left; }
  table.toc td.desc p { margin: 1.5ex 0 0 0;
                        text-align: left; }

</style>
</head>
<body>

<table class="index-toc-link"><tr><td class="left">[<a href="ft2-index.html">Index</a>]</td><td class="right">[<a href="ft2-toc.html">TOC</a>]</td></tr></table>
<<<<<<< HEAD
<h1>FreeType-2.7.1 API Reference</h1>
=======
<h1>FreeType-2.9.1 API Reference</h1>
>>>>>>> eb6c5214

<h1 id="cff_driver">The CFF driver</h1>
<h2>Synopsis</h2>
<table class="synopsis">
<tr><td><a href="#hinting-engine(cff)">hinting-engine</a></td><td>&nbsp;</td></tr>
<tr><td><a href="#no-stem-darkening(cff)">no-stem-darkening</a></td><td><a href="#FT_CFF_HINTING_XXX">FT_CFF_HINTING_XXX</a></td></tr>
<tr><td><a href="#darkening-parameters(cff)">darkening-parameters</a></td><td></td></tr>
</table>


<p>While FreeType's CFF driver doesn't expose API functions by itself, it is possible to control its behaviour with <a href="ft2-module_management.html#FT_Property_Set">FT_Property_Set</a> and <a href="ft2-module_management.html#FT_Property_Get">FT_Property_Get</a>. The list below gives the available properties together with the necessary macros and structures.</p>
<p>The CFF driver's module name is &lsquo;cff&rsquo;.</p>
<p><b>Hinting</b> <b>and</b> <b>antialiasing</b> <b>principles</b> <b>of</b> <b>the</b> <b>new</b> <b>engine</b></p>
<p>The rasterizer is positioning horizontal features (e.g., ascender height &amp; x-height, or crossbars) on the pixel grid and minimizing the amount of antialiasing applied to them, while placing vertical features (vertical stems) on the pixel grid without hinting, thus representing the stem position and weight accurately. Sometimes the vertical stems may be only partially black. In this context, &lsquo;antialiasing&rsquo; means that stems are not positioned exactly on pixel borders, causing a fuzzy appearance.</p>
<p>There are two principles behind this approach.</p>
<p>1) No hinting in the horizontal direction: Unlike &lsquo;superhinted&rsquo; TrueType, which changes glyph widths to accommodate regular inter-glyph spacing, Adobe's approach is &lsquo;faithful to the design&rsquo; in representing both the glyph width and the inter-glyph spacing designed for the font. This makes the screen display as close as it can be to the result one would get with infinite resolution, while preserving what is considered the key characteristics of each glyph. Note that the distances between unhinted and grid-fitted positions at small sizes are comparable to kerning values and thus would be noticeable (and distracting) while reading if hinting were applied.</p>
<p>One of the reasons to not hint horizontally is antialiasing for LCD screens: The pixel geometry of modern displays supplies three vertical subpixels as the eye moves horizontally across each visible pixel. On devices where we can be certain this characteristic is present a rasterizer can take advantage of the subpixels to add increments of weight. In Western writing systems this turns out to be the more critical direction anyway; the weights and spacing of vertical stems (see above) are central to Armenian, Cyrillic, Greek, and Latin type designs. Even when the rasterizer uses greyscale antialiasing instead of color (a necessary compromise when one doesn't know the screen characteristics), the unhinted vertical features preserve the design's weight and spacing much better than aliased type would.</p>
<p>2) Alignment in the vertical direction: Weights and spacing along the y&nbsp;axis are less critical; what is much more important is the visual alignment of related features (like cap-height and x-height). The sense of alignment for these is enhanced by the sharpness of grid-fit edges, while the cruder vertical resolution (full pixels instead of 1/3 pixels) is less of a problem.</p>
<p>On the technical side, horizontal alignment zones for ascender, x-height, and other important height values (traditionally called &lsquo;blue zones&rsquo;) as defined in the font are positioned independently, each being rounded to the nearest pixel edge, taking care of overshoot suppression at small sizes, stem darkening, and scaling.</p>
<p>Hstems (this is, hint values defined in the font to help align horizontal features) that fall within a blue zone are said to be &lsquo;captured&rsquo; and are aligned to that zone. Uncaptured stems are moved in one of four ways, top edge up or down, bottom edge up or down. Unless there are conflicting hstems, the smallest movement is taken to minimize distortion.</p>

<div class="section">
<h3 id="hinting-engine(cff)">hinting-engine</h3>

<p>Thanks to Adobe, which contributed a new hinting (and parsing) engine, an application can select between &lsquo;freetype&rsquo; and &lsquo;adobe&rsquo; if compiled with CFF_CONFIG_OPTION_OLD_ENGINE. If this configuration macro isn't defined, &lsquo;hinting-engine&rsquo; does nothing.</p>
<p>The default engine is &lsquo;freetype&rsquo; if CFF_CONFIG_OPTION_OLD_ENGINE is defined, and &lsquo;adobe&rsquo; otherwise.</p>
<p>The following example code demonstrates how to select Adobe's hinting engine (omitting the error handling).</p>
<pre class="colored">
  FT_Library  library;
  FT_UInt     hinting_engine = FT_CFF_HINTING_ADOBE;


  FT_Init_FreeType( &amp;library );

  FT_Property_Set( library, "cff",
                            "hinting-engine", &amp;hinting_engine );
</pre>

<h4>note</h4>
<p>This property can be used with <a href="ft2-module_management.html#FT_Property_Get">FT_Property_Get</a> also.</p>
<p>This property can be set via the &lsquo;FREETYPE_PROPERTIES&rsquo; environment variable (using values &lsquo;adobe&rsquo; or &lsquo;freetype&rsquo;).</p>

<hr>
<table class="index-toc-link"><tr><td class="left">[<a href="ft2-index.html">Index</a>]</td><td class="middle">[<a href="#">Top</a>]</td><td class="right">[<a href="ft2-toc.html">TOC</a>]</td></tr></table></div>

<div class="section">
<h3 id="no-stem-darkening(cff)">no-stem-darkening</h3>

<p>By default, the Adobe CFF engine darkens stems at smaller sizes, regardless of hinting, to enhance contrast. This feature requires a rendering system with proper gamma correction. Setting this property, stem darkening gets switched off.</p>
<p>Note that stem darkening is never applied if <a href="ft2-base_interface.html#FT_LOAD_XXX">FT_LOAD_NO_SCALE</a> is set.</p>
<pre class="colored">
  FT_Library  library;
  FT_Bool     no_stem_darkening = TRUE;


  FT_Init_FreeType( &amp;library );

  FT_Property_Set( library, "cff",
                            "no-stem-darkening", &amp;no_stem_darkening );
</pre>

<h4>note</h4>
<p>This property can be used with <a href="ft2-module_management.html#FT_Property_Get">FT_Property_Get</a> also.</p>
<p>This property can be set via the &lsquo;FREETYPE_PROPERTIES&rsquo; environment variable (using values 1 and 0 for &lsquo;on&rsquo; and &lsquo;off&rsquo;, respectively).</p>

<hr>
<table class="index-toc-link"><tr><td class="left">[<a href="ft2-index.html">Index</a>]</td><td class="middle">[<a href="#">Top</a>]</td><td class="right">[<a href="ft2-toc.html">TOC</a>]</td></tr></table></div>

<div class="section">
<h3 id="darkening-parameters(cff)">darkening-parameters</h3>

<p>By default, the Adobe CFF engine darkens stems as follows (if the &lsquo;no-stem-darkening&rsquo; property isn't set):</p>
<pre class="colored">
  stem width &lt;= 0.5px:   darkening amount = 0.4px
  stem width  = 1px:     darkening amount = 0.275px
  stem width  = 1.667px: darkening amount = 0.275px
  stem width &gt;= 2.333px: darkening amount = 0px
</pre>
<p>and piecewise linear in-between. At configuration time, these four control points can be set with the macro &lsquo;CFF_CONFIG_OPTION_DARKENING_PARAMETERS&rsquo;. At runtime, the control points can be changed using the &lsquo;darkening-parameters&rsquo; property, as the following example demonstrates.</p>
<pre class="colored">
  FT_Library  library;
  FT_Int      darken_params[8] = {  500, 300,   // x1, y1
                                   1000, 200,   // x2, y2
                                   1500, 100,   // x3, y3
                                   2000,   0 }; // x4, y4


  FT_Init_FreeType( &amp;library );

  FT_Property_Set( library, "cff",
                            "darkening-parameters", darken_params );
</pre>
<p>The x&nbsp;values give the stem width, and the y&nbsp;values the darkening amount. The unit is 1000th of pixels. All coordinate values must be positive; the x&nbsp;values must be monotonically increasing; the y&nbsp;values must be monotonically decreasing and smaller than or equal to 500 (corresponding to half a pixel); the slope of each linear piece must be shallower than -1 (e.g., -.4).</p>

<h4>note</h4>
<p>This property can be used with <a href="ft2-module_management.html#FT_Property_Get">FT_Property_Get</a> also.</p>
<p>This property can be set via the &lsquo;FREETYPE_PROPERTIES&rsquo; environment variable, using eight comma-separated integers without spaces. Here the above example, using &lsquo;\&rsquo; to break the line for readability.</p>
<pre class="colored">
  FREETYPE_PROPERTIES=\
  cff:darkening-parameters=500,300,1000,200,1500,100,2000,0
</pre>

<hr>
<table class="index-toc-link"><tr><td class="left">[<a href="ft2-index.html">Index</a>]</td><td class="middle">[<a href="#">Top</a>]</td><td class="right">[<a href="ft2-toc.html">TOC</a>]</td></tr></table></div>

<div class="section">
<h3 id="FT_CFF_HINTING_XXX">FT_CFF_HINTING_XXX</h3>
<p>Defined in FT_CFF_DRIVER_H (freetype/ftcffdrv.h).</p>
<pre>
#define <a href="ft2-cff_driver.html#FT_CFF_HINTING_FREETYPE">FT_CFF_HINTING_FREETYPE</a>  0
#define <a href="ft2-cff_driver.html#FT_CFF_HINTING_ADOBE">FT_CFF_HINTING_ADOBE</a>     1
</pre>

<p>A list of constants used for the <a href="ft2-cff_driver.html#hinting-engine(cff)">hinting-engine</a> property to select the hinting engine for CFF fonts.</p>

<h4>values</h4>
<table class="fields">
<tr><td class="val" id="FT_CFF_HINTING_FREETYPE">FT_CFF_HINTING_FREETYPE</td><td class="desc">
<p>Use the old FreeType hinting engine.</p>
</td></tr>
<tr><td class="val" id="FT_CFF_HINTING_ADOBE">FT_CFF_HINTING_ADOBE</td><td class="desc">
<p>Use the hinting engine contributed by Adobe.</p>
</td></tr>
</table>

<hr>
<table class="index-toc-link"><tr><td class="left">[<a href="ft2-index.html">Index</a>]</td><td class="middle">[<a href="#">Top</a>]</td><td class="right">[<a href="ft2-toc.html">TOC</a>]</td></tr></table></div>

</body>
</html><|MERGE_RESOLUTION|>--- conflicted
+++ resolved
@@ -1,13 +1,9 @@
 <!DOCTYPE HTML PUBLIC "-//W3C//DTD HTML 4.01 Transitional//EN"
-"http://www.w3.org/TR/html4/loose.dtd">
+"https://www.w3.org/TR/html4/loose.dtd">
 <html>
 <head>
 <meta http-equiv="Content-Type" content="text/html; charset=utf-8">
-<<<<<<< HEAD
-<title>FreeType-2.7.1 API Reference</title>
-=======
 <title>FreeType-2.9.1 API Reference</title>
->>>>>>> eb6c5214
 <style type="text/css">
   a:link { color: #0000EF; }
   a:visited { color: #51188E; }
@@ -104,23 +100,13 @@
 <body>
 
 <table class="index-toc-link"><tr><td class="left">[<a href="ft2-index.html">Index</a>]</td><td class="right">[<a href="ft2-toc.html">TOC</a>]</td></tr></table>
-<<<<<<< HEAD
-<h1>FreeType-2.7.1 API Reference</h1>
-=======
 <h1>FreeType-2.9.1 API Reference</h1>
->>>>>>> eb6c5214
 
 <h1 id="cff_driver">The CFF driver</h1>
-<h2>Synopsis</h2>
-<table class="synopsis">
-<tr><td><a href="#hinting-engine(cff)">hinting-engine</a></td><td>&nbsp;</td></tr>
-<tr><td><a href="#no-stem-darkening(cff)">no-stem-darkening</a></td><td><a href="#FT_CFF_HINTING_XXX">FT_CFF_HINTING_XXX</a></td></tr>
-<tr><td><a href="#darkening-parameters(cff)">darkening-parameters</a></td><td></td></tr>
-</table>
 
-
-<p>While FreeType's CFF driver doesn't expose API functions by itself, it is possible to control its behaviour with <a href="ft2-module_management.html#FT_Property_Set">FT_Property_Set</a> and <a href="ft2-module_management.html#FT_Property_Get">FT_Property_Get</a>. The list below gives the available properties together with the necessary macros and structures.</p>
+<p>While FreeType's CFF driver doesn't expose API functions by itself, it is possible to control its behaviour with <a href="ft2-module_management.html#FT_Property_Set">FT_Property_Set</a> and <a href="ft2-module_management.html#FT_Property_Get">FT_Property_Get</a>.</p>
 <p>The CFF driver's module name is &lsquo;cff&rsquo;.</p>
+<p>Available properties are <a href="ft2-properties.html#hinting-engine">hinting-engine</a>, <a href="ft2-properties.html#no-stem-darkening">no-stem-darkening</a>, <a href="ft2-properties.html#darkening-parameters">darkening-parameters</a>, and <a href="ft2-properties.html#random-seed">random-seed</a>, as documented in the &lsquo;<a href="ft2-properties.html#properties">Driver properties</a>&rsquo; section.</p>
 <p><b>Hinting</b> <b>and</b> <b>antialiasing</b> <b>principles</b> <b>of</b> <b>the</b> <b>new</b> <b>engine</b></p>
 <p>The rasterizer is positioning horizontal features (e.g., ascender height &amp; x-height, or crossbars) on the pixel grid and minimizing the amount of antialiasing applied to them, while placing vertical features (vertical stems) on the pixel grid without hinting, thus representing the stem position and weight accurately. Sometimes the vertical stems may be only partially black. In this context, &lsquo;antialiasing&rsquo; means that stems are not positioned exactly on pixel borders, causing a fuzzy appearance.</p>
 <p>There are two principles behind this approach.</p>
@@ -130,112 +116,5 @@
 <p>On the technical side, horizontal alignment zones for ascender, x-height, and other important height values (traditionally called &lsquo;blue zones&rsquo;) as defined in the font are positioned independently, each being rounded to the nearest pixel edge, taking care of overshoot suppression at small sizes, stem darkening, and scaling.</p>
 <p>Hstems (this is, hint values defined in the font to help align horizontal features) that fall within a blue zone are said to be &lsquo;captured&rsquo; and are aligned to that zone. Uncaptured stems are moved in one of four ways, top edge up or down, bottom edge up or down. Unless there are conflicting hstems, the smallest movement is taken to minimize distortion.</p>
 
-<div class="section">
-<h3 id="hinting-engine(cff)">hinting-engine</h3>
-
-<p>Thanks to Adobe, which contributed a new hinting (and parsing) engine, an application can select between &lsquo;freetype&rsquo; and &lsquo;adobe&rsquo; if compiled with CFF_CONFIG_OPTION_OLD_ENGINE. If this configuration macro isn't defined, &lsquo;hinting-engine&rsquo; does nothing.</p>
-<p>The default engine is &lsquo;freetype&rsquo; if CFF_CONFIG_OPTION_OLD_ENGINE is defined, and &lsquo;adobe&rsquo; otherwise.</p>
-<p>The following example code demonstrates how to select Adobe's hinting engine (omitting the error handling).</p>
-<pre class="colored">
-  FT_Library  library;
-  FT_UInt     hinting_engine = FT_CFF_HINTING_ADOBE;
-
-
-  FT_Init_FreeType( &amp;library );
-
-  FT_Property_Set( library, "cff",
-                            "hinting-engine", &amp;hinting_engine );
-</pre>
-
-<h4>note</h4>
-<p>This property can be used with <a href="ft2-module_management.html#FT_Property_Get">FT_Property_Get</a> also.</p>
-<p>This property can be set via the &lsquo;FREETYPE_PROPERTIES&rsquo; environment variable (using values &lsquo;adobe&rsquo; or &lsquo;freetype&rsquo;).</p>
-
-<hr>
-<table class="index-toc-link"><tr><td class="left">[<a href="ft2-index.html">Index</a>]</td><td class="middle">[<a href="#">Top</a>]</td><td class="right">[<a href="ft2-toc.html">TOC</a>]</td></tr></table></div>
-
-<div class="section">
-<h3 id="no-stem-darkening(cff)">no-stem-darkening</h3>
-
-<p>By default, the Adobe CFF engine darkens stems at smaller sizes, regardless of hinting, to enhance contrast. This feature requires a rendering system with proper gamma correction. Setting this property, stem darkening gets switched off.</p>
-<p>Note that stem darkening is never applied if <a href="ft2-base_interface.html#FT_LOAD_XXX">FT_LOAD_NO_SCALE</a> is set.</p>
-<pre class="colored">
-  FT_Library  library;
-  FT_Bool     no_stem_darkening = TRUE;
-
-
-  FT_Init_FreeType( &amp;library );
-
-  FT_Property_Set( library, "cff",
-                            "no-stem-darkening", &amp;no_stem_darkening );
-</pre>
-
-<h4>note</h4>
-<p>This property can be used with <a href="ft2-module_management.html#FT_Property_Get">FT_Property_Get</a> also.</p>
-<p>This property can be set via the &lsquo;FREETYPE_PROPERTIES&rsquo; environment variable (using values 1 and 0 for &lsquo;on&rsquo; and &lsquo;off&rsquo;, respectively).</p>
-
-<hr>
-<table class="index-toc-link"><tr><td class="left">[<a href="ft2-index.html">Index</a>]</td><td class="middle">[<a href="#">Top</a>]</td><td class="right">[<a href="ft2-toc.html">TOC</a>]</td></tr></table></div>
-
-<div class="section">
-<h3 id="darkening-parameters(cff)">darkening-parameters</h3>
-
-<p>By default, the Adobe CFF engine darkens stems as follows (if the &lsquo;no-stem-darkening&rsquo; property isn't set):</p>
-<pre class="colored">
-  stem width &lt;= 0.5px:   darkening amount = 0.4px
-  stem width  = 1px:     darkening amount = 0.275px
-  stem width  = 1.667px: darkening amount = 0.275px
-  stem width &gt;= 2.333px: darkening amount = 0px
-</pre>
-<p>and piecewise linear in-between. At configuration time, these four control points can be set with the macro &lsquo;CFF_CONFIG_OPTION_DARKENING_PARAMETERS&rsquo;. At runtime, the control points can be changed using the &lsquo;darkening-parameters&rsquo; property, as the following example demonstrates.</p>
-<pre class="colored">
-  FT_Library  library;
-  FT_Int      darken_params[8] = {  500, 300,   // x1, y1
-                                   1000, 200,   // x2, y2
-                                   1500, 100,   // x3, y3
-                                   2000,   0 }; // x4, y4
-
-
-  FT_Init_FreeType( &amp;library );
-
-  FT_Property_Set( library, "cff",
-                            "darkening-parameters", darken_params );
-</pre>
-<p>The x&nbsp;values give the stem width, and the y&nbsp;values the darkening amount. The unit is 1000th of pixels. All coordinate values must be positive; the x&nbsp;values must be monotonically increasing; the y&nbsp;values must be monotonically decreasing and smaller than or equal to 500 (corresponding to half a pixel); the slope of each linear piece must be shallower than -1 (e.g., -.4).</p>
-
-<h4>note</h4>
-<p>This property can be used with <a href="ft2-module_management.html#FT_Property_Get">FT_Property_Get</a> also.</p>
-<p>This property can be set via the &lsquo;FREETYPE_PROPERTIES&rsquo; environment variable, using eight comma-separated integers without spaces. Here the above example, using &lsquo;\&rsquo; to break the line for readability.</p>
-<pre class="colored">
-  FREETYPE_PROPERTIES=\
-  cff:darkening-parameters=500,300,1000,200,1500,100,2000,0
-</pre>
-
-<hr>
-<table class="index-toc-link"><tr><td class="left">[<a href="ft2-index.html">Index</a>]</td><td class="middle">[<a href="#">Top</a>]</td><td class="right">[<a href="ft2-toc.html">TOC</a>]</td></tr></table></div>
-
-<div class="section">
-<h3 id="FT_CFF_HINTING_XXX">FT_CFF_HINTING_XXX</h3>
-<p>Defined in FT_CFF_DRIVER_H (freetype/ftcffdrv.h).</p>
-<pre>
-#define <a href="ft2-cff_driver.html#FT_CFF_HINTING_FREETYPE">FT_CFF_HINTING_FREETYPE</a>  0
-#define <a href="ft2-cff_driver.html#FT_CFF_HINTING_ADOBE">FT_CFF_HINTING_ADOBE</a>     1
-</pre>
-
-<p>A list of constants used for the <a href="ft2-cff_driver.html#hinting-engine(cff)">hinting-engine</a> property to select the hinting engine for CFF fonts.</p>
-
-<h4>values</h4>
-<table class="fields">
-<tr><td class="val" id="FT_CFF_HINTING_FREETYPE">FT_CFF_HINTING_FREETYPE</td><td class="desc">
-<p>Use the old FreeType hinting engine.</p>
-</td></tr>
-<tr><td class="val" id="FT_CFF_HINTING_ADOBE">FT_CFF_HINTING_ADOBE</td><td class="desc">
-<p>Use the hinting engine contributed by Adobe.</p>
-</td></tr>
-</table>
-
-<hr>
-<table class="index-toc-link"><tr><td class="left">[<a href="ft2-index.html">Index</a>]</td><td class="middle">[<a href="#">Top</a>]</td><td class="right">[<a href="ft2-toc.html">TOC</a>]</td></tr></table></div>
-
 </body>
 </html>