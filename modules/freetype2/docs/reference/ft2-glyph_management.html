--- conflicted
+++ resolved
@@ -1,13 +1,9 @@
 <!DOCTYPE HTML PUBLIC "-//W3C//DTD HTML 4.01 Transitional//EN"
-"http://www.w3.org/TR/html4/loose.dtd">
+"https://www.w3.org/TR/html4/loose.dtd">
 <html>
 <head>
 <meta http-equiv="Content-Type" content="text/html; charset=utf-8">
-<<<<<<< HEAD
-<title>FreeType-2.7.1 API Reference</title>
-=======
 <title>FreeType-2.9.1 API Reference</title>
->>>>>>> eb6c5214
 <style type="text/css">
   a:link { color: #0000EF; }
   a:visited { color: #51188E; }
@@ -104,11 +100,7 @@
 <body>
 
 <table class="index-toc-link"><tr><td class="left">[<a href="ft2-index.html">Index</a>]</td><td class="right">[<a href="ft2-toc.html">TOC</a>]</td></tr></table>
-<<<<<<< HEAD
-<h1>FreeType-2.7.1 API Reference</h1>
-=======
 <h1>FreeType-2.9.1 API Reference</h1>
->>>>>>> eb6c5214
 
 <h1 id="glyph_management">Glyph Management</h1>
 <h2>Synopsis</h2>
@@ -296,6 +288,9 @@
 <h4>return</h4>
 <p>FreeType error code. 0&nbsp;means success.</p>
 
+<h4>note</h4>
+<p>Because &lsquo;*aglyph-&gt;advance.x&rsquo; and '*aglyph-&gt;advance.y' are 16.16 fixed-point numbers, &lsquo;slot-&gt;advance.x&rsquo; and &lsquo;slot-&gt;advance.y&rsquo; (which are in 26.6 fixed-point format) must be in the range ]-32768;32768[.</p>
+
 <hr>
 <table class="index-toc-link"><tr><td class="left">[<a href="ft2-index.html">Index</a>]</td><td class="middle">[<a href="#">Top</a>]</td><td class="right">[<a href="ft2-toc.html">TOC</a>]</td></tr></table></div>
 
@@ -426,7 +421,7 @@
                      <a href="ft2-basic_types.html#FT_BBox">FT_BBox</a>  *acbox );
 </pre>
 
-<p>Return a glyph's &lsquo;control box&rsquo;. The control box encloses all the outline's points, including Bézier control points. Though it coincides with the exact bounding box for most glyphs, it can be slightly larger in some situations (like when rotating an outline that contains Bézier outside arcs).</p>
+<p>Return a glyph's &lsquo;control box&rsquo;. The control box encloses all the outline's points, including Bezier control points. Though it coincides with the exact bounding box for most glyphs, it can be slightly larger in some situations (like when rotating an outline that contains Bezier outside arcs).</p>
 <p>Computing the control box is very fast, while getting the bounding box can take much more time as it needs to walk over all segments and arcs in the outline. To get the latter, you can use the &lsquo;ftbbox&rsquo; component, which is dedicated to this single task.</p>
 
 <h4>input</h4>
@@ -515,7 +510,7 @@
 
 
   // load glyph
-  error = FT_Load_Char( face, glyph_index, FT_LOAD_DEFAUT );
+  error = FT_Load_Char( face, glyph_index, FT_LOAD_DEFAULT );
 
   // extract glyph image
   error = FT_Get_Glyph( face-&gt;glyph, &amp;glyph );
