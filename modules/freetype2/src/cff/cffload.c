/***************************************************************************/
/*                                                                         */
/*  cffload.c                                                              */
/*                                                                         */
/*    OpenType and CFF data/program tables loader (body).                  */
/*                                                                         */
/*  Copyright 1996-2016 by                                                 */
/*  David Turner, Robert Wilhelm, and Werner Lemberg.                      */
/*                                                                         */
/*  This file is part of the FreeType project, and may only be used,       */
/*  modified, and distributed under the terms of the FreeType project      */
/*  license, LICENSE.TXT.  By continuing to use, modify, or distribute     */
/*  this file you indicate that you have read the license and              */
/*  understand and accept it fully.                                        */
/*                                                                         */
/***************************************************************************/


#include <ft2build.h>
#include FT_INTERNAL_DEBUG_H
#include FT_INTERNAL_OBJECTS_H
#include FT_INTERNAL_STREAM_H
#include FT_TRUETYPE_TAGS_H
#include FT_TYPE1_TABLES_H

#ifdef TT_CONFIG_OPTION_GX_VAR_SUPPORT
#include FT_MULTIPLE_MASTERS_H
#include FT_SERVICE_MULTIPLE_MASTERS_H
#endif

#include "cffload.h"
#include "cffparse.h"

#include "cfferrs.h"


#define FT_FIXED_ONE  ( (FT_Fixed)0x10000 )


#if 1

  static const FT_UShort  cff_isoadobe_charset[229] =
  {
      0,   1,   2,   3,   4,   5,   6,   7,
      8,   9,  10,  11,  12,  13,  14,  15,
     16,  17,  18,  19,  20,  21,  22,  23,
     24,  25,  26,  27,  28,  29,  30,  31,
     32,  33,  34,  35,  36,  37,  38,  39,
     40,  41,  42,  43,  44,  45,  46,  47,
     48,  49,  50,  51,  52,  53,  54,  55,
     56,  57,  58,  59,  60,  61,  62,  63,
     64,  65,  66,  67,  68,  69,  70,  71,
     72,  73,  74,  75,  76,  77,  78,  79,
     80,  81,  82,  83,  84,  85,  86,  87,
     88,  89,  90,  91,  92,  93,  94,  95,
     96,  97,  98,  99, 100, 101, 102, 103,
    104, 105, 106, 107, 108, 109, 110, 111,
    112, 113, 114, 115, 116, 117, 118, 119,
    120, 121, 122, 123, 124, 125, 126, 127,
    128, 129, 130, 131, 132, 133, 134, 135,
    136, 137, 138, 139, 140, 141, 142, 143,
    144, 145, 146, 147, 148, 149, 150, 151,
    152, 153, 154, 155, 156, 157, 158, 159,
    160, 161, 162, 163, 164, 165, 166, 167,
    168, 169, 170, 171, 172, 173, 174, 175,
    176, 177, 178, 179, 180, 181, 182, 183,
    184, 185, 186, 187, 188, 189, 190, 191,
    192, 193, 194, 195, 196, 197, 198, 199,
    200, 201, 202, 203, 204, 205, 206, 207,
    208, 209, 210, 211, 212, 213, 214, 215,
    216, 217, 218, 219, 220, 221, 222, 223,
    224, 225, 226, 227, 228
  };

  static const FT_UShort  cff_expert_charset[166] =
  {
      0,   1, 229, 230, 231, 232, 233, 234,
    235, 236, 237, 238,  13,  14,  15,  99,
    239, 240, 241, 242, 243, 244, 245, 246,
    247, 248,  27,  28, 249, 250, 251, 252,
    253, 254, 255, 256, 257, 258, 259, 260,
    261, 262, 263, 264, 265, 266, 109, 110,
    267, 268, 269, 270, 271, 272, 273, 274,
    275, 276, 277, 278, 279, 280, 281, 282,
    283, 284, 285, 286, 287, 288, 289, 290,
    291, 292, 293, 294, 295, 296, 297, 298,
    299, 300, 301, 302, 303, 304, 305, 306,
    307, 308, 309, 310, 311, 312, 313, 314,
    315, 316, 317, 318, 158, 155, 163, 319,
    320, 321, 322, 323, 324, 325, 326, 150,
    164, 169, 327, 328, 329, 330, 331, 332,
    333, 334, 335, 336, 337, 338, 339, 340,
    341, 342, 343, 344, 345, 346, 347, 348,
    349, 350, 351, 352, 353, 354, 355, 356,
    357, 358, 359, 360, 361, 362, 363, 364,
    365, 366, 367, 368, 369, 370, 371, 372,
    373, 374, 375, 376, 377, 378
  };

  static const FT_UShort  cff_expertsubset_charset[87] =
  {
      0,   1, 231, 232, 235, 236, 237, 238,
     13,  14,  15,  99, 239, 240, 241, 242,
    243, 244, 245, 246, 247, 248,  27,  28,
    249, 250, 251, 253, 254, 255, 256, 257,
    258, 259, 260, 261, 262, 263, 264, 265,
    266, 109, 110, 267, 268, 269, 270, 272,
    300, 301, 302, 305, 314, 315, 158, 155,
    163, 320, 321, 322, 323, 324, 325, 326,
    150, 164, 169, 327, 328, 329, 330, 331,
    332, 333, 334, 335, 336, 337, 338, 339,
    340, 341, 342, 343, 344, 345, 346
  };

  static const FT_UShort  cff_standard_encoding[256] =
  {
      0,   0,   0,   0,   0,   0,   0,   0,
      0,   0,   0,   0,   0,   0,   0,   0,
      0,   0,   0,   0,   0,   0,   0,   0,
      0,   0,   0,   0,   0,   0,   0,   0,
      1,   2,   3,   4,   5,   6,   7,   8,
      9,  10,  11,  12,  13,  14,  15,  16,
     17,  18,  19,  20,  21,  22,  23,  24,
     25,  26,  27,  28,  29,  30,  31,  32,
     33,  34,  35,  36,  37,  38,  39,  40,
     41,  42,  43,  44,  45,  46,  47,  48,
     49,  50,  51,  52,  53,  54,  55,  56,
     57,  58,  59,  60,  61,  62,  63,  64,
     65,  66,  67,  68,  69,  70,  71,  72,
     73,  74,  75,  76,  77,  78,  79,  80,
     81,  82,  83,  84,  85,  86,  87,  88,
     89,  90,  91,  92,  93,  94,  95,   0,
      0,   0,   0,   0,   0,   0,   0,   0,
      0,   0,   0,   0,   0,   0,   0,   0,
      0,   0,   0,   0,   0,   0,   0,   0,
      0,   0,   0,   0,   0,   0,   0,   0,
      0,  96,  97,  98,  99, 100, 101, 102,
    103, 104, 105, 106, 107, 108, 109, 110,
      0, 111, 112, 113, 114,   0, 115, 116,
    117, 118, 119, 120, 121, 122,   0, 123,
      0, 124, 125, 126, 127, 128, 129, 130,
    131,   0, 132, 133,   0, 134, 135, 136,
    137,   0,   0,   0,   0,   0,   0,   0,
      0,   0,   0,   0,   0,   0,   0,   0,
      0, 138,   0, 139,   0,   0,   0,   0,
    140, 141, 142, 143,   0,   0,   0,   0,
      0, 144,   0,   0,   0, 145,   0,   0,
    146, 147, 148, 149,   0,   0,   0,   0
  };

  static const FT_UShort  cff_expert_encoding[256] =
  {
      0,   0,   0,   0,   0,   0,   0,   0,
      0,   0,   0,   0,   0,   0,   0,   0,
      0,   0,   0,   0,   0,   0,   0,   0,
      0,   0,   0,   0,   0,   0,   0,   0,
      1, 229, 230,   0, 231, 232, 233, 234,
    235, 236, 237, 238,  13,  14,  15,  99,
    239, 240, 241, 242, 243, 244, 245, 246,
    247, 248,  27,  28, 249, 250, 251, 252,
      0, 253, 254, 255, 256, 257,   0,   0,
      0, 258,   0,   0, 259, 260, 261, 262,
      0,   0, 263, 264, 265,   0, 266, 109,
    110, 267, 268, 269,   0, 270, 271, 272,
    273, 274, 275, 276, 277, 278, 279, 280,
    281, 282, 283, 284, 285, 286, 287, 288,
    289, 290, 291, 292, 293, 294, 295, 296,
    297, 298, 299, 300, 301, 302, 303,   0,
      0,   0,   0,   0,   0,   0,   0,   0,
      0,   0,   0,   0,   0,   0,   0,   0,
      0,   0,   0,   0,   0,   0,   0,   0,
      0,   0,   0,   0,   0,   0,   0,   0,
      0, 304, 305, 306,   0,   0, 307, 308,
    309, 310, 311,   0, 312,   0,   0, 312,
      0,   0, 314, 315,   0,   0, 316, 317,
    318,   0,   0,   0, 158, 155, 163, 319,
    320, 321, 322, 323, 324, 325,   0,   0,
    326, 150, 164, 169, 327, 328, 329, 330,
    331, 332, 333, 334, 335, 336, 337, 338,
    339, 340, 341, 342, 343, 344, 345, 346,
    347, 348, 349, 350, 351, 352, 353, 354,
    355, 356, 357, 358, 359, 360, 361, 362,
    363, 364, 365, 366, 367, 368, 369, 370,
    371, 372, 373, 374, 375, 376, 377, 378
  };

#endif /* 1 */


  FT_LOCAL_DEF( FT_UShort )
  cff_get_standard_encoding( FT_UInt  charcode )
  {
    return (FT_UShort)( charcode < 256 ? cff_standard_encoding[charcode]
                                       : 0 );
  }


  /*************************************************************************/
  /*                                                                       */
  /* The macro FT_COMPONENT is used in trace mode.  It is an implicit      */
  /* parameter of the FT_TRACE() and FT_ERROR() macros, used to print/log  */
  /* messages during execution.                                            */
  /*                                                                       */
#undef  FT_COMPONENT
#define FT_COMPONENT  trace_cffload


  /* read an offset from the index's stream current position */
  static FT_ULong
  cff_index_read_offset( CFF_Index  idx,
                         FT_Error  *errorp )
  {
    FT_Error   error;
    FT_Stream  stream = idx->stream;
    FT_Byte    tmp[4];
    FT_ULong   result = 0;


    if ( !FT_STREAM_READ( tmp, idx->off_size ) )
    {
      FT_Int  nn;


      for ( nn = 0; nn < idx->off_size; nn++ )
        result = ( result << 8 ) | tmp[nn];
    }

    *errorp = error;
    return result;
  }


  static FT_Error
  cff_index_init( CFF_Index  idx,
                  FT_Stream  stream,
                  FT_Bool    load,
                  FT_Bool    cff2 )
  {
    FT_Error   error;
    FT_Memory  memory = stream->memory;
    FT_UInt    count;


    FT_ZERO( idx );

    idx->stream = stream;
    idx->start  = FT_STREAM_POS();

    if ( cff2 )
    {
      if ( FT_READ_ULONG( count ) )
        goto Exit;
      idx->hdr_size = 5;
    }
    else
    {
      if ( FT_READ_USHORT( count ) )
        goto Exit;
      idx->hdr_size = 3;
    }

    if ( count > 0 )
    {
      FT_Byte   offsize;
      FT_ULong  size;


      /* there is at least one element; read the offset size,           */
      /* then access the offset table to compute the index's total size */
      if ( FT_READ_BYTE( offsize ) )
        goto Exit;

      if ( offsize < 1 || offsize > 4 )
      {
        error = FT_THROW( Invalid_Table );
        goto Exit;
      }

      idx->count    = count;
      idx->off_size = offsize;
      size          = (FT_ULong)( count + 1 ) * offsize;

      idx->data_offset = idx->start + idx->hdr_size + size;

      if ( FT_STREAM_SKIP( size - offsize ) )
        goto Exit;

      size = cff_index_read_offset( idx, &error );
      if ( error )
        goto Exit;

      if ( size == 0 )
      {
        error = FT_THROW( Invalid_Table );
        goto Exit;
      }

      idx->data_size = --size;

      if ( load )
      {
        /* load the data */
        if ( FT_FRAME_EXTRACT( size, idx->bytes ) )
          goto Exit;
      }
      else
      {
        /* skip the data */
        if ( FT_STREAM_SKIP( size ) )
          goto Exit;
      }
    }

  Exit:
    if ( error )
      FT_FREE( idx->offsets );

    return error;
  }


  static void
  cff_index_done( CFF_Index  idx )
  {
    if ( idx->stream )
    {
      FT_Stream  stream = idx->stream;
      FT_Memory  memory = stream->memory;


      if ( idx->bytes )
        FT_FRAME_RELEASE( idx->bytes );

      FT_FREE( idx->offsets );
      FT_ZERO( idx );
    }
  }


  static FT_Error
  cff_index_load_offsets( CFF_Index  idx )
  {
    FT_Error   error  = FT_Err_Ok;
    FT_Stream  stream = idx->stream;
    FT_Memory  memory = stream->memory;


    if ( idx->count > 0 && !idx->offsets )
    {
      FT_Byte    offsize = idx->off_size;
      FT_ULong   data_size;
      FT_Byte*   p;
      FT_Byte*   p_end;
      FT_ULong*  poff;


      data_size = (FT_ULong)( idx->count + 1 ) * offsize;

      if ( FT_NEW_ARRAY( idx->offsets, idx->count + 1 ) ||
           FT_STREAM_SEEK( idx->start + idx->hdr_size ) ||
           FT_FRAME_ENTER( data_size )                  )
        goto Exit;

      poff   = idx->offsets;
      p      = (FT_Byte*)stream->cursor;
      p_end  = p + data_size;

      switch ( offsize )
      {
      case 1:
        for ( ; p < p_end; p++, poff++ )
          poff[0] = p[0];
        break;

      case 2:
        for ( ; p < p_end; p += 2, poff++ )
          poff[0] = FT_PEEK_USHORT( p );
        break;

      case 3:
        for ( ; p < p_end; p += 3, poff++ )
          poff[0] = FT_PEEK_UOFF3( p );
        break;

      default:
        for ( ; p < p_end; p += 4, poff++ )
          poff[0] = FT_PEEK_ULONG( p );
      }

      FT_FRAME_EXIT();
    }

  Exit:
    if ( error )
      FT_FREE( idx->offsets );

    return error;
  }


  /* Allocate a table containing pointers to an index's elements. */
  /* The `pool' argument makes this function convert the index    */
  /* entries to C-style strings (this is, NULL-terminated).       */
  static FT_Error
  cff_index_get_pointers( CFF_Index   idx,
                          FT_Byte***  table,
                          FT_Byte**   pool,
                          FT_ULong*   pool_size )
  {
    FT_Error   error     = FT_Err_Ok;
    FT_Memory  memory    = idx->stream->memory;

    FT_Byte**  t         = NULL;
    FT_Byte*   new_bytes = NULL;
    FT_ULong   new_size;


    *table = NULL;

    if ( !idx->offsets )
    {
      error = cff_index_load_offsets( idx );
      if ( error )
        goto Exit;
    }

    new_size = idx->data_size + idx->count;

    if ( idx->count > 0                                &&
         !FT_NEW_ARRAY( t, idx->count + 1 )            &&
         ( !pool || !FT_ALLOC( new_bytes, new_size ) ) )
    {
      FT_ULong  n, cur_offset;
      FT_ULong  extra = 0;
      FT_Byte*  org_bytes = idx->bytes;


      /* at this point, `idx->offsets' can't be NULL */
      cur_offset = idx->offsets[0] - 1;

      /* sanity check */
      if ( cur_offset != 0 )
      {
        FT_TRACE0(( "cff_index_get_pointers:"
                    " invalid first offset value %d set to zero\n",
                    cur_offset ));
        cur_offset = 0;
      }

      if ( !pool )
        t[0] = org_bytes + cur_offset;
      else
        t[0] = new_bytes + cur_offset;

      for ( n = 1; n <= idx->count; n++ )
      {
        FT_ULong  next_offset = idx->offsets[n] - 1;


        /* two sanity checks for invalid offset tables */
        if ( next_offset < cur_offset )
          next_offset = cur_offset;
        else if ( next_offset > idx->data_size )
          next_offset = idx->data_size;

        if ( !pool )
          t[n] = org_bytes + next_offset;
        else
        {
          t[n] = new_bytes + next_offset + extra;

          if ( next_offset != cur_offset )
          {
            FT_MEM_COPY( t[n - 1], org_bytes + cur_offset, t[n] - t[n - 1] );
            t[n][0] = '\0';
            t[n]   += 1;
            extra++;
          }
        }

        cur_offset = next_offset;
      }
      *table = t;

      if ( pool )
        *pool = new_bytes;
      if ( pool_size )
        *pool_size = new_size;
    }

  Exit:
    return error;
  }


  FT_LOCAL_DEF( FT_Error )
  cff_index_access_element( CFF_Index  idx,
                            FT_UInt    element,
                            FT_Byte**  pbytes,
                            FT_ULong*  pbyte_len )
  {
    FT_Error  error = FT_Err_Ok;


    if ( idx && idx->count > element )
    {
      /* compute start and end offsets */
      FT_Stream  stream = idx->stream;
      FT_ULong   off1, off2 = 0;


      /* load offsets from file or the offset table */
      if ( !idx->offsets )
      {
        FT_ULong  pos = element * idx->off_size;


        if ( FT_STREAM_SEEK( idx->start + idx->hdr_size + pos ) )
          goto Exit;

        off1 = cff_index_read_offset( idx, &error );
        if ( error )
          goto Exit;

        if ( off1 != 0 )
        {
          do
          {
            element++;
            off2 = cff_index_read_offset( idx, &error );

          } while ( off2 == 0 && element < idx->count );
        }
      }
      else   /* use offsets table */
      {
        off1 = idx->offsets[element];
        if ( off1 )
        {
          do
          {
            element++;
            off2 = idx->offsets[element];

          } while ( off2 == 0 && element < idx->count );
        }
      }

      /* XXX: should check off2 does not exceed the end of this entry; */
      /*      at present, only truncate off2 at the end of this stream */
      if ( off2 > stream->size + 1                    ||
           idx->data_offset > stream->size - off2 + 1 )
      {
        FT_ERROR(( "cff_index_access_element:"
                   " offset to next entry (%d)"
                   " exceeds the end of stream (%d)\n",
                   off2, stream->size - idx->data_offset + 1 ));
        off2 = stream->size - idx->data_offset + 1;
      }

      /* access element */
      if ( off1 && off2 > off1 )
      {
        *pbyte_len = off2 - off1;

        if ( idx->bytes )
        {
          /* this index was completely loaded in memory, that's easy */
          *pbytes = idx->bytes + off1 - 1;
        }
        else
        {
          /* this index is still on disk/file, access it through a frame */
          if ( FT_STREAM_SEEK( idx->data_offset + off1 - 1 ) ||
               FT_FRAME_EXTRACT( off2 - off1, *pbytes )      )
            goto Exit;
        }
      }
      else
      {
        /* empty index element */
        *pbytes    = 0;
        *pbyte_len = 0;
      }
    }
    else
      error = FT_THROW( Invalid_Argument );

  Exit:
    return error;
  }


  FT_LOCAL_DEF( void )
  cff_index_forget_element( CFF_Index  idx,
                            FT_Byte**  pbytes )
  {
    if ( idx->bytes == 0 )
    {
      FT_Stream  stream = idx->stream;


      FT_FRAME_RELEASE( *pbytes );
    }
  }


  /* get an entry from Name INDEX */
  FT_LOCAL_DEF( FT_String* )
  cff_index_get_name( CFF_Font  font,
                      FT_UInt   element )
  {
    CFF_Index   idx = &font->name_index;
    FT_Memory   memory;
    FT_Byte*    bytes;
    FT_ULong    byte_len;
    FT_Error    error;
    FT_String*  name = 0;


    if ( !idx->stream )  /* CFF2 does not include a name index */
      goto Exit;

    memory = idx->stream->memory;

    error = cff_index_access_element( idx, element, &bytes, &byte_len );
    if ( error )
      goto Exit;

    if ( !FT_ALLOC( name, byte_len + 1 ) )
    {
      if ( byte_len )
        FT_MEM_COPY( name, bytes, byte_len );
      name[byte_len] = 0;
    }
    cff_index_forget_element( idx, &bytes );

  Exit:
    return name;
  }


  /* get an entry from String INDEX */
  FT_LOCAL_DEF( FT_String* )
  cff_index_get_string( CFF_Font  font,
                        FT_UInt   element )
  {
    return ( element < font->num_strings )
             ? (FT_String*)font->strings[element]
             : NULL;
  }


  FT_LOCAL_DEF( FT_String* )
  cff_index_get_sid_string( CFF_Font  font,
                            FT_UInt   sid )
  {
    /* value 0xFFFFU indicates a missing dictionary entry */
    if ( sid == 0xFFFFU )
      return NULL;

    /* if it is not a standard string, return it */
    if ( sid > 390 )
      return cff_index_get_string( font, sid - 391 );

    /* CID-keyed CFF fonts don't have glyph names */
    if ( !font->psnames )
      return NULL;

    /* this is a standard string */
    return (FT_String *)font->psnames->adobe_std_strings( sid );
  }


  /*************************************************************************/
  /*************************************************************************/
  /***                                                                   ***/
  /***   FD Select table support                                         ***/
  /***                                                                   ***/
  /*************************************************************************/
  /*************************************************************************/


  static void
  CFF_Done_FD_Select( CFF_FDSelect  fdselect,
                      FT_Stream     stream )
  {
    if ( fdselect->data )
      FT_FRAME_RELEASE( fdselect->data );

    fdselect->data_size   = 0;
    fdselect->format      = 0;
    fdselect->range_count = 0;
  }


  static FT_Error
  CFF_Load_FD_Select( CFF_FDSelect  fdselect,
                      FT_UInt       num_glyphs,
                      FT_Stream     stream,
                      FT_ULong      offset )
  {
    FT_Error  error;
    FT_Byte   format;
    FT_UInt   num_ranges;


    /* read format */
    if ( FT_STREAM_SEEK( offset ) || FT_READ_BYTE( format ) )
      goto Exit;

    fdselect->format      = format;
    fdselect->cache_count = 0;   /* clear cache */

    switch ( format )
    {
    case 0:     /* format 0, that's simple */
      fdselect->data_size = num_glyphs;
      goto Load_Data;

    case 3:     /* format 3, a tad more complex */
      if ( FT_READ_USHORT( num_ranges ) )
        goto Exit;

      if ( !num_ranges )
      {
        FT_TRACE0(( "CFF_Load_FD_Select: empty FDSelect array\n" ));
        error = FT_THROW( Invalid_File_Format );
        goto Exit;
      }

      fdselect->data_size = num_ranges * 3 + 2;

    Load_Data:
      if ( FT_FRAME_EXTRACT( fdselect->data_size, fdselect->data ) )
        goto Exit;
      break;

    default:    /* hmm... that's wrong */
      error = FT_THROW( Invalid_File_Format );
    }

  Exit:
    return error;
  }


  FT_LOCAL_DEF( FT_Byte )
  cff_fd_select_get( CFF_FDSelect  fdselect,
                     FT_UInt       glyph_index )
  {
    FT_Byte  fd = 0;


    /* if there is no FDSelect, return zero               */
    /* Note: CFF2 with just one Font Dict has no FDSelect */
    if ( !fdselect->data )
      goto Exit;

    switch ( fdselect->format )
    {
    case 0:
      fd = fdselect->data[glyph_index];
      break;

    case 3:
      /* first, compare to the cache */
      if ( (FT_UInt)( glyph_index - fdselect->cache_first ) <
                        fdselect->cache_count )
      {
        fd = fdselect->cache_fd;
        break;
      }

      /* then, look up the ranges array */
      {
        FT_Byte*  p       = fdselect->data;
        FT_Byte*  p_limit = p + fdselect->data_size;
        FT_Byte   fd2;
        FT_UInt   first, limit;


        first = FT_NEXT_USHORT( p );
        do
        {
          if ( glyph_index < first )
            break;

          fd2   = *p++;
          limit = FT_NEXT_USHORT( p );

          if ( glyph_index < limit )
          {
            fd = fd2;

            /* update cache */
            fdselect->cache_first = first;
            fdselect->cache_count = limit - first;
            fdselect->cache_fd    = fd2;
            break;
          }
          first = limit;

        } while ( p < p_limit );
      }
      break;

    default:
      ;
    }

  Exit:
    return fd;
  }


  /*************************************************************************/
  /*************************************************************************/
  /***                                                                   ***/
  /***   CFF font support                                                ***/
  /***                                                                   ***/
  /*************************************************************************/
  /*************************************************************************/

  static FT_Error
  cff_charset_compute_cids( CFF_Charset  charset,
                            FT_UInt      num_glyphs,
                            FT_Memory    memory )
  {
    FT_Error   error   = FT_Err_Ok;
    FT_UInt    i;
    FT_Long    j;
    FT_UShort  max_cid = 0;


    if ( charset->max_cid > 0 )
      goto Exit;

    for ( i = 0; i < num_glyphs; i++ )
    {
      if ( charset->sids[i] > max_cid )
        max_cid = charset->sids[i];
    }

    if ( FT_NEW_ARRAY( charset->cids, (FT_ULong)max_cid + 1 ) )
      goto Exit;

    /* When multiple GIDs map to the same CID, we choose the lowest */
    /* GID.  This is not described in any spec, but it matches the  */
    /* behaviour of recent Acroread versions.                       */
    for ( j = (FT_Long)num_glyphs - 1; j >= 0; j-- )
      charset->cids[charset->sids[j]] = (FT_UShort)j;

    charset->max_cid    = max_cid;
    charset->num_glyphs = num_glyphs;

  Exit:
    return error;
  }


  FT_LOCAL_DEF( FT_UInt )
  cff_charset_cid_to_gindex( CFF_Charset  charset,
                             FT_UInt      cid )
  {
    FT_UInt  result = 0;


    if ( cid <= charset->max_cid )
      result = charset->cids[cid];

    return result;
  }


  static void
  cff_charset_free_cids( CFF_Charset  charset,
                         FT_Memory    memory )
  {
    FT_FREE( charset->cids );
    charset->max_cid = 0;
  }


  static void
  cff_charset_done( CFF_Charset  charset,
                    FT_Stream    stream )
  {
    FT_Memory  memory = stream->memory;


    cff_charset_free_cids( charset, memory );

    FT_FREE( charset->sids );
    charset->format = 0;
    charset->offset = 0;
  }


  static FT_Error
  cff_charset_load( CFF_Charset  charset,
                    FT_UInt      num_glyphs,
                    FT_Stream    stream,
                    FT_ULong     base_offset,
                    FT_ULong     offset,
                    FT_Bool      invert )
  {
    FT_Memory  memory = stream->memory;
    FT_Error   error  = FT_Err_Ok;
    FT_UShort  glyph_sid;


    /* If the offset is greater than 2, we have to parse the charset */
    /* table.                                                        */
    if ( offset > 2 )
    {
      FT_UInt  j;


      charset->offset = base_offset + offset;

      /* Get the format of the table. */
      if ( FT_STREAM_SEEK( charset->offset ) ||
           FT_READ_BYTE( charset->format )   )
        goto Exit;

      /* Allocate memory for sids. */
      if ( FT_NEW_ARRAY( charset->sids, num_glyphs ) )
        goto Exit;

      /* assign the .notdef glyph */
      charset->sids[0] = 0;

      switch ( charset->format )
      {
      case 0:
        if ( num_glyphs > 0 )
        {
          if ( FT_FRAME_ENTER( ( num_glyphs - 1 ) * 2 ) )
            goto Exit;

          for ( j = 1; j < num_glyphs; j++ )
            charset->sids[j] = FT_GET_USHORT();

          FT_FRAME_EXIT();
        }
        break;

      case 1:
      case 2:
        {
          FT_UInt  nleft;
          FT_UInt  i;


          j = 1;

          while ( j < num_glyphs )
          {
            /* Read the first glyph sid of the range. */
            if ( FT_READ_USHORT( glyph_sid ) )
              goto Exit;

            /* Read the number of glyphs in the range.  */
            if ( charset->format == 2 )
            {
              if ( FT_READ_USHORT( nleft ) )
                goto Exit;
            }
            else
            {
              if ( FT_READ_BYTE( nleft ) )
                goto Exit;
            }

            /* try to rescue some of the SIDs if `nleft' is too large */
            if ( glyph_sid > 0xFFFFL - nleft )
            {
              FT_ERROR(( "cff_charset_load: invalid SID range trimmed"
                         " nleft=%d -> %d\n", nleft, 0xFFFFL - glyph_sid ));
              nleft = ( FT_UInt )( 0xFFFFL - glyph_sid );
            }

            /* Fill in the range of sids -- `nleft + 1' glyphs. */
            for ( i = 0; j < num_glyphs && i <= nleft; i++, j++, glyph_sid++ )
              charset->sids[j] = glyph_sid;
          }
        }
        break;

      default:
        FT_ERROR(( "cff_charset_load: invalid table format\n" ));
        error = FT_THROW( Invalid_File_Format );
        goto Exit;
      }
    }
    else
    {
      /* Parse default tables corresponding to offset == 0, 1, or 2.  */
      /* CFF specification intimates the following:                   */
      /*                                                              */
      /* In order to use a predefined charset, the following must be  */
      /* true: The charset constructed for the glyphs in the font's   */
      /* charstrings dictionary must match the predefined charset in  */
      /* the first num_glyphs.                                        */

      charset->offset = offset;  /* record charset type */

      switch ( (FT_UInt)offset )
      {
      case 0:
        if ( num_glyphs > 229 )
        {
          FT_ERROR(( "cff_charset_load: implicit charset larger than\n"
                     "predefined charset (Adobe ISO-Latin)\n" ));
          error = FT_THROW( Invalid_File_Format );
          goto Exit;
        }

        /* Allocate memory for sids. */
        if ( FT_NEW_ARRAY( charset->sids, num_glyphs ) )
          goto Exit;

        /* Copy the predefined charset into the allocated memory. */
        FT_ARRAY_COPY( charset->sids, cff_isoadobe_charset, num_glyphs );

        break;

      case 1:
        if ( num_glyphs > 166 )
        {
          FT_ERROR(( "cff_charset_load: implicit charset larger than\n"
                     "predefined charset (Adobe Expert)\n" ));
          error = FT_THROW( Invalid_File_Format );
          goto Exit;
        }

        /* Allocate memory for sids. */
        if ( FT_NEW_ARRAY( charset->sids, num_glyphs ) )
          goto Exit;

        /* Copy the predefined charset into the allocated memory.     */
        FT_ARRAY_COPY( charset->sids, cff_expert_charset, num_glyphs );

        break;

      case 2:
        if ( num_glyphs > 87 )
        {
          FT_ERROR(( "cff_charset_load: implicit charset larger than\n"
                     "predefined charset (Adobe Expert Subset)\n" ));
          error = FT_THROW( Invalid_File_Format );
          goto Exit;
        }

        /* Allocate memory for sids. */
        if ( FT_NEW_ARRAY( charset->sids, num_glyphs ) )
          goto Exit;

        /* Copy the predefined charset into the allocated memory.     */
        FT_ARRAY_COPY( charset->sids, cff_expertsubset_charset, num_glyphs );

        break;

      default:
        error = FT_THROW( Invalid_File_Format );
        goto Exit;
      }
    }

    /* we have to invert the `sids' array for subsetted CID-keyed fonts */
    if ( invert )
      error = cff_charset_compute_cids( charset, num_glyphs, memory );

  Exit:
    /* Clean up if there was an error. */
    if ( error )
    {
      FT_FREE( charset->sids );
      FT_FREE( charset->cids );
      charset->format = 0;
      charset->offset = 0;
      charset->sids   = 0;
    }

    return error;
  }


  static void
  cff_vstore_done( CFF_VStoreRec*  vstore,
                   FT_Memory       memory )
  {
    FT_UInt  i;


    /* free regionList and axisLists */
    if ( vstore->varRegionList )
    {
      for ( i = 0; i < vstore->regionCount; i++ )
        FT_FREE( vstore->varRegionList[i].axisList );
    }
    FT_FREE( vstore->varRegionList );

    /* free varData and indices */
    if ( vstore->varData )
    {
      for ( i = 0; i < vstore->dataCount; i++ )
        FT_FREE( vstore->varData[i].regionIndices );
    }
    FT_FREE( vstore->varData );
  }


  /* convert 2.14 to Fixed */
  #define FT_fdot14ToFixed( x )  ( ( (FT_Fixed)( (FT_Int16)(x) ) ) << 2 )


  static FT_Error
  cff_vstore_load( CFF_VStoreRec*  vstore,
                   FT_Stream       stream,
                   FT_ULong        base_offset,
                   FT_ULong        offset )
  {
    FT_Memory  memory = stream->memory;
    FT_Error   error  = FT_ERR( Invalid_File_Format );

    FT_ULong*  dataOffsetArray = NULL;
    FT_UInt    i, j;


    /* no offset means no vstore to parse */
    if ( offset )
    {
      FT_UInt   vsOffset;
      FT_UInt   format;
      FT_ULong  regionListOffset;


      /* we need to parse the table to determine its size; */
      /* skip table length                                 */
      if ( FT_STREAM_SEEK( base_offset + offset ) ||
           FT_STREAM_SKIP( 2 )                    )
        goto Exit;

      /* actual variation store begins after the length */
      vsOffset = FT_STREAM_POS();

      /* check the header */
      if ( FT_READ_USHORT( format ) )
        goto Exit;
      if ( format != 1 )
      {
        error = FT_THROW( Invalid_File_Format );
        goto Exit;
      }

      /* read top level fields */
      if ( FT_READ_ULONG( regionListOffset )   ||
           FT_READ_USHORT( vstore->dataCount ) )
        goto Exit;

      /* make temporary copy of item variation data offsets; */
      /* we'll parse region list first, then come back       */
      if ( FT_NEW_ARRAY( dataOffsetArray, vstore->dataCount ) )
        goto Exit;

      for ( i = 0; i < vstore->dataCount; i++ )
      {
        if ( FT_READ_ULONG( dataOffsetArray[i] ) )
          goto Exit;
      }

      /* parse regionList and axisLists */
      if ( FT_STREAM_SEEK( vsOffset + regionListOffset ) ||
           FT_READ_USHORT( vstore->axisCount )           ||
           FT_READ_USHORT( vstore->regionCount )         )
        goto Exit;

      if ( FT_NEW_ARRAY( vstore->varRegionList, vstore->regionCount ) )
        goto Exit;

      for ( i = 0; i < vstore->regionCount; i++ )
      {
        CFF_VarRegion*  region = &vstore->varRegionList[i];


        if ( FT_NEW_ARRAY( region->axisList, vstore->axisCount ) )
          goto Exit;

        for ( j = 0; j < vstore->axisCount; j++ )
        {
          CFF_AxisCoords*  axis = &region->axisList[j];

          FT_Int16  start14, peak14, end14;


          if ( FT_READ_SHORT( start14 ) ||
               FT_READ_SHORT( peak14 )  ||
               FT_READ_SHORT( end14 )   )
            goto Exit;

          axis->startCoord = FT_fdot14ToFixed( start14 );
          axis->peakCoord  = FT_fdot14ToFixed( peak14 );
          axis->endCoord   = FT_fdot14ToFixed( end14 );
        }
      }

      /* use dataOffsetArray now to parse varData items */
      if ( FT_NEW_ARRAY( vstore->varData, vstore->dataCount ) )
        goto Exit;

      for ( i = 0; i < vstore->dataCount; i++ )
      {
        CFF_VarData*  data = &vstore->varData[i];


        if ( FT_STREAM_SEEK( vsOffset + dataOffsetArray[i] ) )
          goto Exit;

        /* ignore `itemCount' and `shortDeltaCount' */
        /* because CFF2 has no delta sets           */
        if ( FT_STREAM_SKIP( 4 ) )
          goto Exit;

        /* Note: just record values; consistency is checked later    */
        /*       by cff_blend_build_vector when it consumes `vstore' */

        if ( FT_READ_USHORT( data->regionIdxCount ) )
          goto Exit;

        if ( FT_NEW_ARRAY( data->regionIndices, data->regionIdxCount ) )
          goto Exit;

        for ( j = 0; j < data->regionIdxCount; j++ )
        {
          if ( FT_READ_USHORT( data->regionIndices[j] ) )
            goto Exit;
        }
      }
    }

    error = FT_Err_Ok;

  Exit:
    FT_FREE( dataOffsetArray );
    if ( error )
      cff_vstore_done( vstore, memory );

    return error;
  }


  /* Clear blend stack (after blend values are consumed). */
  /*                                                      */
  /* TODO: Should do this in cff_run_parse, but subFont   */
  /*       ref is not available there.                    */
  /*                                                      */
  /* Allocation is not changed when stack is cleared.     */
  FT_LOCAL_DEF( void )
  cff_blend_clear( CFF_SubFont  subFont )
  {
    subFont->blend_top  = subFont->blend_stack;
    subFont->blend_used = 0;
  }


  /* Blend numOperands on the stack,                       */
  /* store results into the first numBlends values,        */
  /* then pop remaining arguments.                         */
  /*                                                       */
  /* This is comparable to `cf2_doBlend' but               */
  /* the cffparse stack is different and can't be written. */
  /* Blended values are written to a different buffer,     */
  /* using reserved operator 255.                          */
  /*                                                       */
  /* Blend calculation is done in 16.16 fixed point.       */
  FT_LOCAL_DEF( FT_Error )
  cff_blend_doBlend( CFF_SubFont  subFont,
                     CFF_Parser   parser,
                     FT_UInt      numBlends )
  {
    FT_UInt  delta;
    FT_UInt  base;
    FT_UInt  i, j;
    FT_UInt  size;

    CFF_Blend  blend = &subFont->blend;

    FT_Memory  memory = subFont->blend.font->memory; /* for FT_REALLOC */
    FT_Error   error  = FT_Err_Ok;                   /* for FT_REALLOC */

    /* compute expected number of operands for this blend */
    FT_UInt  numOperands = (FT_UInt)( numBlends * blend->lenBV );
    FT_UInt  count       = (FT_UInt)( parser->top - 1 - parser->stack );


    if ( numOperands > count )
    {
      FT_TRACE4(( " cff_blend_doBlend: Stack underflow %d args\n", count ));

      error = FT_THROW( Stack_Underflow );
      goto Exit;
    }

    /* check whether we have room for `numBlends' values at `blend_top' */
    size = 5 * numBlends;           /* add 5 bytes per entry    */
    if ( subFont->blend_used + size > subFont->blend_alloc )
    {
      /* increase or allocate `blend_stack' and reset `blend_top'; */
      /* prepare to append `numBlends' values to the buffer        */
      if ( FT_REALLOC( subFont->blend_stack,
                       subFont->blend_alloc,
                       subFont->blend_alloc + size ) )
        goto Exit;

      subFont->blend_top    = subFont->blend_stack + subFont->blend_used;
      subFont->blend_alloc += size;
    }
    subFont->blend_used += size;

    base  = count - numOperands;     /* index of first blend arg */
    delta = base + numBlends;        /* index of first delta arg */

    for ( i = 0; i < numBlends; i++ )
    {
      const FT_Int32*  weight = &blend->BV[1];
      FT_Int32         sum;


      /* convert inputs to 16.16 fixed point */
      sum = cff_parse_num( parser, &parser->stack[i + base] ) << 16;

      for ( j = 1; j < blend->lenBV; j++ )
        sum += FT_MulFix( *weight++,
                          cff_parse_num( parser,
                                         &parser->stack[delta++] ) << 16 );

      /* point parser stack to new value on blend_stack */
      parser->stack[i + base] = subFont->blend_top;

      /* Push blended result as Type 2 5-byte fixed point number (except   */
      /* that host byte order is used).  This will not conflict with       */
      /* actual DICTs because 255 is a reserved opcode in both CFF and     */
      /* CFF2 DICTs.  See `cff_parse_num' for decode of this, which rounds */
      /* to an integer.                                                    */
      *subFont->blend_top++             = 255;
      *((FT_UInt32*)subFont->blend_top) = (FT_UInt32)sum; /* write 4 bytes */
      subFont->blend_top               += 4;
    }

    /* leave only numBlends results on parser stack */
    parser->top = &parser->stack[base + numBlends];

  Exit:
    return error;
  }


  /* Compute a blend vector from variation store index and normalized  */
  /* vector based on pseudo-code in OpenType Font Variations Overview. */
  /*                                                                   */
  /* Note: lenNDV == 0 produces a default blend vector, (1,0,0,...).   */
  FT_LOCAL_DEF( FT_Error )
  cff_blend_build_vector( CFF_Blend  blend,
                          FT_UInt    vsindex,
                          FT_UInt    lenNDV,
                          FT_Fixed*  NDV )
  {
    FT_Error   error  = FT_Err_Ok;            /* for FT_REALLOC */
    FT_Memory  memory = blend->font->memory;  /* for FT_REALLOC */

    FT_UInt       len;
    CFF_VStore    vs;
    CFF_VarData*  varData;
    FT_UInt       master;


    FT_ASSERT( lenNDV == 0 || NDV );

    blend->builtBV = FALSE;

    vs = &blend->font->vstore;

    /* VStore and fvar must be consistent */
    if ( lenNDV != 0 && lenNDV != vs->axisCount )
    {
      FT_TRACE4(( " cff_blend_build_vector: Axis count mismatch\n" ));
      error = FT_THROW( Invalid_File_Format );
      goto Exit;
    }

    if ( vsindex >= vs->dataCount )
    {
      FT_TRACE4(( " cff_blend_build_vector: vsindex out of range\n" ));
      error = FT_THROW( Invalid_File_Format );
      goto Exit;
    }

    /* select the item variation data structure */
    varData = &vs->varData[vsindex];

    /* prepare buffer for the blend vector */
    len = varData->regionIdxCount + 1;    /* add 1 for default component */
    if ( FT_REALLOC( blend->BV,
                     blend->lenBV * sizeof( *blend->BV ),
                     len * sizeof( *blend->BV ) ) )
      goto Exit;

    blend->lenBV = len;

    /* outer loop steps through master designs to be blended */
    for ( master = 0; master < len; master++ )
    {
      FT_UInt         j;
      FT_UInt         idx;
      CFF_VarRegion*  varRegion;


      /* default factor is always one */
      if ( master == 0 )
      {
        blend->BV[master] = FT_FIXED_ONE;
        FT_TRACE4(( "   build blend vector len %d\n"
                    "   [ %f ",
                    len,
                    blend->BV[master] / 65536.0 ));
        continue;
      }

      /* VStore array does not include default master, so subtract one */
      idx       = varData->regionIndices[master - 1];
      varRegion = &vs->varRegionList[idx];

      if ( idx >= vs->regionCount )
      {
        FT_TRACE4(( " cff_blend_build_vector:"
                    " region index out of range\n" ));
        error = FT_THROW( Invalid_File_Format );
        goto Exit;
      }

      /* Note: `lenNDV' could be zero.                              */
      /*       In that case, build default blend vector (1,0,0...). */
      /*       In the normal case, initialize each component to 1   */
      /*       before inner loop.                                   */
      if ( lenNDV != 0 )
        blend->BV[master] = FT_FIXED_ONE; /* default */

      /* inner loop steps through axes in this region */
      for ( j = 0; j < lenNDV; j++ )
      {
        CFF_AxisCoords*  axis = &varRegion->axisList[j];
        FT_Fixed         axisScalar;


        /* compute the scalar contribution of this axis; */
        /* ignore invalid ranges                         */
        if ( axis->startCoord > axis->peakCoord ||
             axis->peakCoord > axis->endCoord   )
          axisScalar = FT_FIXED_ONE;

        else if ( axis->startCoord < 0 &&
                  axis->endCoord > 0   &&
                  axis->peakCoord != 0 )
          axisScalar = FT_FIXED_ONE;

        /* peak of 0 means ignore this axis */
        else if ( axis->peakCoord == 0 )
          axisScalar = FT_FIXED_ONE;

        /* ignore this region if coords are out of range */
        else if ( NDV[j] < axis->startCoord ||
                  NDV[j] > axis->endCoord   )
          axisScalar = 0;

        /* calculate a proportional factor */
        else
        {
          if ( NDV[j] == axis->peakCoord )
            axisScalar = FT_FIXED_ONE;
          else if ( NDV[j] < axis->peakCoord )
            axisScalar = FT_DivFix( NDV[j] - axis->startCoord,
                                    axis->peakCoord - axis->startCoord );
          else
            axisScalar = FT_DivFix( axis->endCoord - NDV[j],
                                    axis->endCoord - axis->peakCoord );
        }

        /* take product of all the axis scalars */
        blend->BV[master] = FT_MulFix( blend->BV[master], axisScalar );
      }

      FT_TRACE4(( ", %f ",
                  blend->BV[master] / 65536.0 ));
    }

    FT_TRACE4(( "]\n" ));

    /* record the parameters used to build the blend vector */
    blend->lastVsindex = vsindex;

    if ( lenNDV != 0 )
    {
      /* user has set a normalized vector */
      if ( FT_REALLOC( blend->lastNDV,
                       blend->lenNDV * sizeof ( *NDV ),
                       lenNDV * sizeof ( *NDV ) ) )
        goto Exit;

      blend->lenNDV = lenNDV;
      FT_MEM_COPY( blend->lastNDV,
                   NDV,
                   lenNDV * sizeof ( *NDV ) );
    }

    blend->builtBV = TRUE;

  Exit:
    return error;
  }


  /* `lenNDV' is zero for default vector;           */
  /* return TRUE if blend vector needs to be built. */
  FT_LOCAL_DEF( FT_Bool )
  cff_blend_check_vector( CFF_Blend  blend,
                          FT_UInt    vsindex,
                          FT_UInt    lenNDV,
                          FT_Fixed*  NDV )
  {
    if ( !blend->builtBV                             ||
         blend->lastVsindex != vsindex               ||
         blend->lenNDV != lenNDV                     ||
         ( lenNDV                                  &&
           memcmp( NDV,
                   blend->lastNDV,
                   lenNDV * sizeof ( *NDV ) ) != 0 ) )
    {
      /* need to build blend vector */
      return TRUE;
    }

    return FALSE;
  }


#ifdef TT_CONFIG_OPTION_GX_VAR_SUPPORT

  FT_LOCAL_DEF( FT_Error )
  cff_get_var_blend( CFF_Face     face,
                     FT_UInt     *num_coords,
                     FT_Fixed*   *coords,
                     FT_MM_Var*  *mm_var )
  {
    FT_Service_MultiMasters  mm = (FT_Service_MultiMasters)face->mm;


    return mm->get_var_blend( FT_FACE( face ), num_coords, coords, mm_var );
  }


  FT_LOCAL_DEF( void )
  cff_done_blend( CFF_Face  face )
  {
    FT_Service_MultiMasters  mm = (FT_Service_MultiMasters)face->mm;


    mm->done_blend( FT_FACE( face ) );
  }

#endif /* TT_CONFIG_OPTION_GX_VAR_SUPPORT */


  static void
  cff_encoding_done( CFF_Encoding  encoding )
  {
    encoding->format = 0;
    encoding->offset = 0;
    encoding->count  = 0;
  }


  static FT_Error
  cff_encoding_load( CFF_Encoding  encoding,
                     CFF_Charset   charset,
                     FT_UInt       num_glyphs,
                     FT_Stream     stream,
                     FT_ULong      base_offset,
                     FT_ULong      offset )
  {
    FT_Error   error = FT_Err_Ok;
    FT_UInt    count;
    FT_UInt    j;
    FT_UShort  glyph_sid;
    FT_UInt    glyph_code;


    /* Check for charset->sids.  If we do not have this, we fail. */
    if ( !charset->sids )
    {
      error = FT_THROW( Invalid_File_Format );
      goto Exit;
    }

    /* Zero out the code to gid/sid mappings. */
    for ( j = 0; j < 256; j++ )
    {
      encoding->sids [j] = 0;
      encoding->codes[j] = 0;
    }

    /* Note: The encoding table in a CFF font is indexed by glyph index;  */
    /* the first encoded glyph index is 1.  Hence, we read the character  */
    /* code (`glyph_code') at index j and make the assignment:            */
    /*                                                                    */
    /*    encoding->codes[glyph_code] = j + 1                             */
    /*                                                                    */
    /* We also make the assignment:                                       */
    /*                                                                    */
    /*    encoding->sids[glyph_code] = charset->sids[j + 1]               */
    /*                                                                    */
    /* This gives us both a code to GID and a code to SID mapping.        */

    if ( offset > 1 )
    {
      encoding->offset = base_offset + offset;

      /* we need to parse the table to determine its size */
      if ( FT_STREAM_SEEK( encoding->offset ) ||
           FT_READ_BYTE( encoding->format )   ||
           FT_READ_BYTE( count )              )
        goto Exit;

      switch ( encoding->format & 0x7F )
      {
      case 0:
        {
          FT_Byte*  p;


          /* By convention, GID 0 is always ".notdef" and is never */
          /* coded in the font.  Hence, the number of codes found  */
          /* in the table is `count+1'.                            */
          /*                                                       */
          encoding->count = count + 1;

          if ( FT_FRAME_ENTER( count ) )
            goto Exit;

          p = (FT_Byte*)stream->cursor;

          for ( j = 1; j <= count; j++ )
          {
            glyph_code = *p++;

            /* Make sure j is not too big. */
            if ( j < num_glyphs )
            {
              /* Assign code to GID mapping. */
              encoding->codes[glyph_code] = (FT_UShort)j;

              /* Assign code to SID mapping. */
              encoding->sids[glyph_code] = charset->sids[j];
            }
          }

          FT_FRAME_EXIT();
        }
        break;

      case 1:
        {
          FT_UInt  nleft;
          FT_UInt  i = 1;
          FT_UInt  k;


          encoding->count = 0;

          /* Parse the Format1 ranges. */
          for ( j = 0;  j < count; j++, i += nleft )
          {
            /* Read the first glyph code of the range. */
            if ( FT_READ_BYTE( glyph_code ) )
              goto Exit;

            /* Read the number of codes in the range. */
            if ( FT_READ_BYTE( nleft ) )
              goto Exit;

            /* Increment nleft, so we read `nleft + 1' codes/sids. */
            nleft++;

            /* compute max number of character codes */
            if ( (FT_UInt)nleft > encoding->count )
              encoding->count = nleft;

            /* Fill in the range of codes/sids. */
            for ( k = i; k < nleft + i; k++, glyph_code++ )
            {
              /* Make sure k is not too big. */
              if ( k < num_glyphs && glyph_code < 256 )
              {
                /* Assign code to GID mapping. */
                encoding->codes[glyph_code] = (FT_UShort)k;

                /* Assign code to SID mapping. */
                encoding->sids[glyph_code] = charset->sids[k];
              }
            }
          }

          /* simple check; one never knows what can be found in a font */
          if ( encoding->count > 256 )
            encoding->count = 256;
        }
        break;

      default:
        FT_ERROR(( "cff_encoding_load: invalid table format\n" ));
        error = FT_THROW( Invalid_File_Format );
        goto Exit;
      }

      /* Parse supplemental encodings, if any. */
      if ( encoding->format & 0x80 )
      {
        FT_UInt  gindex;


        /* count supplements */
        if ( FT_READ_BYTE( count ) )
          goto Exit;

        for ( j = 0; j < count; j++ )
        {
          /* Read supplemental glyph code. */
          if ( FT_READ_BYTE( glyph_code ) )
            goto Exit;

          /* Read the SID associated with this glyph code. */
          if ( FT_READ_USHORT( glyph_sid ) )
            goto Exit;

          /* Assign code to SID mapping. */
          encoding->sids[glyph_code] = glyph_sid;

          /* First, look up GID which has been assigned to */
          /* SID glyph_sid.                                */
          for ( gindex = 0; gindex < num_glyphs; gindex++ )
          {
            if ( charset->sids[gindex] == glyph_sid )
            {
              encoding->codes[glyph_code] = (FT_UShort)gindex;
              break;
            }
          }
        }
      }
    }
    else
    {
      /* We take into account the fact a CFF font can use a predefined */
      /* encoding without containing all of the glyphs encoded by this */
      /* encoding (see the note at the end of section 12 in the CFF    */
      /* specification).                                               */

      switch ( (FT_UInt)offset )
      {
      case 0:
        /* First, copy the code to SID mapping. */
        FT_ARRAY_COPY( encoding->sids, cff_standard_encoding, 256 );
        goto Populate;

      case 1:
        /* First, copy the code to SID mapping. */
        FT_ARRAY_COPY( encoding->sids, cff_expert_encoding, 256 );

      Populate:
        /* Construct code to GID mapping from code to SID mapping */
        /* and charset.                                           */

        encoding->count = 0;

        error = cff_charset_compute_cids( charset, num_glyphs,
                                          stream->memory );
        if ( error )
          goto Exit;

        for ( j = 0; j < 256; j++ )
        {
          FT_UInt  sid = encoding->sids[j];
          FT_UInt  gid = 0;


          if ( sid )
            gid = cff_charset_cid_to_gindex( charset, sid );

          if ( gid != 0 )
          {
            encoding->codes[j] = (FT_UShort)gid;
            encoding->count    = j + 1;
          }
          else
          {
            encoding->codes[j] = 0;
            encoding->sids [j] = 0;
          }
        }
        break;

      default:
        FT_ERROR(( "cff_encoding_load: invalid table format\n" ));
        error = FT_THROW( Invalid_File_Format );
        goto Exit;
      }
    }

  Exit:

    /* Clean up if there was an error. */
    return error;
  }


  /* Parse private dictionary; first call is always from `cff_face_init', */
  /* so NDV has not been set for CFF2 variation.                          */
  /*                                                                      */
  /* `cff_slot_load' must call this function each time NDV changes.       */
  FT_LOCAL_DEF( FT_Error )
  cff_load_private_dict( CFF_Font     font,
                         CFF_SubFont  subfont,
                         FT_UInt      lenNDV,
                         FT_Fixed*    NDV )
  {
    FT_Error         error  = FT_Err_Ok;
    CFF_ParserRec    parser;
    CFF_FontRecDict  top    = &subfont->font_dict;
    CFF_Private      priv   = &subfont->private_dict;
    FT_Stream        stream = font->stream;
    FT_UInt          stackSize;


    /* store handle needed to access memory, vstore for blend;    */
    /* we need this for clean-up even if there is no private DICT */
    subfont->blend.font   = font;
    subfont->blend.usedBV = FALSE;  /* clear state */

    if ( !top->private_offset || !top->private_size )
      goto Exit2;       /* no private DICT, do nothing */

    /* set defaults */
    FT_ZERO( priv );

    priv->blue_shift       = 7;
    priv->blue_fuzz        = 1;
    priv->lenIV            = -1;
    priv->expansion_factor = (FT_Fixed)( 0.06 * 0x10000L );
    priv->blue_scale       = (FT_Fixed)( 0.039625 * 0x10000L * 1000 );

    /* provide inputs for blend calculations */
    priv->subfont   = subfont;
    subfont->lenNDV = lenNDV;
    subfont->NDV    = NDV;

    stackSize = font->cff2 ? font->top_font.font_dict.maxstack
                           : CFF_MAX_STACK_DEPTH + 1;

    if ( cff_parser_init( &parser,
                          font->cff2 ? CFF2_CODE_PRIVATE : CFF_CODE_PRIVATE,
                          priv,
                          font->library,
                          stackSize,
                          top->num_designs,
                          top->num_axes ) )
      goto Exit;

    if ( FT_STREAM_SEEK( font->base_offset + top->private_offset ) ||
         FT_FRAME_ENTER( top->private_size )                       )
      goto Exit;

    FT_TRACE4(( " private dictionary:\n" ));
    error = cff_parser_run( &parser,
                            (FT_Byte*)stream->cursor,
                            (FT_Byte*)stream->limit );
    FT_FRAME_EXIT();

    if ( error )
      goto Exit;

    /* ensure that `num_blue_values' is even */
    priv->num_blue_values &= ~1;

<<<<<<< HEAD
=======
    /* sanitize `initialRandomSeed' to be a positive value, if necessary;  */
    /* this is not mandated by the specification but by our implementation */
    if ( priv->initial_random_seed < 0 )
      priv->initial_random_seed = -priv->initial_random_seed;
    else if ( priv->initial_random_seed == 0 )
      priv->initial_random_seed = 987654321;

    /* some sanitizing to avoid overflows later on; */
    /* the upper limits are ad-hoc values           */
    if ( priv->blue_shift > 1000 || priv->blue_shift < 0 )
    {
      FT_TRACE2(( "cff_load_private_dict:"
                  " setting unlikely BlueShift value %d to default (7)\n",
                  priv->blue_shift ));
      priv->blue_shift = 7;
    }

    if ( priv->blue_fuzz > 1000 || priv->blue_fuzz < 0 )
    {
      FT_TRACE2(( "cff_load_private_dict:"
                  " setting unlikely BlueFuzz value %d to default (1)\n",
                  priv->blue_fuzz ));
      priv->blue_fuzz = 1;
    }

>>>>>>> eb6c5214
  Exit:
    /* clean up */
    cff_blend_clear( subfont ); /* clear blend stack */
    cff_parser_done( &parser ); /* free parser stack */

  Exit2:
    /* no clean up (parser not initialized) */
    return error;
  }


  /* There are 3 ways to call this function, distinguished by code.  */
  /*                                                                 */
  /* . CFF_CODE_TOPDICT for either a CFF Top DICT or a CFF Font DICT */
  /* . CFF2_CODE_TOPDICT for CFF2 Top DICT                           */
  /* . CFF2_CODE_FONTDICT for CFF2 Font DICT                         */

  static FT_Error
  cff_subfont_load( CFF_SubFont  subfont,
                    CFF_Index    idx,
                    FT_UInt      font_index,
                    FT_Stream    stream,
                    FT_ULong     base_offset,
                    FT_UInt      code,
                    CFF_Font     font )
  {
    FT_Error         error;
    CFF_ParserRec    parser;
    FT_Byte*         dict = NULL;
    FT_ULong         dict_len;
    CFF_FontRecDict  top  = &subfont->font_dict;
    CFF_Private      priv = &subfont->private_dict;

    FT_Bool  cff2      = FT_BOOL( code == CFF2_CODE_TOPDICT  ||
                                  code == CFF2_CODE_FONTDICT );
    FT_UInt  stackSize = cff2 ? CFF2_DEFAULT_STACK
                              : CFF_MAX_STACK_DEPTH;


    /* Note: We use default stack size for CFF2 Font DICT because        */
    /*       Top and Font DICTs are not allowed to have blend operators. */
    error = cff_parser_init( &parser,
                             code,
                             &subfont->font_dict,
                             font->library,
                             stackSize,
                             0,
                             0 );
    if ( error )
      goto Exit;

    /* set defaults */
    FT_ZERO( top );

    top->underline_position  = -( 100L << 16 );
    top->underline_thickness = 50L << 16;
    top->charstring_type     = 2;
    top->font_matrix.xx      = 0x10000L;
    top->font_matrix.yy      = 0x10000L;
    top->cid_count           = 8720;

    /* we use the implementation specific SID value 0xFFFF to indicate */
    /* missing entries                                                 */
    top->version             = 0xFFFFU;
    top->notice              = 0xFFFFU;
    top->copyright           = 0xFFFFU;
    top->full_name           = 0xFFFFU;
    top->family_name         = 0xFFFFU;
    top->weight              = 0xFFFFU;
    top->embedded_postscript = 0xFFFFU;

    top->cid_registry        = 0xFFFFU;
    top->cid_ordering        = 0xFFFFU;
    top->cid_font_name       = 0xFFFFU;

    /* set default stack size */
    top->maxstack            = cff2 ? CFF2_DEFAULT_STACK : 48;

    if ( idx->count )   /* count is nonzero for a real index */
      error = cff_index_access_element( idx, font_index, &dict, &dict_len );
    else
    {
      /* CFF2 has a fake top dict index;     */
      /* simulate `cff_index_access_element' */

      /* Note: macros implicitly use `stream' and set `error' */
      if ( FT_STREAM_SEEK( idx->data_offset )       ||
           FT_FRAME_EXTRACT( idx->data_size, dict ) )
        goto Exit;

      dict_len = idx->data_size;
    }

    if ( !error )
    {
      FT_TRACE4(( " top dictionary:\n" ));
      error = cff_parser_run( &parser, dict, dict + dict_len );
    }

    /* clean up regardless of error */
    if ( idx->count )
      cff_index_forget_element( idx, &dict );
    else
      FT_FRAME_RELEASE( dict );

    if ( error )
      goto Exit;

    /* if it is a CID font, we stop there */
    if ( top->cid_registry != 0xFFFFU )
      goto Exit;

    /* Parse the private dictionary, if any.                   */
    /*                                                         */
    /* CFF2 does not have a private dictionary in the Top DICT */
    /* but may have one in a Font DICT.  We need to parse      */
    /* the latter here in order to load any local subrs.       */
    error = cff_load_private_dict( font, subfont, 0, 0 );
    if ( error )
      goto Exit;

    /* read the local subrs, if any */
    if ( priv->local_subrs_offset )
    {
      if ( FT_STREAM_SEEK( base_offset + top->private_offset +
                           priv->local_subrs_offset ) )
        goto Exit;

      error = cff_index_init( &subfont->local_subrs_index, stream, 1, cff2 );
      if ( error )
        goto Exit;

      error = cff_index_get_pointers( &subfont->local_subrs_index,
                                      &subfont->local_subrs, NULL, NULL );
      if ( error )
        goto Exit;
    }

  Exit:
    cff_parser_done( &parser ); /* free parser stack */

    return error;
  }


  static void
  cff_subfont_done( FT_Memory    memory,
                    CFF_SubFont  subfont )
  {
    if ( subfont )
    {
      cff_index_done( &subfont->local_subrs_index );
      FT_FREE( subfont->local_subrs );

      FT_FREE( subfont->blend.lastNDV );
      FT_FREE( subfont->blend.BV );
      FT_FREE( subfont->blend_stack );
    }
  }


  FT_LOCAL_DEF( FT_Error )
  cff_font_load( FT_Library library,
                 FT_Stream  stream,
                 FT_Int     face_index,
                 CFF_Font   font,
                 FT_Bool    pure_cff,
                 FT_Bool    cff2 )
  {
    static const FT_Frame_Field  cff_header_fields[] =
    {
#undef  FT_STRUCTURE
#define FT_STRUCTURE  CFF_FontRec

      FT_FRAME_START( 3 ),
        FT_FRAME_BYTE( version_major ),
        FT_FRAME_BYTE( version_minor ),
        FT_FRAME_BYTE( header_size ),
      FT_FRAME_END
    };

    FT_Error         error;
    FT_Memory        memory = stream->memory;
    FT_ULong         base_offset;
    CFF_FontRecDict  dict;
    CFF_IndexRec     string_index;
    FT_UInt          subfont_index;


    FT_ZERO( font );
    FT_ZERO( &string_index );

    dict        = &font->top_font.font_dict;
    base_offset = FT_STREAM_POS();

    font->library     = library;
    font->stream      = stream;
    font->memory      = memory;
    font->cff2        = cff2;
    font->base_offset = base_offset;

    /* read CFF font header */
    if ( FT_STREAM_READ_FIELDS( cff_header_fields, font ) )
      goto Exit;

    if ( cff2 )
    {
      if ( font->version_major != 2 ||
           font->header_size < 5    )
      {
        FT_TRACE2(( "  not a CFF2 font header\n" ));
        error = FT_THROW( Unknown_File_Format );
        goto Exit;
      }

      if ( FT_READ_USHORT( font->top_dict_length ) )
        goto Exit;
    }
    else
    {
      FT_Byte  absolute_offset;


      if ( FT_READ_BYTE( absolute_offset ) )
        goto Exit;

      if ( font->version_major != 1 ||
           font->header_size < 4    ||
           absolute_offset > 4      )
      {
        FT_TRACE2(( "  not a CFF font header\n" ));
        error = FT_THROW( Unknown_File_Format );
        goto Exit;
      }
    }

    /* skip the rest of the header */
    if ( FT_STREAM_SEEK( base_offset + font->header_size ) )
    {
      /* For pure CFFs we have read only four bytes so far.  Contrary to */
      /* other formats like SFNT those bytes doesn't define a signature; */
      /* it is thus possible that the font isn't a CFF at all.           */
      if ( pure_cff )
      {
        FT_TRACE2(( "  not a CFF file\n" ));
        error = FT_THROW( Unknown_File_Format );
      }
      goto Exit;
    }

    if ( cff2 )
    {
      /* For CFF2, the top dict data immediately follow the header    */
      /* and the length is stored in the header `offSize' field;      */
      /* there is no index for it.                                    */
      /*                                                              */
      /* Use the `font_dict_index' to save the current position       */
      /* and length of data, but leave count at zero as an indicator. */
      FT_ZERO( &font->font_dict_index );

      font->font_dict_index.data_offset = FT_STREAM_POS();
      font->font_dict_index.data_size   = font->top_dict_length;

      /* skip the top dict data for now, we will parse it later */
      if ( FT_STREAM_SKIP( font->top_dict_length ) )
        goto Exit;

      /* next, read the global subrs index */
      if ( FT_SET_ERROR( cff_index_init( &font->global_subrs_index,
                                         stream, 1, cff2 ) ) )
        goto Exit;
    }
    else
    {
      /* for CFF, read the name, top dict, string and global subrs index */
      if ( FT_SET_ERROR( cff_index_init( &font->name_index,
                                         stream, 0, cff2 ) ) )
      {
        if ( pure_cff )
        {
          FT_TRACE2(( "  not a CFF file\n" ));
          error = FT_THROW( Unknown_File_Format );
        }
        goto Exit;
      }

      if ( FT_SET_ERROR( cff_index_init( &font->font_dict_index,
                                         stream, 0, cff2 ) )                 ||
           FT_SET_ERROR( cff_index_init( &string_index,
                                         stream, 1, cff2 ) )                 ||
           FT_SET_ERROR( cff_index_init( &font->global_subrs_index,
                                         stream, 1, cff2 ) )                 ||
           FT_SET_ERROR( cff_index_get_pointers( &string_index,
                                                 &font->strings,
                                                 &font->string_pool,
                                                 &font->string_pool_size ) ) )
        goto Exit;
    }

    font->num_strings = string_index.count;

    if ( pure_cff )
    {
      /* well, we don't really forget the `disabled' fonts... */
      subfont_index = (FT_UInt)( face_index & 0xFFFF );

      if ( face_index > 0 && subfont_index >= font->name_index.count )
      {
        FT_ERROR(( "cff_font_load:"
                   " invalid subfont index for pure CFF font (%d)\n",
                   subfont_index ));
        error = FT_THROW( Invalid_Argument );
        goto Exit;
      }

      font->num_faces = font->name_index.count;
    }
    else
    {
      subfont_index = 0;

      if ( font->name_index.count > 1 )
      {
        FT_ERROR(( "cff_font_load:"
                   " invalid CFF font with multiple subfonts\n"
                   "              "
                   " in SFNT wrapper\n" ));
        error = FT_THROW( Invalid_File_Format );
        goto Exit;
      }
    }

    /* in case of a font format check, simply exit now */
    if ( face_index < 0 )
      goto Exit;

    /* now, parse the top-level font dictionary */
    FT_TRACE4(( "parsing top-level\n" ));
    error = cff_subfont_load( &font->top_font,
                              &font->font_dict_index,
                              subfont_index,
                              stream,
                              base_offset,
                              cff2 ? CFF2_CODE_TOPDICT : CFF_CODE_TOPDICT,
                              font );
    if ( error )
      goto Exit;

    if ( FT_STREAM_SEEK( base_offset + dict->charstrings_offset ) )
      goto Exit;

    error = cff_index_init( &font->charstrings_index, stream, 0, cff2 );
    if ( error )
      goto Exit;

    /* now, check for a CID or CFF2 font */
    if ( dict->cid_registry != 0xFFFFU ||
         cff2                          )
    {
      CFF_IndexRec  fd_index;
      CFF_SubFont   sub = NULL;
      FT_UInt       idx;


      /* for CFF2, read the Variation Store if available;                 */
      /* this must follow the Top DICT parse and precede any Private DICT */
      error = cff_vstore_load( &font->vstore,
                               stream,
                               base_offset,
                               dict->vstore_offset );
      if ( error )
        goto Exit;

      /* this is a CID-keyed font, we must now allocate a table of */
      /* sub-fonts, then load each of them separately              */
      if ( FT_STREAM_SEEK( base_offset + dict->cid_fd_array_offset ) )
        goto Exit;

      error = cff_index_init( &fd_index, stream, 0, cff2 );
      if ( error )
        goto Exit;

      /* Font Dicts are not limited to 256 for CFF2. */
      /* TODO: support this for CFF2                 */
      if ( fd_index.count > CFF_MAX_CID_FONTS )
      {
        FT_TRACE0(( "cff_font_load: FD array too large in CID font\n" ));
        goto Fail_CID;
      }

      /* allocate & read each font dict independently */
      font->num_subfonts = fd_index.count;
      if ( FT_NEW_ARRAY( sub, fd_index.count ) )
        goto Fail_CID;

      /* set up pointer table */
      for ( idx = 0; idx < fd_index.count; idx++ )
        font->subfonts[idx] = sub + idx;

      /* now load each subfont independently */
      for ( idx = 0; idx < fd_index.count; idx++ )
      {
        sub = font->subfonts[idx];
        FT_TRACE4(( "parsing subfont %u\n", idx ));
        error = cff_subfont_load( sub,
                                  &fd_index,
                                  idx,
                                  stream,
                                  base_offset,
                                  cff2 ? CFF2_CODE_FONTDICT
                                       : CFF_CODE_TOPDICT,
                                  font );
        if ( error )
          goto Fail_CID;
      }

      /* now load the FD Select array;               */
      /* CFF2 omits FDSelect if there is only one FD */
      if ( !cff2 || fd_index.count > 1 )
        error = CFF_Load_FD_Select( &font->fd_select,
                                    font->charstrings_index.count,
                                    stream,
                                    base_offset + dict->cid_fd_select_offset );

    Fail_CID:
      cff_index_done( &fd_index );

      if ( error )
        goto Exit;
    }
    else
      font->num_subfonts = 0;

    /* read the charstrings index now */
    if ( dict->charstrings_offset == 0 )
    {
      FT_ERROR(( "cff_font_load: no charstrings offset\n" ));
      error = FT_THROW( Invalid_File_Format );
      goto Exit;
    }

    font->num_glyphs = font->charstrings_index.count;

    error = cff_index_get_pointers( &font->global_subrs_index,
                                    &font->global_subrs, NULL, NULL );

    if ( error )
      goto Exit;

    /* read the Charset and Encoding tables if available */
    if ( !cff2 && font->num_glyphs > 0 )
    {
      FT_Bool  invert = FT_BOOL( dict->cid_registry != 0xFFFFU && pure_cff );


      error = cff_charset_load( &font->charset, font->num_glyphs, stream,
                                base_offset, dict->charset_offset, invert );
      if ( error )
        goto Exit;

      /* CID-keyed CFFs don't have an encoding */
      if ( dict->cid_registry == 0xFFFFU )
      {
        error = cff_encoding_load( &font->encoding,
                                   &font->charset,
                                   font->num_glyphs,
                                   stream,
                                   base_offset,
                                   dict->encoding_offset );
        if ( error )
          goto Exit;
      }
    }

    /* get the font name (/CIDFontName for CID-keyed fonts, */
    /* /FontName otherwise)                                 */
    font->font_name = cff_index_get_name( font, subfont_index );

  Exit:
    cff_index_done( &string_index );

    return error;
  }


  FT_LOCAL_DEF( void )
  cff_font_done( CFF_Font  font )
  {
    FT_Memory  memory = font->memory;
    FT_UInt    idx;


    cff_index_done( &font->global_subrs_index );
    cff_index_done( &font->font_dict_index );
    cff_index_done( &font->name_index );
    cff_index_done( &font->charstrings_index );

    /* release font dictionaries, but only if working with */
    /* a CID keyed CFF font or a CFF2 font                 */
    if ( font->num_subfonts > 0 )
    {
      for ( idx = 0; idx < font->num_subfonts; idx++ )
        cff_subfont_done( memory, font->subfonts[idx] );

      /* the subfonts array has been allocated as a single block */
      FT_FREE( font->subfonts[0] );
    }

    cff_encoding_done( &font->encoding );
    cff_charset_done( &font->charset, font->stream );
    cff_vstore_done( &font->vstore, memory );

    cff_subfont_done( memory, &font->top_font );

    CFF_Done_FD_Select( &font->fd_select, font->stream );

    FT_FREE( font->font_info );

    FT_FREE( font->font_name );
    FT_FREE( font->global_subrs );
    FT_FREE( font->strings );
    FT_FREE( font->string_pool );

    if ( font->cf2_instance.finalizer )
    {
      font->cf2_instance.finalizer( font->cf2_instance.data );
      FT_FREE( font->cf2_instance.data );
    }
  }


/* END */<|MERGE_RESOLUTION|>--- conflicted
+++ resolved
@@ -4,7 +4,7 @@
 /*                                                                         */
 /*    OpenType and CFF data/program tables loader (body).                  */
 /*                                                                         */
-/*  Copyright 1996-2016 by                                                 */
+/*  Copyright 1996-2018 by                                                 */
 /*  David Turner, Robert Wilhelm, and Werner Lemberg.                      */
 /*                                                                         */
 /*  This file is part of the FreeType project, and may only be used,       */
@@ -22,6 +22,7 @@
 #include FT_INTERNAL_STREAM_H
 #include FT_TRUETYPE_TAGS_H
 #include FT_TYPE1_TABLES_H
+#include FT_INTERNAL_POSTSCRIPT_AUX_H
 
 #ifdef TT_CONFIG_OPTION_GX_VAR_SUPPORT
 #include FT_MULTIPLE_MASTERS_H
@@ -1113,7 +1114,7 @@
 
 
   /* convert 2.14 to Fixed */
-  #define FT_fdot14ToFixed( x )  ( ( (FT_Fixed)( (FT_Int16)(x) ) ) << 2 )
+  #define FT_fdot14ToFixed( x )  ( (FT_Fixed)( (FT_ULong)(x) << 2 ) )
 
 
   static FT_Error
@@ -1297,7 +1298,9 @@
 
     if ( numOperands > count )
     {
-      FT_TRACE4(( " cff_blend_doBlend: Stack underflow %d args\n", count ));
+      FT_TRACE4(( " cff_blend_doBlend: Stack underflow %d argument%s\n",
+                  count,
+                  count == 1 ? "" : "s" ));
 
       error = FT_THROW( Stack_Underflow );
       goto Exit;
@@ -1307,6 +1310,10 @@
     size = 5 * numBlends;           /* add 5 bytes per entry    */
     if ( subFont->blend_used + size > subFont->blend_alloc )
     {
+      FT_Byte*  blend_stack_old = subFont->blend_stack;
+      FT_Byte*  blend_top_old   = subFont->blend_top;
+
+
       /* increase or allocate `blend_stack' and reset `blend_top'; */
       /* prepare to append `numBlends' values to the buffer        */
       if ( FT_REALLOC( subFont->blend_stack,
@@ -1316,6 +1323,22 @@
 
       subFont->blend_top    = subFont->blend_stack + subFont->blend_used;
       subFont->blend_alloc += size;
+
+      /* iterate over the parser stack and adjust pointers */
+      /* if the reallocated buffer has a different address */
+      if ( blend_stack_old                         &&
+           subFont->blend_stack != blend_stack_old )
+      {
+        FT_PtrDist  offset = subFont->blend_stack - blend_stack_old;
+        FT_Byte**   p;
+
+
+        for ( p = parser->stack; p < parser->top; p++ )
+        {
+          if ( *p >= blend_stack_old && *p < blend_top_old )
+            *p += offset;
+        }
+      }
     }
     subFont->blend_used += size;
 
@@ -1325,28 +1348,27 @@
     for ( i = 0; i < numBlends; i++ )
     {
       const FT_Int32*  weight = &blend->BV[1];
-      FT_Int32         sum;
+      FT_UInt32        sum;
 
 
       /* convert inputs to 16.16 fixed point */
-      sum = cff_parse_num( parser, &parser->stack[i + base] ) << 16;
+      sum = cff_parse_num( parser, &parser->stack[i + base] ) * 0x10000;
 
       for ( j = 1; j < blend->lenBV; j++ )
-        sum += FT_MulFix( *weight++,
-                          cff_parse_num( parser,
-                                         &parser->stack[delta++] ) << 16 );
+        sum += cff_parse_num( parser, &parser->stack[delta++] ) * *weight++;
 
       /* point parser stack to new value on blend_stack */
       parser->stack[i + base] = subFont->blend_top;
 
-      /* Push blended result as Type 2 5-byte fixed point number (except   */
-      /* that host byte order is used).  This will not conflict with       */
-      /* actual DICTs because 255 is a reserved opcode in both CFF and     */
-      /* CFF2 DICTs.  See `cff_parse_num' for decode of this, which rounds */
-      /* to an integer.                                                    */
-      *subFont->blend_top++             = 255;
-      *((FT_UInt32*)subFont->blend_top) = (FT_UInt32)sum; /* write 4 bytes */
-      subFont->blend_top               += 4;
+      /* Push blended result as Type 2 5-byte fixed point number.  This */
+      /* will not conflict with actual DICTs because 255 is a reserved  */
+      /* opcode in both CFF and CFF2 DICTs.  See `cff_parse_num' for    */
+      /* decode of this, which rounds to an integer.                    */
+      *subFont->blend_top++ = 255;
+      *subFont->blend_top++ = (FT_Byte)( sum >> 24 );
+      *subFont->blend_top++ = (FT_Byte)( sum >> 16 );
+      *subFont->blend_top++ = (FT_Byte)( sum >>  8 );
+      *subFont->blend_top++ = (FT_Byte)sum;
     }
 
     /* leave only numBlends results on parser stack */
@@ -1442,10 +1464,15 @@
 
       /* Note: `lenNDV' could be zero.                              */
       /*       In that case, build default blend vector (1,0,0...). */
-      /*       In the normal case, initialize each component to 1   */
-      /*       before inner loop.                                   */
-      if ( lenNDV != 0 )
-        blend->BV[master] = FT_FIXED_ONE; /* default */
+      if ( !lenNDV )
+      {
+        blend->BV[master] = 0;
+        continue;
+      }
+
+      /* In the normal case, initialize each component to 1 */
+      /* before inner loop.                                 */
+      blend->BV[master] = FT_FIXED_ONE; /* default */
 
       /* inner loop steps through axes in this region */
       for ( j = 0; j < lenNDV; j++ )
@@ -1508,12 +1535,12 @@
                        lenNDV * sizeof ( *NDV ) ) )
         goto Exit;
 
-      blend->lenNDV = lenNDV;
       FT_MEM_COPY( blend->lastNDV,
                    NDV,
                    lenNDV * sizeof ( *NDV ) );
     }
 
+    blend->lenNDV  = lenNDV;
     blend->builtBV = TRUE;
 
   Exit:
@@ -1529,13 +1556,13 @@
                           FT_UInt    lenNDV,
                           FT_Fixed*  NDV )
   {
-    if ( !blend->builtBV                             ||
-         blend->lastVsindex != vsindex               ||
-         blend->lenNDV != lenNDV                     ||
-         ( lenNDV                                  &&
-           memcmp( NDV,
-                   blend->lastNDV,
-                   lenNDV * sizeof ( *NDV ) ) != 0 ) )
+    if ( !blend->builtBV                                ||
+         blend->lastVsindex != vsindex                  ||
+         blend->lenNDV != lenNDV                        ||
+         ( lenNDV                                     &&
+           ft_memcmp( NDV,
+                      blend->lastNDV,
+                      lenNDV * sizeof ( *NDV ) ) != 0 ) )
     {
       /* need to build blend vector */
       return TRUE;
@@ -1551,12 +1578,17 @@
   cff_get_var_blend( CFF_Face     face,
                      FT_UInt     *num_coords,
                      FT_Fixed*   *coords,
+                     FT_Fixed*   *normalizedcoords,
                      FT_MM_Var*  *mm_var )
   {
     FT_Service_MultiMasters  mm = (FT_Service_MultiMasters)face->mm;
 
 
-    return mm->get_var_blend( FT_FACE( face ), num_coords, coords, mm_var );
+    return mm->get_var_blend( FT_FACE( face ),
+                              num_coords,
+                              coords,
+                              normalizedcoords,
+                              mm_var );
   }
 
 
@@ -1566,7 +1598,8 @@
     FT_Service_MultiMasters  mm = (FT_Service_MultiMasters)face->mm;
 
 
-    mm->done_blend( FT_FACE( face ) );
+    if (mm)
+      mm->done_blend( FT_FACE( face ) );
   }
 
 #endif /* TT_CONFIG_OPTION_GX_VAR_SUPPORT */
@@ -1864,7 +1897,8 @@
     subfont->lenNDV = lenNDV;
     subfont->NDV    = NDV;
 
-    stackSize = font->cff2 ? font->top_font.font_dict.maxstack
+    /* add 1 for the operator */
+    stackSize = font->cff2 ? font->top_font.font_dict.maxstack + 1
                            : CFF_MAX_STACK_DEPTH + 1;
 
     if ( cff_parser_init( &parser,
@@ -1892,8 +1926,6 @@
     /* ensure that `num_blue_values' is even */
     priv->num_blue_values &= ~1;
 
-<<<<<<< HEAD
-=======
     /* sanitize `initialRandomSeed' to be a positive value, if necessary;  */
     /* this is not mandated by the specification but by our implementation */
     if ( priv->initial_random_seed < 0 )
@@ -1919,7 +1951,6 @@
       priv->blue_fuzz = 1;
     }
 
->>>>>>> eb6c5214
   Exit:
     /* clean up */
     cff_blend_clear( subfont ); /* clear blend stack */
@@ -1944,7 +1975,8 @@
                     FT_Stream    stream,
                     FT_ULong     base_offset,
                     FT_UInt      code,
-                    CFF_Font     font )
+                    CFF_Font     font,
+                    CFF_Face     face )
   {
     FT_Error         error;
     CFF_ParserRec    parser;
@@ -1952,6 +1984,8 @@
     FT_ULong         dict_len;
     CFF_FontRecDict  top  = &subfont->font_dict;
     CFF_Private      priv = &subfont->private_dict;
+
+    PSAux_Service  psaux = (PSAux_Service)face->psaux;
 
     FT_Bool  cff2      = FT_BOOL( code == CFF2_CODE_TOPDICT  ||
                                   code == CFF2_CODE_FONTDICT );
@@ -2041,6 +2075,56 @@
     if ( error )
       goto Exit;
 
+    if ( !cff2 )
+    {
+      /*
+       * Initialize the random number generator.
+       *
+       * . If we have a face-specific seed, use it.
+       *   If non-zero, update it to a positive value.
+       *
+       * . Otherwise, use the seed from the CFF driver.
+       *   If non-zero, update it to a positive value.
+       *
+       * . If the random value is zero, use the seed given by the subfont's
+       *   `initialRandomSeed' value.
+       *
+       */
+      if ( face->root.internal->random_seed == -1 )
+      {
+        PS_Driver  driver = (PS_Driver)FT_FACE_DRIVER( face );
+
+
+        subfont->random = (FT_UInt32)driver->random_seed;
+        if ( driver->random_seed )
+        {
+          do
+          {
+            driver->random_seed =
+              (FT_Int32)psaux->cff_random( (FT_UInt32)driver->random_seed );
+
+          } while ( driver->random_seed < 0 );
+        }
+      }
+      else
+      {
+        subfont->random = (FT_UInt32)face->root.internal->random_seed;
+        if ( face->root.internal->random_seed )
+        {
+          do
+          {
+            face->root.internal->random_seed =
+              (FT_Int32)psaux->cff_random(
+                (FT_UInt32)face->root.internal->random_seed );
+
+          } while ( face->root.internal->random_seed < 0 );
+        }
+      }
+
+      if ( !subfont->random )
+        subfont->random = (FT_UInt32)priv->initial_random_seed;
+    }
+
     /* read the local subrs, if any */
     if ( priv->local_subrs_offset )
     {
@@ -2086,6 +2170,7 @@
                  FT_Stream  stream,
                  FT_Int     face_index,
                  CFF_Font   font,
+                 CFF_Face   face,
                  FT_Bool    pure_cff,
                  FT_Bool    cff2 )
   {
@@ -2203,6 +2288,18 @@
           FT_TRACE2(( "  not a CFF file\n" ));
           error = FT_THROW( Unknown_File_Format );
         }
+        goto Exit;
+      }
+
+      /* if we have an empty font name,      */
+      /* it must be the only font in the CFF */
+      if ( font->name_index.count > 1                          &&
+           font->name_index.data_size < font->name_index.count )
+      {
+        /* for pure CFFs, we still haven't checked enough bytes */
+        /* to be sure that it is a CFF at all                   */
+        error = pure_cff ? FT_THROW( Unknown_File_Format )
+                         : FT_THROW( Invalid_File_Format );
         goto Exit;
       }
 
@@ -2217,6 +2314,15 @@
                                                  &font->string_pool,
                                                  &font->string_pool_size ) ) )
         goto Exit;
+
+      /* there must be a Top DICT index entry for each name index entry */
+      if ( font->name_index.count > font->font_dict_index.count )
+      {
+        FT_ERROR(( "cff_font_load:"
+                   " not enough entries in Top DICT index\n" ));
+        error = FT_THROW( Invalid_File_Format );
+        goto Exit;
+      }
     }
 
     font->num_strings = string_index.count;
@@ -2264,7 +2370,8 @@
                               stream,
                               base_offset,
                               cff2 ? CFF2_CODE_TOPDICT : CFF_CODE_TOPDICT,
-                              font );
+                              font,
+                              face );
     if ( error )
       goto Exit;
 
@@ -2331,7 +2438,8 @@
                                   base_offset,
                                   cff2 ? CFF2_CODE_FONTDICT
                                        : CFF_CODE_TOPDICT,
-                                  font );
+                                  font,
+                                  face );
         if ( error )
           goto Fail_CID;
       }
@@ -2448,6 +2556,8 @@
       font->cf2_instance.finalizer( font->cf2_instance.data );
       FT_FREE( font->cf2_instance.data );
     }
+
+    FT_FREE( font->font_extra );
   }
 
 
