/***************************************************************************/
/*                                                                         */
/*  ttcmap.c                                                               */
/*                                                                         */
/*    TrueType character mapping table (cmap) support (body).              */
/*                                                                         */
/*  Copyright 2002-2016 by                                                 */
/*  David Turner, Robert Wilhelm, and Werner Lemberg.                      */
/*                                                                         */
/*  This file is part of the FreeType project, and may only be used,       */
/*  modified, and distributed under the terms of the FreeType project      */
/*  license, LICENSE.TXT.  By continuing to use, modify, or distribute     */
/*  this file you indicate that you have read the license and              */
/*  understand and accept it fully.                                        */
/*                                                                         */
/***************************************************************************/


#include <ft2build.h>
#include FT_INTERNAL_DEBUG_H

#include "sferrors.h"           /* must come before FT_INTERNAL_VALIDATE_H */

#include FT_INTERNAL_VALIDATE_H
#include FT_INTERNAL_STREAM_H
#include "ttload.h"
#include "ttcmap.h"
#include "sfntpic.h"


  /*************************************************************************/
  /*                                                                       */
  /* The macro FT_COMPONENT is used in trace mode.  It is an implicit      */
  /* parameter of the FT_TRACE() and FT_ERROR() macros, used to print/log  */
  /* messages during execution.                                            */
  /*                                                                       */
#undef  FT_COMPONENT
#define FT_COMPONENT  trace_ttcmap


#define TT_PEEK_SHORT   FT_PEEK_SHORT
#define TT_PEEK_USHORT  FT_PEEK_USHORT
#define TT_PEEK_UINT24  FT_PEEK_UOFF3
#define TT_PEEK_LONG    FT_PEEK_LONG
#define TT_PEEK_ULONG   FT_PEEK_ULONG

#define TT_NEXT_SHORT   FT_NEXT_SHORT
#define TT_NEXT_USHORT  FT_NEXT_USHORT
#define TT_NEXT_UINT24  FT_NEXT_UOFF3
#define TT_NEXT_LONG    FT_NEXT_LONG
#define TT_NEXT_ULONG   FT_NEXT_ULONG


  /* Too large glyph index return values are caught in `FT_Get_Char_Index' */
  /* and `FT_Get_Next_Char' (the latter calls the internal `next' function */
  /* again in this case).  To mark character code return values as invalid */
  /* it is sufficient to set the corresponding glyph index return value to */
  /* zero.                                                                 */


  FT_CALLBACK_DEF( FT_Error )
  tt_cmap_init( TT_CMap   cmap,
                FT_Byte*  table )
  {
    cmap->data = table;
    return FT_Err_Ok;
  }


  /*************************************************************************/
  /*************************************************************************/
  /*****                                                               *****/
  /*****                           FORMAT 0                            *****/
  /*****                                                               *****/
  /*************************************************************************/
  /*************************************************************************/

  /*************************************************************************/
  /*                                                                       */
  /* TABLE OVERVIEW                                                        */
  /* --------------                                                        */
  /*                                                                       */
  /*   NAME        OFFSET         TYPE          DESCRIPTION                */
  /*                                                                       */
  /*   format      0              USHORT        must be 0                  */
  /*   length      2              USHORT        table length in bytes      */
  /*   language    4              USHORT        Mac language code          */
  /*   glyph_ids   6              BYTE[256]     array of glyph indices     */
  /*               262                                                     */
  /*                                                                       */

#ifdef TT_CONFIG_CMAP_FORMAT_0

  FT_CALLBACK_DEF( FT_Error )
  tt_cmap0_validate( FT_Byte*      table,
                     FT_Validator  valid )
  {
    FT_Byte*  p;
    FT_UInt   length;


    if ( table + 2 + 2 > valid->limit )
      FT_INVALID_TOO_SHORT;

    p      = table + 2;           /* skip format */
    length = TT_NEXT_USHORT( p );

    if ( table + length > valid->limit || length < 262 )
      FT_INVALID_TOO_SHORT;

    /* check glyph indices whenever necessary */
    if ( valid->level >= FT_VALIDATE_TIGHT )
    {
      FT_UInt  n, idx;


      p = table + 6;
      for ( n = 0; n < 256; n++ )
      {
        idx = *p++;
        if ( idx >= TT_VALID_GLYPH_COUNT( valid ) )
          FT_INVALID_GLYPH_ID;
      }
    }

    return FT_Err_Ok;
  }


  FT_CALLBACK_DEF( FT_UInt )
  tt_cmap0_char_index( TT_CMap    cmap,
                       FT_UInt32  char_code )
  {
    FT_Byte*  table = cmap->data;


    return char_code < 256 ? table[6 + char_code] : 0;
  }


  FT_CALLBACK_DEF( FT_UInt32 )
  tt_cmap0_char_next( TT_CMap     cmap,
                      FT_UInt32  *pchar_code )
  {
    FT_Byte*   table    = cmap->data;
    FT_UInt32  charcode = *pchar_code;
    FT_UInt32  result   = 0;
    FT_UInt    gindex   = 0;


    table += 6;  /* go to glyph IDs */
    while ( ++charcode < 256 )
    {
      gindex = table[charcode];
      if ( gindex != 0 )
      {
        result = charcode;
        break;
      }
    }

    *pchar_code = result;
    return gindex;
  }


  FT_CALLBACK_DEF( FT_Error )
  tt_cmap0_get_info( TT_CMap       cmap,
                     TT_CMapInfo  *cmap_info )
  {
    FT_Byte*  p = cmap->data + 4;


    cmap_info->format   = 0;
    cmap_info->language = (FT_ULong)TT_PEEK_USHORT( p );

    return FT_Err_Ok;
  }


  FT_DEFINE_TT_CMAP(
    tt_cmap0_class_rec,

      sizeof ( TT_CMapRec ),

      (FT_CMap_InitFunc)     tt_cmap_init,         /* init       */
      (FT_CMap_DoneFunc)     NULL,                 /* done       */
      (FT_CMap_CharIndexFunc)tt_cmap0_char_index,  /* char_index */
      (FT_CMap_CharNextFunc) tt_cmap0_char_next,   /* char_next  */

      (FT_CMap_CharVarIndexFunc)    NULL,  /* char_var_index   */
      (FT_CMap_CharVarIsDefaultFunc)NULL,  /* char_var_default */
      (FT_CMap_VariantListFunc)     NULL,  /* variant_list     */
      (FT_CMap_CharVariantListFunc) NULL,  /* charvariant_list */
      (FT_CMap_VariantCharListFunc) NULL,  /* variantchar_list */

    0,
    (TT_CMap_ValidateFunc)tt_cmap0_validate,  /* validate      */
    (TT_CMap_Info_GetFunc)tt_cmap0_get_info   /* get_cmap_info */
  )

#endif /* TT_CONFIG_CMAP_FORMAT_0 */


  /*************************************************************************/
  /*************************************************************************/
  /*****                                                               *****/
  /*****                          FORMAT 2                             *****/
  /*****                                                               *****/
  /***** This is used for certain CJK encodings that encode text in a  *****/
  /***** mixed 8/16 bits encoding along the following lines.           *****/
  /*****                                                               *****/
  /***** * Certain byte values correspond to an 8-bit character code   *****/
  /*****   (typically in the range 0..127 for ASCII compatibility).    *****/
  /*****                                                               *****/
  /***** * Certain byte values signal the first byte of a 2-byte       *****/
  /*****   character code (but these values are also valid as the      *****/
  /*****   second byte of a 2-byte character).                         *****/
  /*****                                                               *****/
  /***** The following charmap lookup and iteration functions all      *****/
  /***** assume that the value `charcode' fulfills the following.      *****/
  /*****                                                               *****/
  /*****   - For one-byte characters, `charcode' is simply the         *****/
  /*****     character code.                                           *****/
  /*****                                                               *****/
  /*****   - For two-byte characters, `charcode' is the 2-byte         *****/
  /*****     character code in big endian format.  More precisely:     *****/
  /*****                                                               *****/
  /*****       (charcode >> 8)    is the first byte value              *****/
  /*****       (charcode & 0xFF)  is the second byte value             *****/
  /*****                                                               *****/
  /***** Note that not all values of `charcode' are valid according    *****/
  /***** to these rules, and the function moderately checks the        *****/
  /***** arguments.                                                    *****/
  /*****                                                               *****/
  /*************************************************************************/
  /*************************************************************************/

  /*************************************************************************/
  /*                                                                       */
  /* TABLE OVERVIEW                                                        */
  /* --------------                                                        */
  /*                                                                       */
  /*   NAME        OFFSET         TYPE            DESCRIPTION              */
  /*                                                                       */
  /*   format      0              USHORT          must be 2                */
  /*   length      2              USHORT          table length in bytes    */
  /*   language    4              USHORT          Mac language code        */
  /*   keys        6              USHORT[256]     sub-header keys          */
  /*   subs        518            SUBHEAD[NSUBS]  sub-headers array        */
  /*   glyph_ids   518+NSUB*8     USHORT[]        glyph ID array           */
  /*                                                                       */
  /* The `keys' table is used to map charcode high bytes to sub-headers.   */
  /* The value of `NSUBS' is the number of sub-headers defined in the      */
  /* table and is computed by finding the maximum of the `keys' table.     */
  /*                                                                       */
  /* Note that for any `n', `keys[n]' is a byte offset within the `subs'   */
  /* table, i.e., it is the corresponding sub-header index multiplied      */
  /* by 8.                                                                 */
  /*                                                                       */
  /* Each sub-header has the following format.                             */
  /*                                                                       */
  /*   NAME        OFFSET      TYPE            DESCRIPTION                 */
  /*                                                                       */
  /*   first       0           USHORT          first valid low-byte        */
  /*   count       2           USHORT          number of valid low-bytes   */
  /*   delta       4           SHORT           see below                   */
  /*   offset      6           USHORT          see below                   */
  /*                                                                       */
  /* A sub-header defines, for each high byte, the range of valid          */
  /* low bytes within the charmap.  Note that the range defined by `first' */
  /* and `count' must be completely included in the interval [0..255]      */
  /* according to the specification.                                       */
  /*                                                                       */
  /* If a character code is contained within a given sub-header, then      */
  /* mapping it to a glyph index is done as follows.                       */
  /*                                                                       */
  /* * The value of `offset' is read.  This is a _byte_ distance from the  */
  /*   location of the `offset' field itself into a slice of the           */
  /*   `glyph_ids' table.  Let's call it `slice' (it is a USHORT[], too).  */
  /*                                                                       */
  /* * The value `slice[char.lo - first]' is read.  If it is 0, there is   */
  /*   no glyph for the charcode.  Otherwise, the value of `delta' is      */
  /*   added to it (modulo 65536) to form a new glyph index.               */
  /*                                                                       */
  /* It is up to the validation routine to check that all offsets fall     */
  /* within the glyph IDs table (and not within the `subs' table itself or */
  /* outside of the CMap).                                                 */
  /*                                                                       */

#ifdef TT_CONFIG_CMAP_FORMAT_2

  FT_CALLBACK_DEF( FT_Error )
  tt_cmap2_validate( FT_Byte*      table,
                     FT_Validator  valid )
  {
    FT_Byte*  p;
    FT_UInt   length;

    FT_UInt   n, max_subs;
    FT_Byte*  keys;        /* keys table     */
    FT_Byte*  subs;        /* sub-headers    */
    FT_Byte*  glyph_ids;   /* glyph ID array */


    if ( table + 2 + 2 > valid->limit )
      FT_INVALID_TOO_SHORT;

    p      = table + 2;           /* skip format */
    length = TT_NEXT_USHORT( p );

    if ( table + length > valid->limit || length < 6 + 512 )
      FT_INVALID_TOO_SHORT;

    keys = table + 6;

    /* parse keys to compute sub-headers count */
    p        = keys;
    max_subs = 0;
    for ( n = 0; n < 256; n++ )
    {
      FT_UInt  idx = TT_NEXT_USHORT( p );


      /* value must be multiple of 8 */
      if ( valid->level >= FT_VALIDATE_PARANOID && ( idx & 7 ) != 0 )
        FT_INVALID_DATA;

      idx >>= 3;

      if ( idx > max_subs )
        max_subs = idx;
    }

    FT_ASSERT( p == table + 518 );

    subs      = p;
    glyph_ids = subs + ( max_subs + 1 ) * 8;
    if ( glyph_ids > valid->limit )
      FT_INVALID_TOO_SHORT;

    /* parse sub-headers */
    for ( n = 0; n <= max_subs; n++ )
    {
      FT_UInt  first_code, code_count, offset;
      FT_Int   delta;


      first_code = TT_NEXT_USHORT( p );
      code_count = TT_NEXT_USHORT( p );
      delta      = TT_NEXT_SHORT( p );
      offset     = TT_NEXT_USHORT( p );

      /* many Dynalab fonts have empty sub-headers */
      if ( code_count == 0 )
        continue;

      /* check range within 0..255 */
      if ( valid->level >= FT_VALIDATE_PARANOID )
      {
        if ( first_code >= 256 || code_count > 256 - first_code )
          FT_INVALID_DATA;
      }

      /* check offset */
      if ( offset != 0 )
      {
        FT_Byte*  ids;


        ids = p - 2 + offset;
        if ( ids < glyph_ids || ids + code_count * 2 > table + length )
          FT_INVALID_OFFSET;

        /* check glyph IDs */
        if ( valid->level >= FT_VALIDATE_TIGHT )
        {
          FT_Byte*  limit = p + code_count * 2;
          FT_UInt   idx;


          for ( ; p < limit; )
          {
            idx = TT_NEXT_USHORT( p );
            if ( idx != 0 )
            {
              idx = (FT_UInt)( (FT_Int)idx + delta ) & 0xFFFFU;
              if ( idx >= TT_VALID_GLYPH_COUNT( valid ) )
                FT_INVALID_GLYPH_ID;
            }
          }
        }
      }
    }

    return FT_Err_Ok;
  }


  /* return sub header corresponding to a given character code */
  /* NULL on invalid charcode                                  */
  static FT_Byte*
  tt_cmap2_get_subheader( FT_Byte*   table,
                          FT_UInt32  char_code )
  {
    FT_Byte*  result = NULL;


    if ( char_code < 0x10000UL )
    {
      FT_UInt   char_lo = (FT_UInt)( char_code & 0xFF );
      FT_UInt   char_hi = (FT_UInt)( char_code >> 8 );
      FT_Byte*  p       = table + 6;    /* keys table       */
      FT_Byte*  subs    = table + 518;  /* subheaders table */
      FT_Byte*  sub;


      if ( char_hi == 0 )
      {
        /* an 8-bit character code -- we use subHeader 0 in this case */
        /* to test whether the character code is in the charmap       */
        /*                                                            */
        sub = subs;  /* jump to first sub-header */

        /* check that the sub-header for this byte is 0, which */
        /* indicates that it is really a valid one-byte value; */
        /* otherwise, return 0                                 */
        /*                                                     */
        p += char_lo * 2;
        if ( TT_PEEK_USHORT( p ) != 0 )
          goto Exit;
      }
      else
      {
        /* a 16-bit character code */

        /* jump to key entry  */
        p  += char_hi * 2;
        /* jump to sub-header */
        sub = subs + ( FT_PAD_FLOOR( TT_PEEK_USHORT( p ), 8 ) );

        /* check that the high byte isn't a valid one-byte value */
        if ( sub == subs )
          goto Exit;
      }

      result = sub;
    }

  Exit:
    return result;
  }


  FT_CALLBACK_DEF( FT_UInt )
  tt_cmap2_char_index( TT_CMap    cmap,
                       FT_UInt32  char_code )
  {
    FT_Byte*  table   = cmap->data;
    FT_UInt   result  = 0;
    FT_Byte*  subheader;


    subheader = tt_cmap2_get_subheader( table, char_code );
    if ( subheader )
    {
      FT_Byte*  p   = subheader;
      FT_UInt   idx = (FT_UInt)(char_code & 0xFF);
      FT_UInt   start, count;
      FT_Int    delta;
      FT_UInt   offset;


      start  = TT_NEXT_USHORT( p );
      count  = TT_NEXT_USHORT( p );
      delta  = TT_NEXT_SHORT ( p );
      offset = TT_PEEK_USHORT( p );

      idx -= start;
      if ( idx < count && offset != 0 )
      {
        p  += offset + 2 * idx;
        idx = TT_PEEK_USHORT( p );

        if ( idx != 0 )
          result = (FT_UInt)( (FT_Int)idx + delta ) & 0xFFFFU;
      }
    }

    return result;
  }


  FT_CALLBACK_DEF( FT_UInt32 )
  tt_cmap2_char_next( TT_CMap     cmap,
                      FT_UInt32  *pcharcode )
  {
    FT_Byte*   table    = cmap->data;
    FT_UInt    gindex   = 0;
    FT_UInt32  result   = 0;
    FT_UInt32  charcode = *pcharcode + 1;
    FT_Byte*   subheader;


    while ( charcode < 0x10000UL )
    {
      subheader = tt_cmap2_get_subheader( table, charcode );
      if ( subheader )
      {
        FT_Byte*  p       = subheader;
        FT_UInt   start   = TT_NEXT_USHORT( p );
        FT_UInt   count   = TT_NEXT_USHORT( p );
        FT_Int    delta   = TT_NEXT_SHORT ( p );
        FT_UInt   offset  = TT_PEEK_USHORT( p );
        FT_UInt   char_lo = (FT_UInt)( charcode & 0xFF );
        FT_UInt   pos, idx;


        if ( char_lo >= start + count && charcode <= 0xFF )
        {
          /* this happens only for a malformed cmap */
          charcode = 0x100;
          continue;
        }

        if ( offset == 0 )
          goto Next_SubHeader;

        if ( char_lo < start )
        {
          char_lo = start;
          pos     = 0;
        }
        else
          pos = (FT_UInt)( char_lo - start );

        p       += offset + pos * 2;
        charcode = FT_PAD_FLOOR( charcode, 256 ) + char_lo;

        for ( ; pos < count; pos++, charcode++ )
        {
          idx = TT_NEXT_USHORT( p );

          if ( idx != 0 )
          {
            gindex = (FT_UInt)( (FT_Int)idx + delta ) & 0xFFFFU;
            if ( gindex != 0 )
            {
              result = charcode;
              goto Exit;
            }
          }
        }

        /* if unsuccessful, avoid `charcode' leaving */
        /* the current 256-character block           */
        if ( count )
          charcode--;
      }

<<<<<<< HEAD
      /* jump to next sub-header, i.e. higher byte value */
    Next_SubHeader:
      charcode = FT_PAD_FLOOR( charcode, 256 ) + 256;
=======
      /* If `charcode' is <= 0xFF, retry with `charcode + 1'.      */
      /* Otherwise jump to the next 256-character block and retry. */
    Next_SubHeader:
      if ( charcode <= 0xFF )
        charcode++;
      else
        charcode = FT_PAD_FLOOR( charcode, 0x100 ) + 0x100;
>>>>>>> eb6c5214
    }

  Exit:
    *pcharcode = result;

    return gindex;
  }


  FT_CALLBACK_DEF( FT_Error )
  tt_cmap2_get_info( TT_CMap       cmap,
                     TT_CMapInfo  *cmap_info )
  {
    FT_Byte*  p = cmap->data + 4;


    cmap_info->format   = 2;
    cmap_info->language = (FT_ULong)TT_PEEK_USHORT( p );

    return FT_Err_Ok;
  }


  FT_DEFINE_TT_CMAP(
    tt_cmap2_class_rec,

      sizeof ( TT_CMapRec ),

      (FT_CMap_InitFunc)     tt_cmap_init,         /* init       */
      (FT_CMap_DoneFunc)     NULL,                 /* done       */
      (FT_CMap_CharIndexFunc)tt_cmap2_char_index,  /* char_index */
      (FT_CMap_CharNextFunc) tt_cmap2_char_next,   /* char_next  */

      (FT_CMap_CharVarIndexFunc)    NULL,  /* char_var_index   */
      (FT_CMap_CharVarIsDefaultFunc)NULL,  /* char_var_default */
      (FT_CMap_VariantListFunc)     NULL,  /* variant_list     */
      (FT_CMap_CharVariantListFunc) NULL,  /* charvariant_list */
      (FT_CMap_VariantCharListFunc) NULL,  /* variantchar_list */

    2,
    (TT_CMap_ValidateFunc)tt_cmap2_validate,  /* validate      */
    (TT_CMap_Info_GetFunc)tt_cmap2_get_info   /* get_cmap_info */
  )

#endif /* TT_CONFIG_CMAP_FORMAT_2 */


  /*************************************************************************/
  /*************************************************************************/
  /*****                                                               *****/
  /*****                           FORMAT 4                            *****/
  /*****                                                               *****/
  /*************************************************************************/
  /*************************************************************************/

  /*************************************************************************/
  /*                                                                       */
  /* TABLE OVERVIEW                                                        */
  /* --------------                                                        */
  /*                                                                       */
  /*   NAME          OFFSET         TYPE              DESCRIPTION          */
  /*                                                                       */
  /*   format        0              USHORT            must be 4            */
  /*   length        2              USHORT            table length         */
  /*                                                  in bytes             */
  /*   language      4              USHORT            Mac language code    */
  /*                                                                       */
  /*   segCountX2    6              USHORT            2*NUM_SEGS           */
  /*   searchRange   8              USHORT            2*(1 << LOG_SEGS)    */
  /*   entrySelector 10             USHORT            LOG_SEGS             */
  /*   rangeShift    12             USHORT            segCountX2 -         */
  /*                                                    searchRange        */
  /*                                                                       */
  /*   endCount      14             USHORT[NUM_SEGS]  end charcode for     */
  /*                                                  each segment; last   */
  /*                                                  is 0xFFFF            */
  /*                                                                       */
  /*   pad           14+NUM_SEGS*2  USHORT            padding              */
  /*                                                                       */
  /*   startCount    16+NUM_SEGS*2  USHORT[NUM_SEGS]  first charcode for   */
  /*                                                  each segment         */
  /*                                                                       */
  /*   idDelta       16+NUM_SEGS*4  SHORT[NUM_SEGS]   delta for each       */
  /*                                                  segment              */
  /*   idOffset      16+NUM_SEGS*6  SHORT[NUM_SEGS]   range offset for     */
  /*                                                  each segment; can be */
  /*                                                  zero                 */
  /*                                                                       */
  /*   glyphIds      16+NUM_SEGS*8  USHORT[]          array of glyph ID    */
  /*                                                  ranges               */
  /*                                                                       */
  /* Character codes are modelled by a series of ordered (increasing)      */
  /* intervals called segments.  Each segment has start and end codes,     */
  /* provided by the `startCount' and `endCount' arrays.  Segments must    */
  /* not overlap, and the last segment should always contain the value     */
  /* 0xFFFF for `endCount'.                                                */
  /*                                                                       */
  /* The fields `searchRange', `entrySelector' and `rangeShift' are better */
  /* ignored (they are traces of over-engineering in the TrueType          */
  /* specification).                                                       */
  /*                                                                       */
  /* Each segment also has a signed `delta', as well as an optional offset */
  /* within the `glyphIds' table.                                          */
  /*                                                                       */
  /* If a segment's idOffset is 0, the glyph index corresponding to any    */
  /* charcode within the segment is obtained by adding the value of        */
  /* `idDelta' directly to the charcode, modulo 65536.                     */
  /*                                                                       */
  /* Otherwise, a glyph index is taken from the glyph IDs sub-array for    */
  /* the segment, and the value of `idDelta' is added to it.               */
  /*                                                                       */
  /*                                                                       */
  /* Finally, note that a lot of fonts contain an invalid last segment,    */
  /* where `start' and `end' are correctly set to 0xFFFF but both `delta'  */
  /* and `offset' are incorrect (e.g., `opens___.ttf' which comes with     */
  /* OpenOffice.org).  We need special code to deal with them correctly.   */
  /*                                                                       */

#ifdef TT_CONFIG_CMAP_FORMAT_4

  typedef struct  TT_CMap4Rec_
  {
    TT_CMapRec  cmap;
    FT_UInt32   cur_charcode;   /* current charcode */
    FT_UInt     cur_gindex;     /* current glyph index */

    FT_UInt     num_ranges;
    FT_UInt     cur_range;
    FT_UInt     cur_start;
    FT_UInt     cur_end;
    FT_Int      cur_delta;
    FT_Byte*    cur_values;

  } TT_CMap4Rec, *TT_CMap4;


  FT_CALLBACK_DEF( FT_Error )
  tt_cmap4_init( TT_CMap4  cmap,
                 FT_Byte*  table )
  {
    FT_Byte*  p;


    cmap->cmap.data    = table;

    p                  = table + 6;
    cmap->num_ranges   = FT_PEEK_USHORT( p ) >> 1;
    cmap->cur_charcode = (FT_UInt32)0xFFFFFFFFUL;
    cmap->cur_gindex   = 0;

    return FT_Err_Ok;
  }


  static FT_Int
  tt_cmap4_set_range( TT_CMap4  cmap,
                      FT_UInt   range_index )
  {
    FT_Byte*  table = cmap->cmap.data;
    FT_Byte*  p;
    FT_UInt   num_ranges = cmap->num_ranges;


    while ( range_index < num_ranges )
    {
      FT_UInt  offset;


      p             = table + 14 + range_index * 2;
      cmap->cur_end = FT_PEEK_USHORT( p );

      p              += 2 + num_ranges * 2;
      cmap->cur_start = FT_PEEK_USHORT( p );

      p              += num_ranges * 2;
      cmap->cur_delta = FT_PEEK_SHORT( p );

      p     += num_ranges * 2;
      offset = FT_PEEK_USHORT( p );

      /* some fonts have an incorrect last segment; */
      /* we have to catch it                        */
      if ( range_index     >= num_ranges - 1 &&
           cmap->cur_start == 0xFFFFU        &&
           cmap->cur_end   == 0xFFFFU        )
      {
        TT_Face   face  = (TT_Face)cmap->cmap.cmap.charmap.face;
        FT_Byte*  limit = face->cmap_table + face->cmap_size;


        if ( offset && p + offset + 2 > limit )
        {
          cmap->cur_delta = 1;
          offset          = 0;
        }
      }

      if ( offset != 0xFFFFU )
      {
        cmap->cur_values = offset ? p + offset : NULL;
        cmap->cur_range  = range_index;
        return 0;
      }

      /* we skip empty segments */
      range_index++;
    }

    return -1;
  }


  /* search the index of the charcode next to cmap->cur_charcode; */
  /* caller should call tt_cmap4_set_range with proper range      */
  /* before calling this function                                 */
  /*                                                              */
  static void
  tt_cmap4_next( TT_CMap4  cmap )
  {
    TT_Face   face  = (TT_Face)cmap->cmap.cmap.charmap.face;
    FT_Byte*  limit = face->cmap_table + face->cmap_size;

    FT_UInt  charcode;


    if ( cmap->cur_charcode >= 0xFFFFUL )
      goto Fail;

    charcode = (FT_UInt)cmap->cur_charcode + 1;

    if ( charcode < cmap->cur_start )
      charcode = cmap->cur_start;

    for (;;)
    {
      FT_Byte*  values = cmap->cur_values;
      FT_UInt   end    = cmap->cur_end;
      FT_Int    delta  = cmap->cur_delta;


      if ( charcode <= end )
      {
        if ( values )
        {
          FT_Byte*  p = values + 2 * ( charcode - cmap->cur_start );


          /* if p > limit, the whole segment is invalid */
          if ( p > limit )
            goto Next_Segment;

          do
          {
            FT_UInt  gindex = FT_NEXT_USHORT( p );


            if ( gindex )
            {
              gindex = (FT_UInt)( (FT_Int)gindex + delta ) & 0xFFFFU;
              if ( gindex )
              {
                cmap->cur_charcode = charcode;
                cmap->cur_gindex   = gindex;
                return;
              }
            }
          } while ( ++charcode <= end );
        }
        else
        {
          do
          {
            FT_UInt  gindex = (FT_UInt)( (FT_Int)charcode + delta ) & 0xFFFFU;


            if ( gindex >= (FT_UInt)face->root.num_glyphs )
            {
              /* we have an invalid glyph index; if there is an overflow, */
              /* we can adjust `charcode', otherwise the whole segment is */
              /* invalid                                                  */
              gindex = 0;

              if ( (FT_Int)charcode + delta < 0 &&
                   (FT_Int)end + delta >= 0     )
                charcode = (FT_UInt)( -delta );

              else if ( (FT_Int)charcode + delta < 0x10000L &&
                        (FT_Int)end + delta >= 0x10000L     )
                charcode = (FT_UInt)( 0x10000L - delta );

              else
                goto Next_Segment;
            }

            if ( gindex )
            {
              cmap->cur_charcode = charcode;
              cmap->cur_gindex   = gindex;
              return;
            }
          } while ( ++charcode <= end );
        }
      }

    Next_Segment:
      /* we need to find another range */
      if ( tt_cmap4_set_range( cmap, cmap->cur_range + 1 ) < 0 )
        break;

      if ( charcode < cmap->cur_start )
        charcode = cmap->cur_start;
    }

  Fail:
    cmap->cur_charcode = (FT_UInt32)0xFFFFFFFFUL;
    cmap->cur_gindex   = 0;
  }


  FT_CALLBACK_DEF( FT_Error )
  tt_cmap4_validate( FT_Byte*      table,
                     FT_Validator  valid )
  {
    FT_Byte*  p;
    FT_UInt   length;

    FT_Byte   *ends, *starts, *offsets, *deltas, *glyph_ids;
    FT_UInt   num_segs;
    FT_Error  error = FT_Err_Ok;


    if ( table + 2 + 2 > valid->limit )
      FT_INVALID_TOO_SHORT;

    p      = table + 2;           /* skip format */
    length = TT_NEXT_USHORT( p );

    /* in certain fonts, the `length' field is invalid and goes */
    /* out of bound.  We try to correct this here...            */
    if ( table + length > valid->limit )
    {
      if ( valid->level >= FT_VALIDATE_TIGHT )
        FT_INVALID_TOO_SHORT;

      length = (FT_UInt)( valid->limit - table );
    }

    if ( length < 16 )
      FT_INVALID_TOO_SHORT;

    p        = table + 6;
    num_segs = TT_NEXT_USHORT( p );   /* read segCountX2 */

    if ( valid->level >= FT_VALIDATE_PARANOID )
    {
      /* check that we have an even value here */
      if ( num_segs & 1 )
        FT_INVALID_DATA;
    }

    num_segs /= 2;

    if ( length < 16 + num_segs * 2 * 4 )
      FT_INVALID_TOO_SHORT;

    /* check the search parameters - even though we never use them */
    /*                                                             */
    if ( valid->level >= FT_VALIDATE_PARANOID )
    {
      /* check the values of `searchRange', `entrySelector', `rangeShift' */
      FT_UInt  search_range   = TT_NEXT_USHORT( p );
      FT_UInt  entry_selector = TT_NEXT_USHORT( p );
      FT_UInt  range_shift    = TT_NEXT_USHORT( p );


      if ( ( search_range | range_shift ) & 1 )  /* must be even values */
        FT_INVALID_DATA;

      search_range /= 2;
      range_shift  /= 2;

      /* `search range' is the greatest power of 2 that is <= num_segs */

      if ( search_range                > num_segs                 ||
           search_range * 2            < num_segs                 ||
           search_range + range_shift != num_segs                 ||
           search_range               != ( 1U << entry_selector ) )
        FT_INVALID_DATA;
    }

    ends      = table   + 14;
    starts    = table   + 16 + num_segs * 2;
    deltas    = starts  + num_segs * 2;
    offsets   = deltas  + num_segs * 2;
    glyph_ids = offsets + num_segs * 2;

    /* check last segment; its end count value must be 0xFFFF */
    if ( valid->level >= FT_VALIDATE_PARANOID )
    {
      p = ends + ( num_segs - 1 ) * 2;
      if ( TT_PEEK_USHORT( p ) != 0xFFFFU )
        FT_INVALID_DATA;
    }

    {
      FT_UInt   start, end, offset, n;
      FT_UInt   last_start = 0, last_end = 0;
      FT_Int    delta;
      FT_Byte*  p_start   = starts;
      FT_Byte*  p_end     = ends;
      FT_Byte*  p_delta   = deltas;
      FT_Byte*  p_offset  = offsets;


      for ( n = 0; n < num_segs; n++ )
      {
        p      = p_offset;
        start  = TT_NEXT_USHORT( p_start );
        end    = TT_NEXT_USHORT( p_end );
        delta  = TT_NEXT_SHORT( p_delta );
        offset = TT_NEXT_USHORT( p_offset );

        if ( start > end )
          FT_INVALID_DATA;

        /* this test should be performed at default validation level; */
        /* unfortunately, some popular Asian fonts have overlapping   */
        /* ranges in their charmaps                                   */
        /*                                                            */
        if ( start <= last_end && n > 0 )
        {
          if ( valid->level >= FT_VALIDATE_TIGHT )
            FT_INVALID_DATA;
          else
          {
            /* allow overlapping segments, provided their start points */
            /* and end points, respectively, are in ascending order    */
            /*                                                         */
            if ( last_start > start || last_end > end )
              error |= TT_CMAP_FLAG_UNSORTED;
            else
              error |= TT_CMAP_FLAG_OVERLAPPING;
          }
        }

        if ( offset && offset != 0xFFFFU )
        {
          p += offset;  /* start of glyph ID array */

          /* check that we point within the glyph IDs table only */
          if ( valid->level >= FT_VALIDATE_TIGHT )
          {
            if ( p < glyph_ids                                ||
                 p + ( end - start + 1 ) * 2 > table + length )
              FT_INVALID_DATA;
          }
          /* Some fonts handle the last segment incorrectly.  In */
          /* theory, 0xFFFF might point to an ordinary glyph --  */
          /* a cmap 4 is versatile and could be used for any     */
          /* encoding, not only Unicode.  However, reality shows */
          /* that far too many fonts are sloppy and incorrectly  */
          /* set all fields but `start' and `end' for the last   */
          /* segment if it contains only a single character.     */
          /*                                                     */
          /* We thus omit the test here, delaying it to the      */
          /* routines that actually access the cmap.             */
          else if ( n != num_segs - 1                       ||
                    !( start == 0xFFFFU && end == 0xFFFFU ) )
          {
            if ( p < glyph_ids                              ||
                 p + ( end - start + 1 ) * 2 > valid->limit )
              FT_INVALID_DATA;
          }

          /* check glyph indices within the segment range */
          if ( valid->level >= FT_VALIDATE_TIGHT )
          {
            FT_UInt  i, idx;


            for ( i = start; i < end; i++ )
            {
              idx = FT_NEXT_USHORT( p );
              if ( idx != 0 )
              {
                idx = (FT_UInt)( (FT_Int)idx + delta ) & 0xFFFFU;

                if ( idx >= TT_VALID_GLYPH_COUNT( valid ) )
                  FT_INVALID_GLYPH_ID;
              }
            }
          }
        }
        else if ( offset == 0xFFFFU )
        {
          /* some fonts (erroneously?) use a range offset of 0xFFFF */
          /* to mean missing glyph in cmap table                    */
          /*                                                        */
          if ( valid->level >= FT_VALIDATE_PARANOID    ||
               n != num_segs - 1                       ||
               !( start == 0xFFFFU && end == 0xFFFFU ) )
            FT_INVALID_DATA;
        }

        last_start = start;
        last_end   = end;
      }
    }

    return error;
  }


  static FT_UInt
  tt_cmap4_char_map_linear( TT_CMap     cmap,
                            FT_UInt32*  pcharcode,
                            FT_Bool     next )
  {
    TT_Face   face  = (TT_Face)cmap->cmap.charmap.face;
    FT_Byte*  limit = face->cmap_table + face->cmap_size;


    FT_UInt    num_segs2, start, end, offset;
    FT_Int     delta;
    FT_UInt    i, num_segs;
    FT_UInt32  charcode = *pcharcode;
    FT_UInt    gindex   = 0;
    FT_Byte*   p;
    FT_Byte*   q;


    p = cmap->data + 6;
    num_segs2 = FT_PAD_FLOOR( TT_PEEK_USHORT( p ), 2 );

    num_segs = num_segs2 >> 1;

    if ( !num_segs )
      return 0;

    if ( next )
      charcode++;

    if ( charcode > 0xFFFFU )
      return 0;

    /* linear search */
    p = cmap->data + 14;               /* ends table   */
    q = cmap->data + 16 + num_segs2;   /* starts table */

    for ( i = 0; i < num_segs; i++ )
    {
      end   = TT_NEXT_USHORT( p );
      start = TT_NEXT_USHORT( q );

      if ( charcode < start )
      {
        if ( next )
          charcode = start;
        else
          break;
      }

    Again:
      if ( charcode <= end )
      {
        FT_Byte*  r;


        r       = q - 2 + num_segs2;
        delta   = TT_PEEK_SHORT( r );
        r      += num_segs2;
        offset  = TT_PEEK_USHORT( r );

        /* some fonts have an incorrect last segment; */
        /* we have to catch it                        */
        if ( i >= num_segs - 1                  &&
             start == 0xFFFFU && end == 0xFFFFU )
        {
          if ( offset && r + offset + 2 > limit )
          {
            delta  = 1;
            offset = 0;
          }
        }

        if ( offset == 0xFFFFU )
          continue;

        if ( offset )
        {
          r += offset + ( charcode - start ) * 2;

          /* if r > limit, the whole segment is invalid */
          if ( next && r > limit )
            continue;

          gindex = TT_PEEK_USHORT( r );
          if ( gindex )
          {
            gindex = (FT_UInt)( (FT_Int)gindex + delta ) & 0xFFFFU;
            if ( gindex >= (FT_UInt)face->root.num_glyphs )
              gindex = 0;
          }
        }
        else
        {
          gindex = (FT_UInt)( (FT_Int)charcode + delta ) & 0xFFFFU;

          if ( next && gindex >= (FT_UInt)face->root.num_glyphs )
          {
            /* we have an invalid glyph index; if there is an overflow, */
            /* we can adjust `charcode', otherwise the whole segment is */
            /* invalid                                                  */
            gindex = 0;

            if ( (FT_Int)charcode + delta < 0 &&
                 (FT_Int)end + delta >= 0     )
              charcode = (FT_UInt)( -delta );

            else if ( (FT_Int)charcode + delta < 0x10000L &&
                      (FT_Int)end + delta >= 0x10000L     )
              charcode = (FT_UInt)( 0x10000L - delta );

            else
              continue;
          }
        }

        if ( next && !gindex )
        {
          if ( charcode >= 0xFFFFU )
            break;

          charcode++;
          goto Again;
        }

        break;
      }
    }

    if ( next )
      *pcharcode = charcode;

    return gindex;
  }


  static FT_UInt
  tt_cmap4_char_map_binary( TT_CMap     cmap,
                            FT_UInt32*  pcharcode,
                            FT_Bool     next )
  {
    TT_Face   face  = (TT_Face)cmap->cmap.charmap.face;
    FT_Byte*  limit = face->cmap_table + face->cmap_size;

    FT_UInt   num_segs2, start, end, offset;
    FT_Int    delta;
    FT_UInt   max, min, mid, num_segs;
    FT_UInt   charcode = (FT_UInt)*pcharcode;
    FT_UInt   gindex   = 0;
    FT_Byte*  p;


    p = cmap->data + 6;
    num_segs2 = FT_PAD_FLOOR( TT_PEEK_USHORT( p ), 2 );

    if ( !num_segs2 )
      return 0;

    num_segs = num_segs2 >> 1;

    /* make compiler happy */
    mid = num_segs;
    end = 0xFFFFU;

    if ( next )
      charcode++;

    min = 0;
    max = num_segs;

    /* binary search */
    while ( min < max )
    {
      mid    = ( min + max ) >> 1;
      p      = cmap->data + 14 + mid * 2;
      end    = TT_PEEK_USHORT( p );
      p     += 2 + num_segs2;
      start  = TT_PEEK_USHORT( p );

      if ( charcode < start )
        max = mid;
      else if ( charcode > end )
        min = mid + 1;
      else
      {
        p     += num_segs2;
        delta  = TT_PEEK_SHORT( p );
        p     += num_segs2;
        offset = TT_PEEK_USHORT( p );

        /* some fonts have an incorrect last segment; */
        /* we have to catch it                        */
        if ( mid >= num_segs - 1                &&
             start == 0xFFFFU && end == 0xFFFFU )
        {
          if ( offset && p + offset + 2 > limit )
          {
            delta  = 1;
            offset = 0;
          }
        }

        /* search the first segment containing `charcode' */
        if ( cmap->flags & TT_CMAP_FLAG_OVERLAPPING )
        {
          FT_UInt  i;


          /* call the current segment `max' */
          max = mid;

          if ( offset == 0xFFFFU )
            mid = max + 1;

          /* search in segments before the current segment */
          for ( i = max; i > 0; i-- )
          {
            FT_UInt   prev_end;
            FT_Byte*  old_p;


            old_p    = p;
            p        = cmap->data + 14 + ( i - 1 ) * 2;
            prev_end = TT_PEEK_USHORT( p );

            if ( charcode > prev_end )
            {
              p = old_p;
              break;
            }

            end    = prev_end;
            p     += 2 + num_segs2;
            start  = TT_PEEK_USHORT( p );
            p     += num_segs2;
            delta  = TT_PEEK_SHORT( p );
            p     += num_segs2;
            offset = TT_PEEK_USHORT( p );

            if ( offset != 0xFFFFU )
              mid = i - 1;
          }

          /* no luck */
          if ( mid == max + 1 )
          {
            if ( i != max )
            {
              p      = cmap->data + 14 + max * 2;
              end    = TT_PEEK_USHORT( p );
              p     += 2 + num_segs2;
              start  = TT_PEEK_USHORT( p );
              p     += num_segs2;
              delta  = TT_PEEK_SHORT( p );
              p     += num_segs2;
              offset = TT_PEEK_USHORT( p );
            }

            mid = max;

            /* search in segments after the current segment */
            for ( i = max + 1; i < num_segs; i++ )
            {
              FT_UInt  next_end, next_start;


              p          = cmap->data + 14 + i * 2;
              next_end   = TT_PEEK_USHORT( p );
              p         += 2 + num_segs2;
              next_start = TT_PEEK_USHORT( p );

              if ( charcode < next_start )
                break;

              end    = next_end;
              start  = next_start;
              p     += num_segs2;
              delta  = TT_PEEK_SHORT( p );
              p     += num_segs2;
              offset = TT_PEEK_USHORT( p );

              if ( offset != 0xFFFFU )
                mid = i;
            }
            i--;

            /* still no luck */
            if ( mid == max )
            {
              mid = i;

              break;
            }
          }

          /* end, start, delta, and offset are for the i'th segment */
          if ( mid != i )
          {
            p      = cmap->data + 14 + mid * 2;
            end    = TT_PEEK_USHORT( p );
            p     += 2 + num_segs2;
            start  = TT_PEEK_USHORT( p );
            p     += num_segs2;
            delta  = TT_PEEK_SHORT( p );
            p     += num_segs2;
            offset = TT_PEEK_USHORT( p );
          }
        }
        else
        {
          if ( offset == 0xFFFFU )
            break;
        }

        if ( offset )
        {
          p += offset + ( charcode - start ) * 2;

          /* if p > limit, the whole segment is invalid */
          if ( next && p > limit )
            break;

          gindex = TT_PEEK_USHORT( p );
          if ( gindex )
          {
            gindex = (FT_UInt)( (FT_Int)gindex + delta ) & 0xFFFFU;
            if ( gindex >= (FT_UInt)face->root.num_glyphs )
              gindex = 0;
          }
        }
        else
        {
          gindex = (FT_UInt)( (FT_Int)charcode + delta ) & 0xFFFFU;

          if ( next && gindex >= (FT_UInt)face->root.num_glyphs )
          {
            /* we have an invalid glyph index; if there is an overflow, */
            /* we can adjust `charcode', otherwise the whole segment is */
            /* invalid                                                  */
            gindex = 0;

            if ( (FT_Int)charcode + delta < 0 &&
                 (FT_Int)end + delta >= 0     )
              charcode = (FT_UInt)( -delta );

            else if ( (FT_Int)charcode + delta < 0x10000L &&
                      (FT_Int)end + delta >= 0x10000L     )
              charcode = (FT_UInt)( 0x10000L - delta );
          }
        }

        break;
      }
    }

    if ( next )
    {
      TT_CMap4  cmap4 = (TT_CMap4)cmap;


      /* if `charcode' is not in any segment, then `mid' is */
      /* the segment nearest to `charcode'                  */

      if ( charcode > end )
      {
        mid++;
        if ( mid == num_segs )
          return 0;
      }

      if ( tt_cmap4_set_range( cmap4, mid ) )
      {
        if ( gindex )
          *pcharcode = charcode;
      }
      else
      {
        cmap4->cur_charcode = charcode;

        if ( gindex )
          cmap4->cur_gindex = gindex;
        else
        {
          cmap4->cur_charcode = charcode;
          tt_cmap4_next( cmap4 );
          gindex = cmap4->cur_gindex;
        }

        if ( gindex )
          *pcharcode = cmap4->cur_charcode;
      }
    }

    return gindex;
  }


  FT_CALLBACK_DEF( FT_UInt )
  tt_cmap4_char_index( TT_CMap    cmap,
                       FT_UInt32  char_code )
  {
    if ( char_code >= 0x10000UL )
      return 0;

    if ( cmap->flags & TT_CMAP_FLAG_UNSORTED )
      return tt_cmap4_char_map_linear( cmap, &char_code, 0 );
    else
      return tt_cmap4_char_map_binary( cmap, &char_code, 0 );
  }


  FT_CALLBACK_DEF( FT_UInt32 )
  tt_cmap4_char_next( TT_CMap     cmap,
                      FT_UInt32  *pchar_code )
  {
    FT_UInt  gindex;


    if ( *pchar_code >= 0xFFFFU )
      return 0;

    if ( cmap->flags & TT_CMAP_FLAG_UNSORTED )
      gindex = tt_cmap4_char_map_linear( cmap, pchar_code, 1 );
    else
    {
      TT_CMap4  cmap4 = (TT_CMap4)cmap;


      /* no need to search */
      if ( *pchar_code == cmap4->cur_charcode )
      {
        tt_cmap4_next( cmap4 );
        gindex = cmap4->cur_gindex;
        if ( gindex )
          *pchar_code = cmap4->cur_charcode;
      }
      else
        gindex = tt_cmap4_char_map_binary( cmap, pchar_code, 1 );
    }

    return gindex;
  }


  FT_CALLBACK_DEF( FT_Error )
  tt_cmap4_get_info( TT_CMap       cmap,
                     TT_CMapInfo  *cmap_info )
  {
    FT_Byte*  p = cmap->data + 4;


    cmap_info->format   = 4;
    cmap_info->language = (FT_ULong)TT_PEEK_USHORT( p );

    return FT_Err_Ok;
  }


  FT_DEFINE_TT_CMAP(
    tt_cmap4_class_rec,

      sizeof ( TT_CMap4Rec ),

      (FT_CMap_InitFunc)     tt_cmap4_init,        /* init       */
      (FT_CMap_DoneFunc)     NULL,                 /* done       */
      (FT_CMap_CharIndexFunc)tt_cmap4_char_index,  /* char_index */
      (FT_CMap_CharNextFunc) tt_cmap4_char_next,   /* char_next  */

      (FT_CMap_CharVarIndexFunc)    NULL,  /* char_var_index   */
      (FT_CMap_CharVarIsDefaultFunc)NULL,  /* char_var_default */
      (FT_CMap_VariantListFunc)     NULL,  /* variant_list     */
      (FT_CMap_CharVariantListFunc) NULL,  /* charvariant_list */
      (FT_CMap_VariantCharListFunc) NULL,  /* variantchar_list */

    4,
    (TT_CMap_ValidateFunc)tt_cmap4_validate,  /* validate      */
    (TT_CMap_Info_GetFunc)tt_cmap4_get_info   /* get_cmap_info */
  )

#endif /* TT_CONFIG_CMAP_FORMAT_4 */


  /*************************************************************************/
  /*************************************************************************/
  /*****                                                               *****/
  /*****                          FORMAT 6                             *****/
  /*****                                                               *****/
  /*************************************************************************/
  /*************************************************************************/

  /*************************************************************************/
  /*                                                                       */
  /* TABLE OVERVIEW                                                        */
  /* --------------                                                        */
  /*                                                                       */
  /*   NAME        OFFSET          TYPE             DESCRIPTION            */
  /*                                                                       */
  /*   format       0              USHORT           must be 6              */
  /*   length       2              USHORT           table length in bytes  */
  /*   language     4              USHORT           Mac language code      */
  /*                                                                       */
  /*   first        6              USHORT           first segment code     */
  /*   count        8              USHORT           segment size in chars  */
  /*   glyphIds     10             USHORT[count]    glyph IDs              */
  /*                                                                       */
  /* A very simplified segment mapping.                                    */
  /*                                                                       */

#ifdef TT_CONFIG_CMAP_FORMAT_6

  FT_CALLBACK_DEF( FT_Error )
  tt_cmap6_validate( FT_Byte*      table,
                     FT_Validator  valid )
  {
    FT_Byte*  p;
    FT_UInt   length, count;


    if ( table + 10 > valid->limit )
      FT_INVALID_TOO_SHORT;

    p      = table + 2;
    length = TT_NEXT_USHORT( p );

    p      = table + 8;             /* skip language and start index */
    count  = TT_NEXT_USHORT( p );

    if ( table + length > valid->limit || length < 10 + count * 2 )
      FT_INVALID_TOO_SHORT;

    /* check glyph indices */
    if ( valid->level >= FT_VALIDATE_TIGHT )
    {
      FT_UInt  gindex;


      for ( ; count > 0; count-- )
      {
        gindex = TT_NEXT_USHORT( p );
        if ( gindex >= TT_VALID_GLYPH_COUNT( valid ) )
          FT_INVALID_GLYPH_ID;
      }
    }

    return FT_Err_Ok;
  }


  FT_CALLBACK_DEF( FT_UInt )
  tt_cmap6_char_index( TT_CMap    cmap,
                       FT_UInt32  char_code )
  {
    FT_Byte*  table  = cmap->data;
    FT_UInt   result = 0;
    FT_Byte*  p      = table + 6;
    FT_UInt   start  = TT_NEXT_USHORT( p );
    FT_UInt   count  = TT_NEXT_USHORT( p );
    FT_UInt   idx    = (FT_UInt)( char_code - start );


    if ( idx < count )
    {
      p += 2 * idx;
      result = TT_PEEK_USHORT( p );
    }

    return result;
  }


  FT_CALLBACK_DEF( FT_UInt32 )
  tt_cmap6_char_next( TT_CMap     cmap,
                      FT_UInt32  *pchar_code )
  {
    FT_Byte*   table     = cmap->data;
    FT_UInt32  result    = 0;
    FT_UInt32  char_code = *pchar_code + 1;
    FT_UInt    gindex    = 0;

    FT_Byte*   p         = table + 6;
    FT_UInt    start     = TT_NEXT_USHORT( p );
    FT_UInt    count     = TT_NEXT_USHORT( p );
    FT_UInt    idx;


    if ( char_code >= 0x10000UL )
      return 0;

    if ( char_code < start )
      char_code = start;

    idx = (FT_UInt)( char_code - start );
    p  += 2 * idx;

    for ( ; idx < count; idx++ )
    {
      gindex = TT_NEXT_USHORT( p );
      if ( gindex != 0 )
      {
        result = char_code;
        break;
      }

      if ( char_code >= 0xFFFFU )
        return 0;

      char_code++;
    }

    *pchar_code = result;
    return gindex;
  }


  FT_CALLBACK_DEF( FT_Error )
  tt_cmap6_get_info( TT_CMap       cmap,
                     TT_CMapInfo  *cmap_info )
  {
    FT_Byte*  p = cmap->data + 4;


    cmap_info->format   = 6;
    cmap_info->language = (FT_ULong)TT_PEEK_USHORT( p );

    return FT_Err_Ok;
  }


  FT_DEFINE_TT_CMAP(
    tt_cmap6_class_rec,

      sizeof ( TT_CMapRec ),

      (FT_CMap_InitFunc)     tt_cmap_init,         /* init       */
      (FT_CMap_DoneFunc)     NULL,                 /* done       */
      (FT_CMap_CharIndexFunc)tt_cmap6_char_index,  /* char_index */
      (FT_CMap_CharNextFunc) tt_cmap6_char_next,   /* char_next  */

      (FT_CMap_CharVarIndexFunc)    NULL,  /* char_var_index   */
      (FT_CMap_CharVarIsDefaultFunc)NULL,  /* char_var_default */
      (FT_CMap_VariantListFunc)     NULL,  /* variant_list     */
      (FT_CMap_CharVariantListFunc) NULL,  /* charvariant_list */
      (FT_CMap_VariantCharListFunc) NULL,  /* variantchar_list */

    6,
    (TT_CMap_ValidateFunc)tt_cmap6_validate,  /* validate      */
    (TT_CMap_Info_GetFunc)tt_cmap6_get_info   /* get_cmap_info */
  )

#endif /* TT_CONFIG_CMAP_FORMAT_6 */


  /*************************************************************************/
  /*************************************************************************/
  /*****                                                               *****/
  /*****                          FORMAT 8                             *****/
  /*****                                                               *****/
  /***** It is hard to completely understand what the OpenType spec    *****/
  /***** says about this format, but here is my conclusion.            *****/
  /*****                                                               *****/
  /***** The purpose of this format is to easily map UTF-16 text to    *****/
  /***** glyph indices.  Basically, the `char_code' must be in one of  *****/
  /***** the following formats.                                        *****/
  /*****                                                               *****/
  /*****   - A 16-bit value that isn't part of the Unicode Surrogates  *****/
  /*****     Area (i.e. U+D800-U+DFFF).                                *****/
  /*****                                                               *****/
  /*****   - A 32-bit value, made of two surrogate values, i.e.. if    *****/
  /*****     `char_code = (char_hi << 16) | char_lo', then both        *****/
  /*****     `char_hi' and `char_lo' must be in the Surrogates Area.   *****/
  /*****      Area.                                                    *****/
  /*****                                                               *****/
  /***** The `is32' table embedded in the charmap indicates whether a  *****/
  /***** given 16-bit value is in the surrogates area or not.          *****/
  /*****                                                               *****/
  /***** So, for any given `char_code', we can assert the following.   *****/
  /*****                                                               *****/
  /*****   If `char_hi == 0' then we must have `is32[char_lo] == 0'.   *****/
  /*****                                                               *****/
  /*****   If `char_hi != 0' then we must have both                    *****/
  /*****   `is32[char_hi] != 0' and `is32[char_lo] != 0'.              *****/
  /*****                                                               *****/
  /*************************************************************************/
  /*************************************************************************/

  /*************************************************************************/
  /*                                                                       */
  /* TABLE OVERVIEW                                                        */
  /* --------------                                                        */
  /*                                                                       */
  /*   NAME        OFFSET         TYPE        DESCRIPTION                  */
  /*                                                                       */
  /*   format      0              USHORT      must be 8                    */
  /*   reserved    2              USHORT      reserved                     */
  /*   length      4              ULONG       length in bytes              */
  /*   language    8              ULONG       Mac language code            */
  /*   is32        12             BYTE[8192]  32-bitness bitmap            */
  /*   count       8204           ULONG       number of groups             */
  /*                                                                       */
  /* This header is followed by `count' groups of the following format:    */
  /*                                                                       */
  /*   start       0              ULONG       first charcode               */
  /*   end         4              ULONG       last charcode                */
  /*   startId     8              ULONG       start glyph ID for the group */
  /*                                                                       */

#ifdef TT_CONFIG_CMAP_FORMAT_8

  FT_CALLBACK_DEF( FT_Error )
  tt_cmap8_validate( FT_Byte*      table,
                     FT_Validator  valid )
  {
    FT_Byte*   p = table + 4;
    FT_Byte*   is32;
    FT_UInt32  length;
    FT_UInt32  num_groups;


    if ( table + 16 + 8192 > valid->limit )
      FT_INVALID_TOO_SHORT;

    length = TT_NEXT_ULONG( p );
    if ( length > (FT_UInt32)( valid->limit - table ) || length < 8192 + 16 )
      FT_INVALID_TOO_SHORT;

    is32       = table + 12;
    p          = is32  + 8192;          /* skip `is32' array */
    num_groups = TT_NEXT_ULONG( p );

    /* p + num_groups * 12 > valid->limit ? */
    if ( num_groups > (FT_UInt32)( valid->limit - p ) / 12 )
      FT_INVALID_TOO_SHORT;

    /* check groups, they must be in increasing order */
    {
      FT_UInt32  n, start, end, start_id, count, last = 0;


      for ( n = 0; n < num_groups; n++ )
      {
        FT_UInt   hi, lo;


        start    = TT_NEXT_ULONG( p );
        end      = TT_NEXT_ULONG( p );
        start_id = TT_NEXT_ULONG( p );

        if ( start > end )
          FT_INVALID_DATA;

        if ( n > 0 && start <= last )
          FT_INVALID_DATA;

        if ( valid->level >= FT_VALIDATE_TIGHT )
        {
          FT_UInt32  d = end - start;


          /* start_id + end - start >= TT_VALID_GLYPH_COUNT( valid ) ? */
          if ( d > TT_VALID_GLYPH_COUNT( valid )             ||
               start_id >= TT_VALID_GLYPH_COUNT( valid ) - d )
            FT_INVALID_GLYPH_ID;

          count = (FT_UInt32)( end - start + 1 );

          if ( start & ~0xFFFFU )
          {
            /* start_hi != 0; check that is32[i] is 1 for each i in */
            /* the `hi' and `lo' of the range [start..end]          */
            for ( ; count > 0; count--, start++ )
            {
              hi = (FT_UInt)( start >> 16 );
              lo = (FT_UInt)( start & 0xFFFFU );

              if ( (is32[hi >> 3] & ( 0x80 >> ( hi & 7 ) ) ) == 0 )
                FT_INVALID_DATA;

              if ( (is32[lo >> 3] & ( 0x80 >> ( lo & 7 ) ) ) == 0 )
                FT_INVALID_DATA;
            }
          }
          else
          {
            /* start_hi == 0; check that is32[i] is 0 for each i in */
            /* the range [start..end]                               */

            /* end_hi cannot be != 0! */
            if ( end & ~0xFFFFU )
              FT_INVALID_DATA;

            for ( ; count > 0; count--, start++ )
            {
              lo = (FT_UInt)( start & 0xFFFFU );

              if ( (is32[lo >> 3] & ( 0x80 >> ( lo & 7 ) ) ) != 0 )
                FT_INVALID_DATA;
            }
          }
        }

        last = end;
      }
    }

    return FT_Err_Ok;
  }


  FT_CALLBACK_DEF( FT_UInt )
  tt_cmap8_char_index( TT_CMap    cmap,
                       FT_UInt32  char_code )
  {
    FT_Byte*   table      = cmap->data;
    FT_UInt    result     = 0;
    FT_Byte*   p          = table + 8204;
    FT_UInt32  num_groups = TT_NEXT_ULONG( p );
    FT_UInt32  start, end, start_id;


    for ( ; num_groups > 0; num_groups-- )
    {
      start    = TT_NEXT_ULONG( p );
      end      = TT_NEXT_ULONG( p );
      start_id = TT_NEXT_ULONG( p );

      if ( char_code < start )
        break;

      if ( char_code <= end )
      {
        if ( start_id > 0xFFFFFFFFUL - ( char_code - start ) )
          return 0;

        result = (FT_UInt)( start_id + ( char_code - start ) );
        break;
      }
    }
    return result;
  }


  FT_CALLBACK_DEF( FT_UInt32 )
  tt_cmap8_char_next( TT_CMap     cmap,
                      FT_UInt32  *pchar_code )
  {
    FT_Face    face       = cmap->cmap.charmap.face;
    FT_UInt32  result     = 0;
    FT_UInt32  char_code;
    FT_UInt    gindex     = 0;
    FT_Byte*   table      = cmap->data;
    FT_Byte*   p          = table + 8204;
    FT_UInt32  num_groups = TT_NEXT_ULONG( p );
    FT_UInt32  start, end, start_id;


    if ( *pchar_code >= 0xFFFFFFFFUL )
      return 0;

    char_code = *pchar_code + 1;

    p = table + 8208;

    for ( ; num_groups > 0; num_groups-- )
    {
      start    = TT_NEXT_ULONG( p );
      end      = TT_NEXT_ULONG( p );
      start_id = TT_NEXT_ULONG( p );

      if ( char_code < start )
        char_code = start;

    Again:
      if ( char_code <= end )
      {
        /* ignore invalid group */
        if ( start_id > 0xFFFFFFFFUL - ( char_code - start ) )
          continue;

        gindex = (FT_UInt)( start_id + ( char_code - start ) );

        /* does first element of group point to `.notdef' glyph? */
        if ( gindex == 0 )
        {
          if ( char_code >= 0xFFFFFFFFUL )
            break;

          char_code++;
          goto Again;
        }

        /* if `gindex' is invalid, the remaining values */
        /* in this group are invalid, too               */
        if ( gindex >= (FT_UInt)face->num_glyphs )
        {
          gindex = 0;
          continue;
        }

        result = char_code;
        break;
      }
    }

    *pchar_code = result;
    return gindex;
  }


  FT_CALLBACK_DEF( FT_Error )
  tt_cmap8_get_info( TT_CMap       cmap,
                     TT_CMapInfo  *cmap_info )
  {
    FT_Byte*  p = cmap->data + 8;


    cmap_info->format   = 8;
    cmap_info->language = (FT_ULong)TT_PEEK_ULONG( p );

    return FT_Err_Ok;
  }


  FT_DEFINE_TT_CMAP(
    tt_cmap8_class_rec,

      sizeof ( TT_CMapRec ),

      (FT_CMap_InitFunc)     tt_cmap_init,         /* init       */
      (FT_CMap_DoneFunc)     NULL,                 /* done       */
      (FT_CMap_CharIndexFunc)tt_cmap8_char_index,  /* char_index */
      (FT_CMap_CharNextFunc) tt_cmap8_char_next,   /* char_next  */

      (FT_CMap_CharVarIndexFunc)    NULL,  /* char_var_index   */
      (FT_CMap_CharVarIsDefaultFunc)NULL,  /* char_var_default */
      (FT_CMap_VariantListFunc)     NULL,  /* variant_list     */
      (FT_CMap_CharVariantListFunc) NULL,  /* charvariant_list */
      (FT_CMap_VariantCharListFunc) NULL,  /* variantchar_list */

    8,
    (TT_CMap_ValidateFunc)tt_cmap8_validate,  /* validate      */
    (TT_CMap_Info_GetFunc)tt_cmap8_get_info   /* get_cmap_info */
  )

#endif /* TT_CONFIG_CMAP_FORMAT_8 */


  /*************************************************************************/
  /*************************************************************************/
  /*****                                                               *****/
  /*****                          FORMAT 10                            *****/
  /*****                                                               *****/
  /*************************************************************************/
  /*************************************************************************/

  /*************************************************************************/
  /*                                                                       */
  /* TABLE OVERVIEW                                                        */
  /* --------------                                                        */
  /*                                                                       */
  /*   NAME      OFFSET  TYPE               DESCRIPTION                    */
  /*                                                                       */
  /*   format     0      USHORT             must be 10                     */
  /*   reserved   2      USHORT             reserved                       */
  /*   length     4      ULONG              length in bytes                */
  /*   language   8      ULONG              Mac language code              */
  /*                                                                       */
  /*   start     12      ULONG              first char in range            */
  /*   count     16      ULONG              number of chars in range       */
  /*   glyphIds  20      USHORT[count]      glyph indices covered          */
  /*                                                                       */

#ifdef TT_CONFIG_CMAP_FORMAT_10

  FT_CALLBACK_DEF( FT_Error )
  tt_cmap10_validate( FT_Byte*      table,
                      FT_Validator  valid )
  {
    FT_Byte*  p = table + 4;
    FT_ULong  length, count;


    if ( table + 20 > valid->limit )
      FT_INVALID_TOO_SHORT;

    length = TT_NEXT_ULONG( p );
    p      = table + 16;
    count  = TT_NEXT_ULONG( p );

    if ( length > (FT_ULong)( valid->limit - table ) ||
         /* length < 20 + count * 2 ? */
         length < 20                                 ||
         ( length - 20 ) / 2 < count                 )
      FT_INVALID_TOO_SHORT;

    /* check glyph indices */
    if ( valid->level >= FT_VALIDATE_TIGHT )
    {
      FT_UInt  gindex;


      for ( ; count > 0; count-- )
      {
        gindex = TT_NEXT_USHORT( p );
        if ( gindex >= TT_VALID_GLYPH_COUNT( valid ) )
          FT_INVALID_GLYPH_ID;
      }
    }

    return FT_Err_Ok;
  }


  FT_CALLBACK_DEF( FT_UInt )
  tt_cmap10_char_index( TT_CMap    cmap,
                        FT_UInt32  char_code )
  {
    FT_Byte*   table  = cmap->data;
    FT_UInt    result = 0;
    FT_Byte*   p      = table + 12;
    FT_UInt32  start  = TT_NEXT_ULONG( p );
    FT_UInt32  count  = TT_NEXT_ULONG( p );
    FT_UInt32  idx;


    if ( char_code < start )
      return 0;

    idx = char_code - start;

    if ( idx < count )
    {
      p     += 2 * idx;
      result = TT_PEEK_USHORT( p );
    }

    return result;
  }


  FT_CALLBACK_DEF( FT_UInt32 )
  tt_cmap10_char_next( TT_CMap     cmap,
                       FT_UInt32  *pchar_code )
  {
    FT_Byte*   table     = cmap->data;
    FT_UInt32  char_code;
    FT_UInt    gindex    = 0;
    FT_Byte*   p         = table + 12;
    FT_UInt32  start     = TT_NEXT_ULONG( p );
    FT_UInt32  count     = TT_NEXT_ULONG( p );
    FT_UInt32  idx;


    if ( *pchar_code >= 0xFFFFFFFFUL )
      return 0;

    char_code = *pchar_code + 1;

    if ( char_code < start )
      char_code = start;

    idx = char_code - start;
    p  += 2 * idx;

    for ( ; idx < count; idx++ )
    {
      gindex = TT_NEXT_USHORT( p );
      if ( gindex != 0 )
        break;

      if ( char_code >= 0xFFFFFFFFUL )
        return 0;

      char_code++;
    }

    *pchar_code = char_code;
    return gindex;
  }


  FT_CALLBACK_DEF( FT_Error )
  tt_cmap10_get_info( TT_CMap       cmap,
                      TT_CMapInfo  *cmap_info )
  {
    FT_Byte*  p = cmap->data + 8;


    cmap_info->format   = 10;
    cmap_info->language = (FT_ULong)TT_PEEK_ULONG( p );

    return FT_Err_Ok;
  }


  FT_DEFINE_TT_CMAP(
    tt_cmap10_class_rec,

      sizeof ( TT_CMapRec ),

      (FT_CMap_InitFunc)     tt_cmap_init,          /* init       */
      (FT_CMap_DoneFunc)     NULL,                  /* done       */
      (FT_CMap_CharIndexFunc)tt_cmap10_char_index,  /* char_index */
      (FT_CMap_CharNextFunc) tt_cmap10_char_next,   /* char_next  */

      (FT_CMap_CharVarIndexFunc)    NULL,  /* char_var_index   */
      (FT_CMap_CharVarIsDefaultFunc)NULL,  /* char_var_default */
      (FT_CMap_VariantListFunc)     NULL,  /* variant_list     */
      (FT_CMap_CharVariantListFunc) NULL,  /* charvariant_list */
      (FT_CMap_VariantCharListFunc) NULL,  /* variantchar_list */

    10,
    (TT_CMap_ValidateFunc)tt_cmap10_validate,  /* validate      */
    (TT_CMap_Info_GetFunc)tt_cmap10_get_info   /* get_cmap_info */
  )

#endif /* TT_CONFIG_CMAP_FORMAT_10 */


  /*************************************************************************/
  /*************************************************************************/
  /*****                                                               *****/
  /*****                          FORMAT 12                            *****/
  /*****                                                               *****/
  /*************************************************************************/
  /*************************************************************************/

  /*************************************************************************/
  /*                                                                       */
  /* TABLE OVERVIEW                                                        */
  /* --------------                                                        */
  /*                                                                       */
  /*   NAME        OFFSET     TYPE       DESCRIPTION                       */
  /*                                                                       */
  /*   format      0          USHORT     must be 12                        */
  /*   reserved    2          USHORT     reserved                          */
  /*   length      4          ULONG      length in bytes                   */
  /*   language    8          ULONG      Mac language code                 */
  /*   count       12         ULONG      number of groups                  */
  /*               16                                                      */
  /*                                                                       */
  /* This header is followed by `count' groups of the following format:    */
  /*                                                                       */
  /*   start       0          ULONG      first charcode                    */
  /*   end         4          ULONG      last charcode                     */
  /*   startId     8          ULONG      start glyph ID for the group      */
  /*                                                                       */

#ifdef TT_CONFIG_CMAP_FORMAT_12

  typedef struct  TT_CMap12Rec_
  {
    TT_CMapRec  cmap;
    FT_Bool     valid;
    FT_ULong    cur_charcode;
    FT_UInt     cur_gindex;
    FT_ULong    cur_group;
    FT_ULong    num_groups;

  } TT_CMap12Rec, *TT_CMap12;


  FT_CALLBACK_DEF( FT_Error )
  tt_cmap12_init( TT_CMap12  cmap,
                  FT_Byte*   table )
  {
    cmap->cmap.data  = table;

    table           += 12;
    cmap->num_groups = FT_PEEK_ULONG( table );

    cmap->valid      = 0;

    return FT_Err_Ok;
  }


  FT_CALLBACK_DEF( FT_Error )
  tt_cmap12_validate( FT_Byte*      table,
                      FT_Validator  valid )
  {
    FT_Byte*  p;
    FT_ULong  length;
    FT_ULong  num_groups;


    if ( table + 16 > valid->limit )
      FT_INVALID_TOO_SHORT;

    p      = table + 4;
    length = TT_NEXT_ULONG( p );

    p          = table + 12;
    num_groups = TT_NEXT_ULONG( p );

    if ( length > (FT_ULong)( valid->limit - table ) ||
         /* length < 16 + 12 * num_groups ? */
         length < 16                                 ||
         ( length - 16 ) / 12 < num_groups           )
      FT_INVALID_TOO_SHORT;

    /* check groups, they must be in increasing order */
    {
      FT_ULong  n, start, end, start_id, last = 0;


      for ( n = 0; n < num_groups; n++ )
      {
        start    = TT_NEXT_ULONG( p );
        end      = TT_NEXT_ULONG( p );
        start_id = TT_NEXT_ULONG( p );

        if ( start > end )
          FT_INVALID_DATA;

        if ( n > 0 && start <= last )
          FT_INVALID_DATA;

        if ( valid->level >= FT_VALIDATE_TIGHT )
        {
          FT_UInt32  d = end - start;


          /* start_id + end - start >= TT_VALID_GLYPH_COUNT( valid ) ? */
          if ( d > TT_VALID_GLYPH_COUNT( valid )             ||
               start_id >= TT_VALID_GLYPH_COUNT( valid ) - d )
            FT_INVALID_GLYPH_ID;
        }

        last = end;
      }
    }

    return FT_Err_Ok;
  }


  /* search the index of the charcode next to cmap->cur_charcode */
  /* cmap->cur_group should be set up properly by caller         */
  /*                                                             */
  static void
  tt_cmap12_next( TT_CMap12  cmap )
  {
    FT_Face   face = cmap->cmap.cmap.charmap.face;
    FT_Byte*  p;
    FT_ULong  start, end, start_id, char_code;
    FT_ULong  n;
    FT_UInt   gindex;


    if ( cmap->cur_charcode >= 0xFFFFFFFFUL )
      goto Fail;

    char_code = cmap->cur_charcode + 1;

    for ( n = cmap->cur_group; n < cmap->num_groups; n++ )
    {
      p        = cmap->cmap.data + 16 + 12 * n;
      start    = TT_NEXT_ULONG( p );
      end      = TT_NEXT_ULONG( p );
      start_id = TT_PEEK_ULONG( p );

      if ( char_code < start )
        char_code = start;

    Again:
      if ( char_code <= end )
      {
        /* ignore invalid group */
        if ( start_id > 0xFFFFFFFFUL - ( char_code - start ) )
          continue;

        gindex = (FT_UInt)( start_id + ( char_code - start ) );

        /* does first element of group point to `.notdef' glyph? */
        if ( gindex == 0 )
        {
          if ( char_code >= 0xFFFFFFFFUL )
            goto Fail;

          char_code++;
          goto Again;
        }

        /* if `gindex' is invalid, the remaining values */
        /* in this group are invalid, too               */
        if ( gindex >= (FT_UInt)face->num_glyphs )
        {
          gindex = 0;
          continue;
        }

        cmap->cur_charcode = char_code;
        cmap->cur_gindex   = gindex;
        cmap->cur_group    = n;

        return;
      }
    }

  Fail:
    cmap->valid = 0;
  }


  static FT_UInt
  tt_cmap12_char_map_binary( TT_CMap     cmap,
                             FT_UInt32*  pchar_code,
                             FT_Bool     next )
  {
    FT_UInt    gindex     = 0;
    FT_Byte*   p          = cmap->data + 12;
    FT_UInt32  num_groups = TT_PEEK_ULONG( p );
    FT_UInt32  char_code  = *pchar_code;
    FT_UInt32  start, end, start_id;
    FT_UInt32  max, min, mid;


    if ( !num_groups )
      return 0;

    /* make compiler happy */
    mid = num_groups;
    end = 0xFFFFFFFFUL;

    if ( next )
    {
      if ( char_code >= 0xFFFFFFFFUL )
        return 0;

      char_code++;
    }

    min = 0;
    max = num_groups;

    /* binary search */
    while ( min < max )
    {
      mid = ( min + max ) >> 1;
      p   = cmap->data + 16 + 12 * mid;

      start = TT_NEXT_ULONG( p );
      end   = TT_NEXT_ULONG( p );

      if ( char_code < start )
        max = mid;
      else if ( char_code > end )
        min = mid + 1;
      else
      {
        start_id = TT_PEEK_ULONG( p );

        /* reject invalid glyph index */
        if ( start_id > 0xFFFFFFFFUL - ( char_code - start ) )
          gindex = 0;
        else
          gindex = (FT_UInt)( start_id + ( char_code - start ) );
        break;
      }
    }

    if ( next )
    {
      FT_Face    face   = cmap->cmap.charmap.face;
      TT_CMap12  cmap12 = (TT_CMap12)cmap;


      /* if `char_code' is not in any group, then `mid' is */
      /* the group nearest to `char_code'                  */

      if ( char_code > end )
      {
        mid++;
        if ( mid == num_groups )
          return 0;
      }

      cmap12->valid        = 1;
      cmap12->cur_charcode = char_code;
      cmap12->cur_group    = mid;

      if ( gindex >= (FT_UInt)face->num_glyphs )
        gindex = 0;

      if ( !gindex )
      {
        tt_cmap12_next( cmap12 );

        if ( cmap12->valid )
          gindex = cmap12->cur_gindex;
      }
      else
        cmap12->cur_gindex = gindex;

      *pchar_code = cmap12->cur_charcode;
    }

    return gindex;
  }


  FT_CALLBACK_DEF( FT_UInt )
  tt_cmap12_char_index( TT_CMap    cmap,
                        FT_UInt32  char_code )
  {
    return tt_cmap12_char_map_binary( cmap, &char_code, 0 );
  }


  FT_CALLBACK_DEF( FT_UInt32 )
  tt_cmap12_char_next( TT_CMap     cmap,
                       FT_UInt32  *pchar_code )
  {
    TT_CMap12  cmap12 = (TT_CMap12)cmap;
    FT_UInt    gindex;


    /* no need to search */
    if ( cmap12->valid && cmap12->cur_charcode == *pchar_code )
    {
      tt_cmap12_next( cmap12 );
      if ( cmap12->valid )
      {
        gindex      = cmap12->cur_gindex;
        *pchar_code = (FT_UInt32)cmap12->cur_charcode;
      }
      else
        gindex = 0;
    }
    else
      gindex = tt_cmap12_char_map_binary( cmap, pchar_code, 1 );

    return gindex;
  }


  FT_CALLBACK_DEF( FT_Error )
  tt_cmap12_get_info( TT_CMap       cmap,
                      TT_CMapInfo  *cmap_info )
  {
    FT_Byte*  p = cmap->data + 8;


    cmap_info->format   = 12;
    cmap_info->language = (FT_ULong)TT_PEEK_ULONG( p );

    return FT_Err_Ok;
  }


  FT_DEFINE_TT_CMAP(
    tt_cmap12_class_rec,

      sizeof ( TT_CMap12Rec ),

      (FT_CMap_InitFunc)     tt_cmap12_init,        /* init       */
      (FT_CMap_DoneFunc)     NULL,                  /* done       */
      (FT_CMap_CharIndexFunc)tt_cmap12_char_index,  /* char_index */
      (FT_CMap_CharNextFunc) tt_cmap12_char_next,   /* char_next  */

      (FT_CMap_CharVarIndexFunc)    NULL,  /* char_var_index   */
      (FT_CMap_CharVarIsDefaultFunc)NULL,  /* char_var_default */
      (FT_CMap_VariantListFunc)     NULL,  /* variant_list     */
      (FT_CMap_CharVariantListFunc) NULL,  /* charvariant_list */
      (FT_CMap_VariantCharListFunc) NULL,  /* variantchar_list */

    12,
    (TT_CMap_ValidateFunc)tt_cmap12_validate,  /* validate      */
    (TT_CMap_Info_GetFunc)tt_cmap12_get_info   /* get_cmap_info */
  )

#endif /* TT_CONFIG_CMAP_FORMAT_12 */


  /*************************************************************************/
  /*************************************************************************/
  /*****                                                               *****/
  /*****                          FORMAT 13                            *****/
  /*****                                                               *****/
  /*************************************************************************/
  /*************************************************************************/

  /*************************************************************************/
  /*                                                                       */
  /* TABLE OVERVIEW                                                        */
  /* --------------                                                        */
  /*                                                                       */
  /*   NAME        OFFSET     TYPE       DESCRIPTION                       */
  /*                                                                       */
  /*   format      0          USHORT     must be 13                        */
  /*   reserved    2          USHORT     reserved                          */
  /*   length      4          ULONG      length in bytes                   */
  /*   language    8          ULONG      Mac language code                 */
  /*   count       12         ULONG      number of groups                  */
  /*               16                                                      */
  /*                                                                       */
  /* This header is followed by `count' groups of the following format:    */
  /*                                                                       */
  /*   start       0          ULONG      first charcode                    */
  /*   end         4          ULONG      last charcode                     */
  /*   glyphId     8          ULONG      glyph ID for the whole group      */
  /*                                                                       */

#ifdef TT_CONFIG_CMAP_FORMAT_13

  typedef struct  TT_CMap13Rec_
  {
    TT_CMapRec  cmap;
    FT_Bool     valid;
    FT_ULong    cur_charcode;
    FT_UInt     cur_gindex;
    FT_ULong    cur_group;
    FT_ULong    num_groups;

  } TT_CMap13Rec, *TT_CMap13;


  FT_CALLBACK_DEF( FT_Error )
  tt_cmap13_init( TT_CMap13  cmap,
                  FT_Byte*   table )
  {
    cmap->cmap.data  = table;

    table           += 12;
    cmap->num_groups = FT_PEEK_ULONG( table );

    cmap->valid      = 0;

    return FT_Err_Ok;
  }


  FT_CALLBACK_DEF( FT_Error )
  tt_cmap13_validate( FT_Byte*      table,
                      FT_Validator  valid )
  {
    FT_Byte*  p;
    FT_ULong  length;
    FT_ULong  num_groups;


    if ( table + 16 > valid->limit )
      FT_INVALID_TOO_SHORT;

    p      = table + 4;
    length = TT_NEXT_ULONG( p );

    p          = table + 12;
    num_groups = TT_NEXT_ULONG( p );

    if ( length > (FT_ULong)( valid->limit - table ) ||
         /* length < 16 + 12 * num_groups ? */
         length < 16                                 ||
         ( length - 16 ) / 12 < num_groups           )
      FT_INVALID_TOO_SHORT;

    /* check groups, they must be in increasing order */
    {
      FT_ULong  n, start, end, glyph_id, last = 0;


      for ( n = 0; n < num_groups; n++ )
      {
        start    = TT_NEXT_ULONG( p );
        end      = TT_NEXT_ULONG( p );
        glyph_id = TT_NEXT_ULONG( p );

        if ( start > end )
          FT_INVALID_DATA;

        if ( n > 0 && start <= last )
          FT_INVALID_DATA;

        if ( valid->level >= FT_VALIDATE_TIGHT )
        {
          if ( glyph_id >= TT_VALID_GLYPH_COUNT( valid ) )
            FT_INVALID_GLYPH_ID;
        }

        last = end;
      }
    }

    return FT_Err_Ok;
  }


  /* search the index of the charcode next to cmap->cur_charcode */
  /* cmap->cur_group should be set up properly by caller         */
  /*                                                             */
  static void
  tt_cmap13_next( TT_CMap13  cmap )
  {
    FT_Face   face = cmap->cmap.cmap.charmap.face;
    FT_Byte*  p;
    FT_ULong  start, end, glyph_id, char_code;
    FT_ULong  n;
    FT_UInt   gindex;


    if ( cmap->cur_charcode >= 0xFFFFFFFFUL )
      goto Fail;

    char_code = cmap->cur_charcode + 1;

    for ( n = cmap->cur_group; n < cmap->num_groups; n++ )
    {
      p        = cmap->cmap.data + 16 + 12 * n;
      start    = TT_NEXT_ULONG( p );
      end      = TT_NEXT_ULONG( p );
      glyph_id = TT_PEEK_ULONG( p );

      if ( char_code < start )
        char_code = start;

      if ( char_code <= end )
      {
        gindex = (FT_UInt)glyph_id;

        if ( gindex && gindex < (FT_UInt)face->num_glyphs )
        {
          cmap->cur_charcode = char_code;
          cmap->cur_gindex   = gindex;
          cmap->cur_group    = n;

          return;
        }
      }
    }

  Fail:
    cmap->valid = 0;
  }


  static FT_UInt
  tt_cmap13_char_map_binary( TT_CMap     cmap,
                             FT_UInt32*  pchar_code,
                             FT_Bool     next )
  {
    FT_UInt    gindex     = 0;
    FT_Byte*   p          = cmap->data + 12;
    FT_UInt32  num_groups = TT_PEEK_ULONG( p );
    FT_UInt32  char_code  = *pchar_code;
    FT_UInt32  start, end;
    FT_UInt32  max, min, mid;


    if ( !num_groups )
      return 0;

    /* make compiler happy */
    mid = num_groups;
    end = 0xFFFFFFFFUL;

    if ( next )
    {
      if ( char_code >= 0xFFFFFFFFUL )
        return 0;

      char_code++;
    }

    min = 0;
    max = num_groups;

    /* binary search */
    while ( min < max )
    {
      mid = ( min + max ) >> 1;
      p   = cmap->data + 16 + 12 * mid;

      start = TT_NEXT_ULONG( p );
      end   = TT_NEXT_ULONG( p );

      if ( char_code < start )
        max = mid;
      else if ( char_code > end )
        min = mid + 1;
      else
      {
        gindex = (FT_UInt)TT_PEEK_ULONG( p );

        break;
      }
    }

    if ( next )
    {
      FT_Face    face   = cmap->cmap.charmap.face;
      TT_CMap13  cmap13 = (TT_CMap13)cmap;


      /* if `char_code' is not in any group, then `mid' is */
      /* the group nearest to `char_code'                  */

      if ( char_code > end )
      {
        mid++;
        if ( mid == num_groups )
          return 0;
      }

      cmap13->valid        = 1;
      cmap13->cur_charcode = char_code;
      cmap13->cur_group    = mid;

      if ( gindex >= (FT_UInt)face->num_glyphs )
        gindex = 0;

      if ( !gindex )
      {
        tt_cmap13_next( cmap13 );

        if ( cmap13->valid )
          gindex = cmap13->cur_gindex;
      }
      else
        cmap13->cur_gindex = gindex;

      *pchar_code = cmap13->cur_charcode;
    }

    return gindex;
  }


  FT_CALLBACK_DEF( FT_UInt )
  tt_cmap13_char_index( TT_CMap    cmap,
                        FT_UInt32  char_code )
  {
    return tt_cmap13_char_map_binary( cmap, &char_code, 0 );
  }


  FT_CALLBACK_DEF( FT_UInt32 )
  tt_cmap13_char_next( TT_CMap     cmap,
                       FT_UInt32  *pchar_code )
  {
    TT_CMap13  cmap13 = (TT_CMap13)cmap;
    FT_UInt    gindex;


    /* no need to search */
    if ( cmap13->valid && cmap13->cur_charcode == *pchar_code )
    {
      tt_cmap13_next( cmap13 );
      if ( cmap13->valid )
      {
        gindex      = cmap13->cur_gindex;
        *pchar_code = cmap13->cur_charcode;
      }
      else
        gindex = 0;
    }
    else
      gindex = tt_cmap13_char_map_binary( cmap, pchar_code, 1 );

    return gindex;
  }


  FT_CALLBACK_DEF( FT_Error )
  tt_cmap13_get_info( TT_CMap       cmap,
                      TT_CMapInfo  *cmap_info )
  {
    FT_Byte*  p = cmap->data + 8;


    cmap_info->format   = 13;
    cmap_info->language = (FT_ULong)TT_PEEK_ULONG( p );

    return FT_Err_Ok;
  }


  FT_DEFINE_TT_CMAP(
    tt_cmap13_class_rec,

      sizeof ( TT_CMap13Rec ),

      (FT_CMap_InitFunc)     tt_cmap13_init,        /* init       */
      (FT_CMap_DoneFunc)     NULL,                  /* done       */
      (FT_CMap_CharIndexFunc)tt_cmap13_char_index,  /* char_index */
      (FT_CMap_CharNextFunc) tt_cmap13_char_next,   /* char_next  */

      (FT_CMap_CharVarIndexFunc)    NULL,  /* char_var_index   */
      (FT_CMap_CharVarIsDefaultFunc)NULL,  /* char_var_default */
      (FT_CMap_VariantListFunc)     NULL,  /* variant_list     */
      (FT_CMap_CharVariantListFunc) NULL,  /* charvariant_list */
      (FT_CMap_VariantCharListFunc) NULL,  /* variantchar_list */

    13,
    (TT_CMap_ValidateFunc)tt_cmap13_validate,  /* validate      */
    (TT_CMap_Info_GetFunc)tt_cmap13_get_info   /* get_cmap_info */
  )

#endif /* TT_CONFIG_CMAP_FORMAT_13 */


  /*************************************************************************/
  /*************************************************************************/
  /*****                                                               *****/
  /*****                           FORMAT 14                           *****/
  /*****                                                               *****/
  /*************************************************************************/
  /*************************************************************************/

  /*************************************************************************/
  /*                                                                       */
  /* TABLE OVERVIEW                                                        */
  /* --------------                                                        */
  /*                                                                       */
  /*   NAME         OFFSET  TYPE    DESCRIPTION                            */
  /*                                                                       */
  /*   format         0     USHORT  must be 14                             */
  /*   length         2     ULONG   table length in bytes                  */
  /*   numSelector    6     ULONG   number of variation sel. records       */
  /*                                                                       */
  /* Followed by numSelector records, each of which looks like             */
  /*                                                                       */
  /*   varSelector    0     UINT24  Unicode codepoint of sel.              */
  /*   defaultOff     3     ULONG   offset to a default UVS table          */
  /*                                describing any variants to be found in */
  /*                                the normal Unicode subtable.           */
  /*   nonDefOff      7     ULONG   offset to a non-default UVS table      */
  /*                                describing any variants not in the     */
  /*                                standard cmap, with GIDs here          */
  /* (either offset may be 0 NULL)                                         */
  /*                                                                       */
  /* Selectors are sorted by code point.                                   */
  /*                                                                       */
  /* A default Unicode Variation Selector (UVS) subtable is just a list of */
  /* ranges of code points which are to be found in the standard cmap.  No */
  /* glyph IDs (GIDs) here.                                                */
  /*                                                                       */
  /*   numRanges      0     ULONG   number of ranges following             */
  /*                                                                       */
  /* A range looks like                                                    */
  /*                                                                       */
  /*   uniStart       0     UINT24  code point of the first character in   */
  /*                                this range                             */
  /*   additionalCnt  3     UBYTE   count of additional characters in this */
  /*                                range (zero means a range of a single  */
  /*                                character)                             */
  /*                                                                       */
  /* Ranges are sorted by `uniStart'.                                      */
  /*                                                                       */
  /* A non-default Unicode Variation Selector (UVS) subtable is a list of  */
  /* mappings from codepoint to GID.                                       */
  /*                                                                       */
  /*   numMappings    0     ULONG   number of mappings                     */
  /*                                                                       */
  /* A range looks like                                                    */
  /*                                                                       */
  /*   uniStart       0     UINT24  code point of the first character in   */
  /*                                this range                             */
  /*   GID            3     USHORT  and its GID                            */
  /*                                                                       */
  /* Ranges are sorted by `uniStart'.                                      */

#ifdef TT_CONFIG_CMAP_FORMAT_14

  typedef struct  TT_CMap14Rec_
  {
    TT_CMapRec  cmap;
    FT_ULong    num_selectors;

    /* This array is used to store the results of various
     * cmap 14 query functions.  The data is overwritten
     * on each call to these functions.
     */
    FT_UInt32   max_results;
    FT_UInt32*  results;
    FT_Memory   memory;

  } TT_CMap14Rec, *TT_CMap14;


  FT_CALLBACK_DEF( void )
  tt_cmap14_done( TT_CMap14  cmap )
  {
    FT_Memory  memory = cmap->memory;


    cmap->max_results = 0;
    if ( memory && cmap->results )
      FT_FREE( cmap->results );
  }


  static FT_Error
  tt_cmap14_ensure( TT_CMap14  cmap,
                    FT_UInt32  num_results,
                    FT_Memory  memory )
  {
    FT_UInt32  old_max = cmap->max_results;
    FT_Error   error   = FT_Err_Ok;


    if ( num_results > cmap->max_results )
    {
       cmap->memory = memory;

       if ( FT_QRENEW_ARRAY( cmap->results, old_max, num_results ) )
         return error;

       cmap->max_results = num_results;
    }

    return error;
  }


  FT_CALLBACK_DEF( FT_Error )
  tt_cmap14_init( TT_CMap14  cmap,
                  FT_Byte*   table )
  {
    cmap->cmap.data = table;

    table               += 6;
    cmap->num_selectors  = FT_PEEK_ULONG( table );
    cmap->max_results    = 0;
    cmap->results        = NULL;

    return FT_Err_Ok;
  }


  FT_CALLBACK_DEF( FT_Error )
  tt_cmap14_validate( FT_Byte*      table,
                      FT_Validator  valid )
  {
    FT_Byte*  p;
    FT_ULong  length;
    FT_ULong  num_selectors;


    if ( table + 2 + 4 + 4 > valid->limit )
      FT_INVALID_TOO_SHORT;

    p             = table + 2;
    length        = TT_NEXT_ULONG( p );
    num_selectors = TT_NEXT_ULONG( p );

    if ( length > (FT_ULong)( valid->limit - table ) ||
         /* length < 10 + 11 * num_selectors ? */
         length < 10                                 ||
         ( length - 10 ) / 11 < num_selectors        )
      FT_INVALID_TOO_SHORT;

    /* check selectors, they must be in increasing order */
    {
      /* we start lastVarSel at 1 because a variant selector value of 0
       * isn't valid.
       */
      FT_ULong  n, lastVarSel = 1;


      for ( n = 0; n < num_selectors; n++ )
      {
        FT_ULong  varSel    = TT_NEXT_UINT24( p );
        FT_ULong  defOff    = TT_NEXT_ULONG( p );
        FT_ULong  nondefOff = TT_NEXT_ULONG( p );


        if ( defOff >= length || nondefOff >= length )
          FT_INVALID_TOO_SHORT;

        if ( varSel < lastVarSel )
          FT_INVALID_DATA;

        lastVarSel = varSel + 1;

        /* check the default table (these glyphs should be reached     */
        /* through the normal Unicode cmap, no GIDs, just check order) */
        if ( defOff != 0 )
        {
          FT_Byte*  defp     = table + defOff;
          FT_ULong  numRanges;
          FT_ULong  i;
          FT_ULong  lastBase = 0;


          if ( defp + 4 > valid->limit )
            FT_INVALID_TOO_SHORT;

          numRanges = TT_NEXT_ULONG( defp );

          /* defp + numRanges * 4 > valid->limit ? */
          if ( numRanges > (FT_ULong)( valid->limit - defp ) / 4 )
            FT_INVALID_TOO_SHORT;

          for ( i = 0; i < numRanges; i++ )
          {
            FT_ULong  base = TT_NEXT_UINT24( defp );
            FT_ULong  cnt  = FT_NEXT_BYTE( defp );


            if ( base + cnt >= 0x110000UL )              /* end of Unicode */
              FT_INVALID_DATA;

            if ( base < lastBase )
              FT_INVALID_DATA;

            lastBase = base + cnt + 1U;
          }
        }

        /* and the non-default table (these glyphs are specified here) */
        if ( nondefOff != 0 )
        {
          FT_Byte*  ndp        = table + nondefOff;
          FT_ULong  numMappings;
          FT_ULong  i, lastUni = 0;


          if ( ndp + 4 > valid->limit )
            FT_INVALID_TOO_SHORT;

          numMappings = TT_NEXT_ULONG( ndp );

          /* numMappings * 5 > (FT_ULong)( valid->limit - ndp ) ? */
          if ( numMappings > ( (FT_ULong)( valid->limit - ndp ) ) / 5 )
            FT_INVALID_TOO_SHORT;

          for ( i = 0; i < numMappings; i++ )
          {
            FT_ULong  uni = TT_NEXT_UINT24( ndp );
            FT_ULong  gid = TT_NEXT_USHORT( ndp );


            if ( uni >= 0x110000UL )                     /* end of Unicode */
              FT_INVALID_DATA;

            if ( uni < lastUni )
              FT_INVALID_DATA;

            lastUni = uni + 1U;

            if ( valid->level >= FT_VALIDATE_TIGHT    &&
                 gid >= TT_VALID_GLYPH_COUNT( valid ) )
              FT_INVALID_GLYPH_ID;
          }
        }
      }
    }

    return FT_Err_Ok;
  }


  FT_CALLBACK_DEF( FT_UInt )
  tt_cmap14_char_index( TT_CMap    cmap,
                        FT_UInt32  char_code )
  {
    FT_UNUSED( cmap );
    FT_UNUSED( char_code );

    /* This can't happen */
    return 0;
  }


  FT_CALLBACK_DEF( FT_UInt32 )
  tt_cmap14_char_next( TT_CMap     cmap,
                       FT_UInt32  *pchar_code )
  {
    FT_UNUSED( cmap );

    /* This can't happen */
    *pchar_code = 0;
    return 0;
  }


  FT_CALLBACK_DEF( FT_Error )
  tt_cmap14_get_info( TT_CMap       cmap,
                      TT_CMapInfo  *cmap_info )
  {
    FT_UNUSED( cmap );

    cmap_info->format   = 14;
    /* subtable 14 does not define a language field */
    cmap_info->language = 0xFFFFFFFFUL;

    return FT_Err_Ok;
  }


  static FT_UInt
  tt_cmap14_char_map_def_binary( FT_Byte    *base,
                                 FT_UInt32   char_code )
  {
    FT_UInt32  numRanges = TT_PEEK_ULONG( base );
    FT_UInt32  max, min;


    min = 0;
    max = numRanges;

    base += 4;

    /* binary search */
    while ( min < max )
    {
      FT_UInt32  mid   = ( min + max ) >> 1;
      FT_Byte*   p     = base + 4 * mid;
      FT_ULong   start = TT_NEXT_UINT24( p );
      FT_UInt    cnt   = FT_NEXT_BYTE( p );


      if ( char_code < start )
        max = mid;
      else if ( char_code > start + cnt )
        min = mid + 1;
      else
        return TRUE;
    }

    return FALSE;
  }


  static FT_UInt
  tt_cmap14_char_map_nondef_binary( FT_Byte    *base,
                                    FT_UInt32   char_code )
  {
    FT_UInt32  numMappings = TT_PEEK_ULONG( base );
    FT_UInt32  max, min;


    min = 0;
    max = numMappings;

    base += 4;

    /* binary search */
    while ( min < max )
    {
      FT_UInt32  mid = ( min + max ) >> 1;
      FT_Byte*   p   = base + 5 * mid;
      FT_UInt32  uni = (FT_UInt32)TT_NEXT_UINT24( p );


      if ( char_code < uni )
        max = mid;
      else if ( char_code > uni )
        min = mid + 1;
      else
        return TT_PEEK_USHORT( p );
    }

    return 0;
  }


  static FT_Byte*
  tt_cmap14_find_variant( FT_Byte    *base,
                          FT_UInt32   variantCode )
  {
    FT_UInt32  numVar = TT_PEEK_ULONG( base );
    FT_UInt32  max, min;


    min = 0;
    max = numVar;

    base += 4;

    /* binary search */
    while ( min < max )
    {
      FT_UInt32  mid    = ( min + max ) >> 1;
      FT_Byte*   p      = base + 11 * mid;
      FT_ULong   varSel = TT_NEXT_UINT24( p );


      if ( variantCode < varSel )
        max = mid;
      else if ( variantCode > varSel )
        min = mid + 1;
      else
        return p;
    }

    return NULL;
  }


  FT_CALLBACK_DEF( FT_UInt )
  tt_cmap14_char_var_index( TT_CMap    cmap,
                            TT_CMap    ucmap,
                            FT_UInt32  charcode,
                            FT_UInt32  variantSelector )
  {
    FT_Byte*  p = tt_cmap14_find_variant( cmap->data + 6, variantSelector );
    FT_ULong  defOff;
    FT_ULong  nondefOff;


    if ( !p )
      return 0;

    defOff    = TT_NEXT_ULONG( p );
    nondefOff = TT_PEEK_ULONG( p );

    if ( defOff != 0                                                    &&
         tt_cmap14_char_map_def_binary( cmap->data + defOff, charcode ) )
    {
      /* This is the default variant of this charcode.  GID not stored */
      /* here; stored in the normal Unicode charmap instead.           */
      return ucmap->cmap.clazz->char_index( &ucmap->cmap, charcode );
    }

    if ( nondefOff != 0 )
      return tt_cmap14_char_map_nondef_binary( cmap->data + nondefOff,
                                               charcode );

    return 0;
  }


  FT_CALLBACK_DEF( FT_Int )
  tt_cmap14_char_var_isdefault( TT_CMap    cmap,
                                FT_UInt32  charcode,
                                FT_UInt32  variantSelector )
  {
    FT_Byte*  p = tt_cmap14_find_variant( cmap->data + 6, variantSelector );
    FT_ULong  defOff;
    FT_ULong  nondefOff;


    if ( !p )
      return -1;

    defOff    = TT_NEXT_ULONG( p );
    nondefOff = TT_NEXT_ULONG( p );

    if ( defOff != 0                                                    &&
         tt_cmap14_char_map_def_binary( cmap->data + defOff, charcode ) )
      return 1;

    if ( nondefOff != 0                                            &&
         tt_cmap14_char_map_nondef_binary( cmap->data + nondefOff,
                                           charcode ) != 0         )
      return 0;

    return -1;
  }


  FT_CALLBACK_DEF( FT_UInt32* )
  tt_cmap14_variants( TT_CMap    cmap,
                      FT_Memory  memory )
  {
    TT_CMap14   cmap14 = (TT_CMap14)cmap;
    FT_UInt32   count  = cmap14->num_selectors;
    FT_Byte*    p      = cmap->data + 10;
    FT_UInt32*  result;
    FT_UInt32   i;


    if ( tt_cmap14_ensure( cmap14, ( count + 1 ), memory ) )
      return NULL;

    result = cmap14->results;
    for ( i = 0; i < count; i++ )
    {
      result[i] = (FT_UInt32)TT_NEXT_UINT24( p );
      p        += 8;
    }
    result[i] = 0;

    return result;
  }


  FT_CALLBACK_DEF( FT_UInt32 * )
  tt_cmap14_char_variants( TT_CMap    cmap,
                           FT_Memory  memory,
                           FT_UInt32  charCode )
  {
    TT_CMap14   cmap14 = (TT_CMap14)  cmap;
    FT_UInt32   count  = cmap14->num_selectors;
    FT_Byte*    p      = cmap->data + 10;
    FT_UInt32*  q;


    if ( tt_cmap14_ensure( cmap14, ( count + 1 ), memory ) )
      return NULL;

    for ( q = cmap14->results; count > 0; count-- )
    {
      FT_UInt32  varSel    = TT_NEXT_UINT24( p );
      FT_ULong   defOff    = TT_NEXT_ULONG( p );
      FT_ULong   nondefOff = TT_NEXT_ULONG( p );


      if ( ( defOff != 0                                               &&
             tt_cmap14_char_map_def_binary( cmap->data + defOff,
                                            charCode )                 ) ||
           ( nondefOff != 0                                            &&
             tt_cmap14_char_map_nondef_binary( cmap->data + nondefOff,
                                               charCode ) != 0         ) )
      {
        q[0] = varSel;
        q++;
      }
    }
    q[0] = 0;

    return cmap14->results;
  }


  static FT_UInt
  tt_cmap14_def_char_count( FT_Byte  *p )
  {
    FT_UInt32  numRanges = (FT_UInt32)TT_NEXT_ULONG( p );
    FT_UInt    tot       = 0;


    p += 3;  /* point to the first `cnt' field */
    for ( ; numRanges > 0; numRanges-- )
    {
      tot += 1 + p[0];
      p   += 4;
    }

    return tot;
  }


  static FT_UInt32*
  tt_cmap14_get_def_chars( TT_CMap    cmap,
                           FT_Byte*   p,
                           FT_Memory  memory )
  {
    TT_CMap14   cmap14 = (TT_CMap14) cmap;
    FT_UInt32   numRanges;
    FT_UInt     cnt;
    FT_UInt32*  q;


    cnt       = tt_cmap14_def_char_count( p );
    numRanges = (FT_UInt32)TT_NEXT_ULONG( p );

    if ( tt_cmap14_ensure( cmap14, ( cnt + 1 ), memory ) )
      return NULL;

    for ( q = cmap14->results; numRanges > 0; numRanges-- )
    {
      FT_UInt32  uni = (FT_UInt32)TT_NEXT_UINT24( p );


      cnt = FT_NEXT_BYTE( p ) + 1;
      do
      {
        q[0]  = uni;
        uni  += 1;
        q    += 1;

      } while ( --cnt != 0 );
    }
    q[0] = 0;

    return cmap14->results;
  }


  static FT_UInt32*
  tt_cmap14_get_nondef_chars( TT_CMap     cmap,
                              FT_Byte    *p,
                              FT_Memory   memory )
  {
    TT_CMap14   cmap14 = (TT_CMap14) cmap;
    FT_UInt32   numMappings;
    FT_UInt     i;
    FT_UInt32  *ret;


    numMappings = (FT_UInt32)TT_NEXT_ULONG( p );

    if ( tt_cmap14_ensure( cmap14, ( numMappings + 1 ), memory ) )
      return NULL;

    ret = cmap14->results;
    for ( i = 0; i < numMappings; i++ )
    {
      ret[i] = (FT_UInt32)TT_NEXT_UINT24( p );
      p += 2;
    }
    ret[i] = 0;

    return ret;
  }


  FT_CALLBACK_DEF( FT_UInt32 * )
  tt_cmap14_variant_chars( TT_CMap    cmap,
                           FT_Memory  memory,
                           FT_UInt32  variantSelector )
  {
    FT_Byte    *p  = tt_cmap14_find_variant( cmap->data + 6,
                                             variantSelector );
    FT_Int      i;
    FT_ULong    defOff;
    FT_ULong    nondefOff;


    if ( !p )
      return NULL;

    defOff    = TT_NEXT_ULONG( p );
    nondefOff = TT_NEXT_ULONG( p );

    if ( defOff == 0 && nondefOff == 0 )
      return NULL;

    if ( defOff == 0 )
      return tt_cmap14_get_nondef_chars( cmap, cmap->data + nondefOff,
                                         memory );
    else if ( nondefOff == 0 )
      return tt_cmap14_get_def_chars( cmap, cmap->data + defOff,
                                      memory );
    else
    {
      /* Both a default and a non-default glyph set?  That's probably not */
      /* good font design, but the spec allows for it...                  */
      TT_CMap14  cmap14 = (TT_CMap14) cmap;
      FT_UInt32  numRanges;
      FT_UInt32  numMappings;
      FT_UInt32  duni;
      FT_UInt32  dcnt;
      FT_UInt32  nuni;
      FT_Byte*   dp;
      FT_UInt    di, ni, k;

      FT_UInt32  *ret;


      p  = cmap->data + nondefOff;
      dp = cmap->data + defOff;

      numMappings = (FT_UInt32)TT_NEXT_ULONG( p );
      dcnt        = tt_cmap14_def_char_count( dp );
      numRanges   = (FT_UInt32)TT_NEXT_ULONG( dp );

      if ( numMappings == 0 )
        return tt_cmap14_get_def_chars( cmap, cmap->data + defOff,
                                        memory );
      if ( dcnt == 0 )
        return tt_cmap14_get_nondef_chars( cmap, cmap->data + nondefOff,
                                           memory );

      if ( tt_cmap14_ensure( cmap14, ( dcnt + numMappings + 1 ), memory ) )
        return NULL;

      ret  = cmap14->results;
      duni = (FT_UInt32)TT_NEXT_UINT24( dp );
      dcnt = FT_NEXT_BYTE( dp );
      di   = 1;
      nuni = (FT_UInt32)TT_NEXT_UINT24( p );
      p   += 2;
      ni   = 1;
      i    = 0;

      for (;;)
      {
        if ( nuni > duni + dcnt )
        {
          for ( k = 0; k <= dcnt; k++ )
            ret[i++] = duni + k;

          di++;

          if ( di > numRanges )
            break;

          duni = (FT_UInt32)TT_NEXT_UINT24( dp );
          dcnt = FT_NEXT_BYTE( dp );
        }
        else
        {
          if ( nuni < duni )
            ret[i++] = nuni;
          /* If it is within the default range then ignore it -- */
          /* that should not have happened                       */
          ni++;
          if ( ni > numMappings )
            break;

          nuni = (FT_UInt32)TT_NEXT_UINT24( p );
          p += 2;
        }
      }

      if ( ni <= numMappings )
      {
        /* If we get here then we have run out of all default ranges.   */
        /* We have read one non-default mapping which we haven't stored */
        /* and there may be others that need to be read.                */
        ret[i++] = nuni;
        while ( ni < numMappings )
        {
          ret[i++] = (FT_UInt32)TT_NEXT_UINT24( p );
          p += 2;
          ni++;
        }
      }
      else if ( di <= numRanges )
      {
        /* If we get here then we have run out of all non-default     */
        /* mappings.  We have read one default range which we haven't */
        /* stored and there may be others that need to be read.       */
        for ( k = 0; k <= dcnt; k++ )
          ret[i++] = duni + k;

        while ( di < numRanges )
        {
          duni = (FT_UInt32)TT_NEXT_UINT24( dp );
          dcnt = FT_NEXT_BYTE( dp );

          for ( k = 0; k <= dcnt; k++ )
            ret[i++] = duni + k;
          di++;
        }
      }

      ret[i] = 0;

      return ret;
    }
  }


  FT_DEFINE_TT_CMAP(
    tt_cmap14_class_rec,

      sizeof ( TT_CMap14Rec ),

      (FT_CMap_InitFunc)     tt_cmap14_init,        /* init       */
      (FT_CMap_DoneFunc)     tt_cmap14_done,        /* done       */
      (FT_CMap_CharIndexFunc)tt_cmap14_char_index,  /* char_index */
      (FT_CMap_CharNextFunc) tt_cmap14_char_next,   /* char_next  */

      /* Format 14 extension functions */
      (FT_CMap_CharVarIndexFunc)    tt_cmap14_char_var_index,
      (FT_CMap_CharVarIsDefaultFunc)tt_cmap14_char_var_isdefault,
      (FT_CMap_VariantListFunc)     tt_cmap14_variants,
      (FT_CMap_CharVariantListFunc) tt_cmap14_char_variants,
      (FT_CMap_VariantCharListFunc) tt_cmap14_variant_chars,

    14,
    (TT_CMap_ValidateFunc)tt_cmap14_validate,  /* validate      */
    (TT_CMap_Info_GetFunc)tt_cmap14_get_info   /* get_cmap_info */
  )

#endif /* TT_CONFIG_CMAP_FORMAT_14 */


#ifndef FT_CONFIG_OPTION_PIC

  static const TT_CMap_Class  tt_cmap_classes[] =
  {
#define TTCMAPCITEM( a )  &a,
#include "ttcmapc.h"
    NULL,
  };

#else /*FT_CONFIG_OPTION_PIC*/

  void
  FT_Destroy_Class_tt_cmap_classes( FT_Library      library,
                                    TT_CMap_Class*  clazz )
  {
    FT_Memory  memory = library->memory;


    if ( clazz )
      FT_FREE( clazz );
  }


  FT_Error
  FT_Create_Class_tt_cmap_classes( FT_Library       library,
                                   TT_CMap_Class**  output_class )
  {
    TT_CMap_Class*     clazz  = NULL;
    TT_CMap_ClassRec*  recs;
    FT_Error           error;
    FT_Memory          memory = library->memory;

    int  i = 0;


#define TTCMAPCITEM( a ) i++;
#include "ttcmapc.h"

    /* allocate enough space for both the pointers */
    /* plus terminator and the class instances     */
    if ( FT_ALLOC( clazz, sizeof ( *clazz ) * ( i + 1 ) +
                          sizeof ( TT_CMap_ClassRec ) * i ) )
      return error;

    /* the location of the class instances follows the array of pointers */
    recs = (TT_CMap_ClassRec*)( (char*)clazz +
                                sizeof ( *clazz ) * ( i + 1 ) );
    i    = 0;

#undef TTCMAPCITEM
#define  TTCMAPCITEM( a )             \
    FT_Init_Class_ ## a( &recs[i] );  \
    clazz[i] = &recs[i];              \
    i++;
#include "ttcmapc.h"

    clazz[i] = NULL;

    *output_class = clazz;
    return FT_Err_Ok;
  }

#endif /*FT_CONFIG_OPTION_PIC*/


  /* parse the `cmap' table and build the corresponding TT_CMap objects */
  /* in the current face                                                */
  /*                                                                    */
  FT_LOCAL_DEF( FT_Error )
  tt_face_build_cmaps( TT_Face  face )
  {
    FT_Byte*           table = face->cmap_table;
    FT_Byte*           limit = table + face->cmap_size;
    FT_UInt volatile   num_cmaps;
    FT_Byte* volatile  p     = table;
    FT_Library         library = FT_FACE_LIBRARY( face );

    FT_UNUSED( library );


    if ( !p || p + 4 > limit )
      return FT_THROW( Invalid_Table );

    /* only recognize format 0 */
    if ( TT_NEXT_USHORT( p ) != 0 )
    {
      FT_ERROR(( "tt_face_build_cmaps:"
                 " unsupported `cmap' table format = %d\n",
                 TT_PEEK_USHORT( p - 2 ) ));
      return FT_THROW( Invalid_Table );
    }

    num_cmaps = TT_NEXT_USHORT( p );

    for ( ; num_cmaps > 0 && p + 8 <= limit; num_cmaps-- )
    {
      FT_CharMapRec  charmap;
      FT_UInt32      offset;


      charmap.platform_id = TT_NEXT_USHORT( p );
      charmap.encoding_id = TT_NEXT_USHORT( p );
      charmap.face        = FT_FACE( face );
      charmap.encoding    = FT_ENCODING_NONE;  /* will be filled later */
      offset              = TT_NEXT_ULONG( p );

      if ( offset && offset <= face->cmap_size - 2 )
      {
        FT_Byte* volatile              cmap   = table + offset;
        volatile FT_UInt               format = TT_PEEK_USHORT( cmap );
        const TT_CMap_Class* volatile  pclazz = TT_CMAP_CLASSES_GET;
        TT_CMap_Class volatile         clazz;


        for ( ; *pclazz; pclazz++ )
        {
          clazz = *pclazz;
          if ( clazz->format == format )
          {
            volatile TT_ValidatorRec  valid;
            volatile FT_Error         error = FT_Err_Ok;


            ft_validator_init( FT_VALIDATOR( &valid ), cmap, limit,
                               FT_VALIDATE_DEFAULT );

            valid.num_glyphs = (FT_UInt)face->max_profile.numGlyphs;

            if ( ft_setjmp( FT_VALIDATOR( &valid )->jump_buffer) == 0 )
            {
              /* validate this cmap sub-table */
              error = clazz->validate( cmap, FT_VALIDATOR( &valid ) );
            }

            if ( !valid.validator.error )
            {
              FT_CMap  ttcmap;


              /* It might make sense to store the single variation         */
              /* selector cmap somewhere special.  But it would have to be */
              /* in the public FT_FaceRec, and we can't change that.       */

              if ( !FT_CMap_New( (FT_CMap_Class)clazz,
                                 cmap, &charmap, &ttcmap ) )
              {
                /* it is simpler to directly set `flags' than adding */
                /* a parameter to FT_CMap_New                        */
                ((TT_CMap)ttcmap)->flags = (FT_Int)error;
              }
            }
            else
            {
              FT_TRACE0(( "tt_face_build_cmaps:"
                          " broken cmap sub-table ignored\n" ));
            }
            break;
          }
        }

        if ( !*pclazz )
        {
          FT_TRACE0(( "tt_face_build_cmaps:"
                      " unsupported cmap sub-table ignored\n" ));
        }
      }
    }

    return FT_Err_Ok;
  }


  FT_LOCAL( FT_Error )
  tt_get_cmap_info( FT_CharMap    charmap,
                    TT_CMapInfo  *cmap_info )
  {
    FT_CMap        cmap  = (FT_CMap)charmap;
    TT_CMap_Class  clazz = (TT_CMap_Class)cmap->clazz;


    return clazz->get_cmap_info( charmap, cmap_info );
  }


/* END */<|MERGE_RESOLUTION|>--- conflicted
+++ resolved
@@ -4,7 +4,7 @@
 /*                                                                         */
 /*    TrueType character mapping table (cmap) support (body).              */
 /*                                                                         */
-/*  Copyright 2002-2016 by                                                 */
+/*  Copyright 2002-2018 by                                                 */
 /*  David Turner, Robert Wilhelm, and Werner Lemberg.                      */
 /*                                                                         */
 /*  This file is part of the FreeType project, and may only be used,       */
@@ -23,8 +23,10 @@
 
 #include FT_INTERNAL_VALIDATE_H
 #include FT_INTERNAL_STREAM_H
+#include FT_SERVICE_POSTSCRIPT_CMAPS_H
 #include "ttload.h"
 #include "ttcmap.h"
+#include "ttpost.h"
 #include "sfntpic.h"
 
 
@@ -524,7 +526,11 @@
         }
 
         if ( offset == 0 )
+        {
+          if ( charcode == 0x100 )
+            goto Exit; /* this happens only for a malformed cmap */
           goto Next_SubHeader;
+        }
 
         if ( char_lo < start )
         {
@@ -558,11 +564,6 @@
           charcode--;
       }
 
-<<<<<<< HEAD
-      /* jump to next sub-header, i.e. higher byte value */
-    Next_SubHeader:
-      charcode = FT_PAD_FLOOR( charcode, 256 ) + 256;
-=======
       /* If `charcode' is <= 0xFF, retry with `charcode + 1'.      */
       /* Otherwise jump to the next 256-character block and retry. */
     Next_SubHeader:
@@ -570,7 +571,6 @@
         charcode++;
       else
         charcode = FT_PAD_FLOOR( charcode, 0x100 ) + 0x100;
->>>>>>> eb6c5214
     }
 
   Exit:
@@ -3645,6 +3645,110 @@
 #endif /* TT_CONFIG_CMAP_FORMAT_14 */
 
 
+  /*************************************************************************/
+  /*************************************************************************/
+  /*****                                                               *****/
+  /*****                       SYNTHETIC UNICODE                       *****/
+  /*****                                                               *****/
+  /*************************************************************************/
+  /*************************************************************************/
+
+  /*        This charmap is generated using postscript glyph names.        */
+
+#ifdef FT_CONFIG_OPTION_POSTSCRIPT_NAMES
+
+  FT_CALLBACK_DEF( const char * )
+  tt_get_glyph_name( TT_Face  face,
+                     FT_UInt  idx )
+  {
+    FT_String*  PSname;
+
+
+    tt_face_get_ps_name( face, idx, &PSname );
+
+    return PSname;
+  }
+
+
+  FT_CALLBACK_DEF( FT_Error )
+  tt_cmap_unicode_init( PS_Unicodes  unicodes,
+                        FT_Pointer   pointer )
+  {
+    TT_Face             face    = (TT_Face)FT_CMAP_FACE( unicodes );
+    FT_Memory           memory  = FT_FACE_MEMORY( face );
+    FT_Service_PsCMaps  psnames = (FT_Service_PsCMaps)face->psnames;
+
+    FT_UNUSED( pointer );
+
+
+    return psnames->unicodes_init( memory,
+                                   unicodes,
+                                   face->root.num_glyphs,
+                                   (PS_GetGlyphNameFunc)&tt_get_glyph_name,
+                                   (PS_FreeGlyphNameFunc)NULL,
+                                   (FT_Pointer)face );
+  }
+
+
+  FT_CALLBACK_DEF( void )
+  tt_cmap_unicode_done( PS_Unicodes  unicodes )
+  {
+    FT_Face    face   = FT_CMAP_FACE( unicodes );
+    FT_Memory  memory = FT_FACE_MEMORY( face );
+
+
+    FT_FREE( unicodes->maps );
+    unicodes->num_maps = 0;
+  }
+
+
+  FT_CALLBACK_DEF( FT_UInt )
+  tt_cmap_unicode_char_index( PS_Unicodes  unicodes,
+                              FT_UInt32    char_code )
+  {
+    TT_Face             face    = (TT_Face)FT_CMAP_FACE( unicodes );
+    FT_Service_PsCMaps  psnames = (FT_Service_PsCMaps)face->psnames;
+
+
+    return psnames->unicodes_char_index( unicodes, char_code );
+  }
+
+
+  FT_CALLBACK_DEF( FT_UInt32 )
+  tt_cmap_unicode_char_next( PS_Unicodes  unicodes,
+                             FT_UInt32   *pchar_code )
+  {
+    TT_Face             face    = (TT_Face)FT_CMAP_FACE( unicodes );
+    FT_Service_PsCMaps  psnames = (FT_Service_PsCMaps)face->psnames;
+
+
+    return psnames->unicodes_char_next( unicodes, pchar_code );
+  }
+
+
+  FT_DEFINE_TT_CMAP(
+    tt_cmap_unicode_class_rec,
+
+      sizeof ( PS_UnicodesRec ),
+
+      (FT_CMap_InitFunc)     tt_cmap_unicode_init,        /* init       */
+      (FT_CMap_DoneFunc)     tt_cmap_unicode_done,        /* done       */
+      (FT_CMap_CharIndexFunc)tt_cmap_unicode_char_index,  /* char_index */
+      (FT_CMap_CharNextFunc) tt_cmap_unicode_char_next,   /* char_next  */
+
+      (FT_CMap_CharVarIndexFunc)    NULL,  /* char_var_index   */
+      (FT_CMap_CharVarIsDefaultFunc)NULL,  /* char_var_default */
+      (FT_CMap_VariantListFunc)     NULL,  /* variant_list     */
+      (FT_CMap_CharVariantListFunc) NULL,  /* charvariant_list */
+      (FT_CMap_VariantCharListFunc) NULL,  /* variantchar_list */
+
+    ~0U,
+    (TT_CMap_ValidateFunc)NULL,  /* validate      */
+    (TT_CMap_Info_GetFunc)NULL   /* get_cmap_info */
+  )
+
+#endif /* FT_CONFIG_OPTION_POSTSCRIPT_NAMES */
+
 #ifndef FT_CONFIG_OPTION_PIC
 
   static const TT_CMap_Class  tt_cmap_classes[] =
@@ -3824,8 +3928,10 @@
     FT_CMap        cmap  = (FT_CMap)charmap;
     TT_CMap_Class  clazz = (TT_CMap_Class)cmap->clazz;
 
-
-    return clazz->get_cmap_info( charmap, cmap_info );
+    if ( clazz->get_cmap_info )
+      return clazz->get_cmap_info( charmap, cmap_info );
+    else
+      return FT_THROW( Invalid_CharMap_Format );
   }
 
 
