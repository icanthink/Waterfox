/* -*- tab-width: 2; indent-tabs-mode: nil; js-indent-level: 2 -*- */
/* vim: set ts=2 sw=2 sts=2 et tw=80: */
/* This Source Code Form is subject to the terms of the Mozilla Public
 * License, v. 2.0. If a copy of the MPL was not distributed with this
 * file, You can obtain one at http://mozilla.org/MPL/2.0/. */

Components.utils.import("resource://gre/modules/ContextualIdentityService.jsm");
Components.utils.import("resource://gre/modules/PrivateBrowsingUtils.jsm");
Components.utils.import("resource://gre/modules/InlineSpellChecker.jsm");
Components.utils.import("resource://gre/modules/LoginManagerContextMenu.jsm");
Components.utils.import("resource://gre/modules/BrowserUtils.jsm");
Components.utils.import("resource://gre/modules/XPCOMUtils.jsm");
Components.utils.import("resource://gre/modules/Services.jsm");


XPCOMUtils.defineLazyModuleGetter(this, "LoginHelper",
  "resource://gre/modules/LoginHelper.jsm");
XPCOMUtils.defineLazyModuleGetter(this, "WebNavigationFrames",
  "resource://gre/modules/WebNavigationFrames.jsm");

var gContextMenuContentData = null;

function openContextMenu(aMessage) {
  let data = aMessage.data;
  let browser = aMessage.target;

  let spellInfo = data.spellInfo;
  if (spellInfo)
    spellInfo.target = aMessage.target.messageManager;
  let documentURIObject = makeURI(data.docLocation,
                                  data.charSet,
                                  makeURI(data.baseURI));
  gContextMenuContentData = { isRemote: true,
                              event: aMessage.objects.event,
                              popupNode: aMessage.objects.popupNode,
                              popupNodeSelectors: data.popupNodeSelectors,
                              browser,
                              editFlags: data.editFlags,
                              spellInfo,
                              principal: data.principal,
                              customMenuItems: data.customMenuItems,
                              addonInfo: data.addonInfo,
                              documentURIObject,
                              docLocation: data.docLocation,
                              charSet: data.charSet,
                              referrer: data.referrer,
                              referrerPolicy: data.referrerPolicy,
                              contentType: data.contentType,
                              contentDisposition: data.contentDisposition,
                              frameOuterWindowID: data.frameOuterWindowID,
                              selectionInfo: data.selectionInfo,
                              disableSetDesktopBackground: data.disableSetDesktopBg,
                              loginFillInfo: data.loginFillInfo,
                              parentAllowsMixedContent: data.parentAllowsMixedContent,
                              userContextId: data.userContextId,
                            };
  let popup = browser.ownerDocument.getElementById("contentAreaContextMenu");
  let event = gContextMenuContentData.event;

  // Set touch mode to get larger menu items.
  if (event.mozInputSource == MouseEvent.MOZ_SOURCE_TOUCH) {
    popup.setAttribute("touchmode", "true");
  } else {
    popup.removeAttribute("touchmode");
  }

  popup.openPopupAtScreen(event.screenX, event.screenY, true);
}

function nsContextMenu(aXulMenu, aIsShift) {
  this.shouldDisplay = true;
  this.initMenu(aXulMenu, aIsShift);
}

// Prototype for nsContextMenu "class."
nsContextMenu.prototype = {
  initMenu: function CM_initMenu(aXulMenu, aIsShift) {
    // Get contextual info.
    this.setTarget(document.popupNode, document.popupRangeParent,
                   document.popupRangeOffset);
    if (!this.shouldDisplay)
      return;

    this.hasPageMenu = false;
    this.isContentSelected = !this.selectionInfo.docSelectionIsCollapsed;
    if (!aIsShift) {
      if (this.isRemote) {
        this.hasPageMenu =
          PageMenuParent.addToPopup(gContextMenuContentData.customMenuItems,
                                    this.browser, aXulMenu);
      } else {
        this.hasPageMenu = PageMenuParent.buildAndAddToPopup(this.target, aXulMenu);
      }

      let subject = {
        menu: aXulMenu,
        tab: gBrowser ? gBrowser.getTabForBrowser(this.browser) : undefined,
        isContentSelected: this.isContentSelected,
        inFrame: this.inFrame,
        isTextSelected: this.isTextSelected,
        onTextInput: this.onTextInput,
        onLink: this.onLink,
        onImage: this.onImage,
        onVideo: this.onVideo,
        onAudio: this.onAudio,
        onCanvas: this.onCanvas,
        onEditableArea: this.onEditableArea,
        onPassword: this.onPassword,
        srcUrl: this.mediaURL,
        frameUrl: gContextMenuContentData ? gContextMenuContentData.docLocation : undefined,
        pageUrl: this.browser ? this.browser.currentURI.spec : undefined,
        linkUrl: this.linkURL,
        selectionText: this.isTextSelected ? this.selectionInfo.text : undefined,
        frameId: this.frameOuterWindowID,
      };
      subject.wrappedJSObject = subject;
      Services.obs.notifyObservers(subject, "on-build-contextmenu");
    }

    this.isFrameImage = document.getElementById("isFrameImage");
    this.ellipsis = "\u2026";
    try {
      this.ellipsis = gPrefService.getComplexValue("intl.ellipsis",
                                                   Ci.nsIPrefLocalizedString).data;
    } catch (e) { }

    // Reset after "on-build-contextmenu" notification in case selection was
    // changed during the notification.
    this.isContentSelected = !this.selectionInfo.docSelectionIsCollapsed;
    this.onPlainTextLink = false;

    let bookmarkPage = document.getElementById("context-bookmarkpage");
    if (bookmarkPage)
      BookmarkingUI.onCurrentPageContextPopupShowing();

    // Initialize (disable/remove) menu items.
    this.initItems();

  },

  hiding: function CM_hiding() {
    gContextMenuContentData = null;
    InlineSpellCheckerUI.clearSuggestionsFromMenu();
    InlineSpellCheckerUI.clearDictionaryListFromMenu();
    InlineSpellCheckerUI.uninit();
    LoginManagerContextMenu.clearLoginsFromMenu(document);

    // This handler self-deletes, only run it if it is still there:
    if (this._onPopupHiding) {
      this._onPopupHiding();
    }
  },

  initItems: function CM_initItems() {
    this.initPageMenuSeparator();
    this.initOpenItems();
    this.initNavigationItems();
    this.initViewItems();
    this.initMiscItems();
    this.initSpellingItems();
    this.initSaveItems();
    this.initClipboardItems();
    this.initMediaPlayerItems();
    this.initLeaveDOMFullScreenItems();
    this.initClickToPlayItems();
    this.initPasswordManagerItems();
    this.initSyncItems();
  },

  initPageMenuSeparator: function CM_initPageMenuSeparator() {
    this.showItem("page-menu-separator", this.hasPageMenu);
  },

  initOpenItems: function CM_initOpenItems() {
    var isMailtoInternal = false;
    if (this.onMailtoLink) {
      var mailtoHandler = Cc["@mozilla.org/uriloader/external-protocol-service;1"].
                          getService(Ci.nsIExternalProtocolService).
                          getProtocolHandlerInfo("mailto");
      isMailtoInternal = (!mailtoHandler.alwaysAskBeforeHandling &&
                          mailtoHandler.preferredAction == Ci.nsIHandlerInfo.useHelperApp &&
                          (mailtoHandler.preferredApplicationHandler instanceof Ci.nsIWebHandlerApp));
    }

    if (this.isTextSelected && !this.onLink &&
        this.selectionInfo && this.selectionInfo.linkURL) {
      this.linkURL = this.selectionInfo.linkURL;
      try {
        this.linkURI = makeURI(this.linkURL);
      } catch (ex) {}

      this.linkTextStr = this.selectionInfo.linkText;
      this.onPlainTextLink = true;
    }

    var inContainer = false;
    if (gContextMenuContentData.userContextId) {
      inContainer = true;
      var item = document.getElementById("context-openlinkincontainertab");

      item.setAttribute("data-usercontextid", gContextMenuContentData.userContextId);

      var label =
        ContextualIdentityService.getUserContextLabel(gContextMenuContentData.userContextId);
      item.setAttribute("label",
         gBrowserBundle.formatStringFromName("userContextOpenLink.label",
                                             [label], 1));
    }

    var shouldShow = this.onSaveableLink || isMailtoInternal || this.onPlainTextLink;
    var isWindowPrivate = PrivateBrowsingUtils.isWindowPrivate(window);
    var showContainers = Services.prefs.getBoolPref("privacy.userContext.enabled");
    this.showItem("context-openlink", shouldShow && !isWindowPrivate);
    this.showItem("context-openlinkprivate", shouldShow);
    this.showItem("context-openlinkintab", shouldShow && !inContainer);
    this.showItem("context-openlinkincontainertab", shouldShow && inContainer);
    this.showItem("context-openlinkinusercontext-menu", shouldShow && !isWindowPrivate && showContainers);
    this.showItem("context-openlinkincurrent", this.onPlainTextLink);
    this.showItem("context-sep-open", shouldShow);
  },

  initNavigationItems: function CM_initNavigationItems() {
    var shouldShow = !(this.isContentSelected || this.onLink || this.onImage ||
                       this.onCanvas || this.onVideo || this.onAudio ||
                       this.onTextInput) && this.inTabBrowser;
    this.showItem("context-navigation", shouldShow);
    this.showItem("context-sep-navigation", shouldShow);

    let stopped = XULBrowserWindow.stopCommand.getAttribute("disabled") == "true";

    let stopReloadItem = "";
    if (shouldShow || !this.inTabBrowser) {
      stopReloadItem = (stopped || !this.inTabBrowser) ? "reload" : "stop";
    }

    this.showItem("context-reload", stopReloadItem == "reload");
    this.showItem("context-stop", stopReloadItem == "stop");

    // XXX: Stop is determined in browser.js; the canStop broadcaster is broken
    // this.setItemAttrFromNode( "context-stop", "disabled", "canStop" );
  },

  initLeaveDOMFullScreenItems: function CM_initLeaveFullScreenItem() {
    // only show the option if the user is in DOM fullscreen
    var shouldShow = (this.target.ownerDocument.fullscreenElement != null);
    this.showItem("context-leave-dom-fullscreen", shouldShow);

    // Explicitly show if in DOM fullscreen, but do not hide it has already been shown
    if (shouldShow)
        this.showItem("context-media-sep-commands", true);
  },

  initSaveItems: function CM_initSaveItems() {
    var shouldShow = !(this.onTextInput || this.onLink ||
                       this.isContentSelected || this.onImage ||
                       this.onCanvas || this.onVideo || this.onAudio);
    this.showItem("context-savepage", shouldShow);

    // Save link depends on whether we're in a link, or selected text matches valid URL pattern.
    this.showItem("context-savelink", this.onSaveableLink || this.onPlainTextLink);

    // Save image depends on having loaded its content, video and audio don't.
    this.showItem("context-saveimage", this.onLoadedImage || this.onCanvas);
    this.showItem("context-savevideo", this.onVideo);
    this.showItem("context-saveaudio", this.onAudio);
    this.showItem("context-video-saveimage", this.onVideo);
    this.setItemAttr("context-savevideo", "disabled", !this.mediaURL);
    this.setItemAttr("context-saveaudio", "disabled", !this.mediaURL);
    // Send media URL (but not for canvas, since it's a big data: URL)
    this.showItem("context-sendimage", this.onImage);
    this.showItem("context-sendvideo", this.onVideo);
    this.showItem("context-castvideo", this.onVideo);
    this.showItem("context-sendaudio", this.onAudio);
    let mediaIsBlob = this.mediaURL.startsWith("blob:");
    this.setItemAttr("context-sendvideo", "disabled", !this.mediaURL || mediaIsBlob);
    this.setItemAttr("context-sendaudio", "disabled", !this.mediaURL || mediaIsBlob);
    let shouldShowCast = Services.prefs.getBoolPref("browser.casting.enabled");
    // getServicesForVideo alone would be sufficient here (it depends on
    // SimpleServiceDiscovery.services), but SimpleServiceDiscovery is guaranteed
    // to be already loaded, since we load it on startup in nsBrowserGlue,
    // and CastingApps isn't, so check SimpleServiceDiscovery.services first
    // to avoid needing to load CastingApps.jsm if we don't need to.
    shouldShowCast = shouldShowCast && this.mediaURL &&
                     SimpleServiceDiscovery.services.length > 0 &&
                     CastingApps.getServicesForVideo(this.target).length > 0;
    this.setItemAttr("context-castvideo", "disabled", !shouldShowCast);
  },

  initViewItems: function CM_initViewItems() {
    // View source is always OK, unless in directory listing.
    this.showItem("context-viewpartialsource-selection",
                  this.isContentSelected);
    this.showItem("context-viewpartialsource-mathml",
                  this.onMathML && !this.isContentSelected);

    var shouldShow = !(this.isContentSelected ||
                       this.onImage || this.onCanvas ||
                       this.onVideo || this.onAudio ||
                       this.onLink || this.onTextInput);
    var showInspect = this.inTabBrowser && gPrefService.getBoolPref("devtools.inspector.enabled");
    this.showItem("context-viewsource", shouldShow);
    this.showItem("context-viewinfo", shouldShow);
    // The page info is broken for WebExtension popups, as the browser is
    // destroyed when the popup is closed.
    this.setItemAttr("context-viewinfo", "disabled", this.webExtBrowserType === "popup");
    this.showItem("inspect-separator", showInspect);
    this.showItem("context-inspect", showInspect);

    this.showItem("context-sep-viewsource", shouldShow);

    // Set as Desktop background depends on whether an image was clicked on,
    // and only works if we have a shell service.
    var haveSetDesktopBackground = false;

    if (AppConstants.HAVE_SHELL_SERVICE) {
      // Only enable Set as Desktop Background if we can get the shell service.
      var shell = getShellService();
      if (shell)
        haveSetDesktopBackground = shell.canSetDesktopBackground;
    }

    this.showItem("context-setDesktopBackground",
                  haveSetDesktopBackground && this.onLoadedImage);

    if (haveSetDesktopBackground && this.onLoadedImage) {
      document.getElementById("context-setDesktopBackground")
              .disabled = gContextMenuContentData.disableSetDesktopBackground;
    }

    // Reload image depends on an image that's not fully loaded
    this.showItem("context-reloadimage", (this.onImage && !this.onCompletedImage));

    // View image depends on having an image that's not standalone
    // (or is in a frame), or a canvas.
    this.showItem("context-viewimage", (this.onImage &&
                  (!this.inSyntheticDoc || this.inFrame)) || this.onCanvas);

    // View video depends on not having a standalone video.
    this.showItem("context-viewvideo", this.onVideo && (!this.inSyntheticDoc || this.inFrame));
    this.setItemAttr("context-viewvideo", "disabled", !this.mediaURL);

    // View background image depends on whether there is one, but don't make
    // background images of a stand-alone media document available.
    this.showItem("context-viewbgimage", shouldShow &&
                                         !this._hasMultipleBGImages &&
                                         !this.inSyntheticDoc);
    this.showItem("context-sep-viewbgimage", shouldShow &&
                                             !this._hasMultipleBGImages &&
                                             !this.inSyntheticDoc);
    document.getElementById("context-viewbgimage")
            .disabled = !this.hasBGImage;

    this.showItem("context-viewimageinfo", this.onImage);
    // The image info popup is broken for WebExtension popups, since the browser
    // is destroyed when the popup is closed.
    this.setItemAttr("context-viewimageinfo", "disabled", this.webExtBrowserType === "popup");
    this.showItem("context-viewimagedesc", this.onImage && this.imageDescURL !== "");
  },

  initMiscItems: function CM_initMiscItems() {
    // Use "Bookmark This Link" if on a link.
    let bookmarkPage = document.getElementById("context-bookmarkpage");
    this.showItem(bookmarkPage,
                  !(this.isContentSelected || this.onTextInput || this.onLink ||
                    this.onImage || this.onVideo || this.onAudio || this.onSocial ||
                    this.onCanvas || this.inWebExtBrowser));
    bookmarkPage.setAttribute("tooltiptext", bookmarkPage.getAttribute("buttontooltiptext"));

    this.showItem("context-bookmarklink", (this.onLink && !this.onMailtoLink &&
                                           !this.onSocial && !this.onMozExtLink) ||
                                          this.onPlainTextLink);
    this.showItem("context-keywordfield",
                  this.onTextInput && this.onKeywordField);
    this.showItem("frame", this.inFrame);

    let showSearchSelect = (this.isTextSelected || this.onLink) && !this.onImage;
    this.showItem("context-searchselect", showSearchSelect);
    if (showSearchSelect) {
      this.formatSearchContextItem();
    }

    // srcdoc cannot be opened separately due to concerns about web
    // content with about:srcdoc in location bar masquerading as trusted
    // chrome/addon content.
    // No need to also test for this.inFrame as this is checked in the parent
    // submenu.
    this.showItem("context-showonlythisframe", !this.inSrcdocFrame);
    this.showItem("context-openframeintab", !this.inSrcdocFrame);
    this.showItem("context-openframe", !this.inSrcdocFrame);
    this.showItem("context-bookmarkframe", !this.inSrcdocFrame);
    this.showItem("open-frame-sep", !this.inSrcdocFrame);

    this.showItem("frame-sep", this.inFrame && this.isTextSelected);

    // Hide menu entries for images, show otherwise
    if (this.inFrame) {
      if (BrowserUtils.mimeTypeIsTextBased(this.target.ownerDocument.contentType))
        this.isFrameImage.removeAttribute("hidden");
      else
        this.isFrameImage.setAttribute("hidden", "true");
    }

    // BiDi UI
    this.showItem("context-sep-bidi", !this.onNumeric && top.gBidiUI);
    this.showItem("context-bidi-text-direction-toggle",
                  this.onTextInput && !this.onNumeric && top.gBidiUI);
    this.showItem("context-bidi-page-direction-toggle",
                  !this.onTextInput && top.gBidiUI);

    // SocialShare
    let shareButton = SocialShare.shareButton;
    let shareEnabled = shareButton && !shareButton.disabled && !this.onSocial;
    let pageShare = shareEnabled && !(this.isContentSelected ||
                            this.onTextInput || this.onLink || this.onImage ||
                            this.onVideo || this.onAudio || this.onCanvas ||
                            this.inWebExtBrowser);
    this.showItem("context-sharepage", pageShare);
    this.showItem("context-shareselect", shareEnabled && this.isContentSelected);
    this.showItem("context-sharelink", shareEnabled && (this.onLink || this.onPlainTextLink) && !this.onMailtoLink && !this.onMozExtLink);
    this.showItem("context-shareimage", shareEnabled && this.onImage);
    this.showItem("context-sharevideo", shareEnabled && this.onVideo);
    this.setItemAttr("context-sharevideo", "disabled", !this.mediaURL || this.mediaURL.startsWith("blob:") || this.mediaURL.startsWith("moz-extension:"));
  },

  initSpellingItems() {
    var canSpell = InlineSpellCheckerUI.canSpellCheck &&
                   !InlineSpellCheckerUI.initialSpellCheckPending &&
                   this.canSpellCheck;
    let showDictionaries = canSpell && InlineSpellCheckerUI.enabled;
    var onMisspelling = InlineSpellCheckerUI.overMisspelling;
    var showUndo = canSpell && InlineSpellCheckerUI.canUndo();
    this.showItem("spell-check-enabled", canSpell);
    this.showItem("spell-separator", canSpell);
    document.getElementById("spell-check-enabled")
            .setAttribute("checked", canSpell && InlineSpellCheckerUI.enabled);

    this.showItem("spell-add-to-dictionary", onMisspelling);
    this.showItem("spell-undo-add-to-dictionary", showUndo);

    // suggestion list
    this.showItem("spell-suggestions-separator", onMisspelling || showUndo);
    if (onMisspelling) {
      var suggestionsSeparator =
        document.getElementById("spell-add-to-dictionary");
      var numsug =
        InlineSpellCheckerUI.addSuggestionsToMenu(suggestionsSeparator.parentNode,
                                                  suggestionsSeparator, 5);
      this.showItem("spell-no-suggestions", numsug == 0);
    } else {
      this.showItem("spell-no-suggestions", false);
    }

    // dictionary list
    this.showItem("spell-dictionaries", showDictionaries);
    if (canSpell) {
      var dictMenu = document.getElementById("spell-dictionaries-menu");
      var dictSep = document.getElementById("spell-language-separator");
      let count = InlineSpellCheckerUI.addDictionaryListToMenu(dictMenu, dictSep);
      this.showItem(dictSep, count > 0);
      this.showItem("spell-add-dictionaries-main", false);
    } else if (this.onEditableArea) {
      // when there is no spellchecker but we might be able to spellcheck
      // add the add to dictionaries item. This will ensure that people
      // with no dictionaries will be able to download them
      this.showItem("spell-language-separator", showDictionaries);
      this.showItem("spell-add-dictionaries-main", showDictionaries);
    } else {
      this.showItem("spell-add-dictionaries-main", false);
    }
  },

  initClipboardItems() {
    // Copy depends on whether there is selected text.
    // Enabling this context menu item is now done through the global
    // command updating system
    // this.setItemAttr( "context-copy", "disabled", !this.isTextSelected() );
    goUpdateGlobalEditMenuItems();

    this.showItem("context-undo", this.onTextInput);
    this.showItem("context-sep-undo", this.onTextInput);
    this.showItem("context-cut", this.onTextInput);
    this.showItem("context-copy",
                  this.isContentSelected || this.onTextInput);
    this.showItem("context-paste", this.onTextInput);
    this.showItem("context-delete", this.onTextInput);
    this.showItem("context-sep-paste", this.onTextInput);
    this.showItem("context-selectall", !(this.onLink || this.onImage ||
                                         this.onVideo || this.onAudio ||
                                         this.inSyntheticDoc) ||
                                       this.isDesignMode);
    this.showItem("context-sep-selectall", this.isContentSelected );

    // XXX dr
    // ------
    // nsDocumentViewer.cpp has code to determine whether we're
    // on a link or an image. we really ought to be using that...

    // Copy email link depends on whether we're on an email link.
    this.showItem("context-copyemail", this.onMailtoLink);

    // Copy link location depends on whether we're on a non-mailto link.
    this.showItem("context-copylink", this.onLink && !this.onMailtoLink);
    this.showItem("context-sep-copylink", this.onLink &&
                  (this.onImage || this.onVideo || this.onAudio));

    // Copy image contents depends on whether we're on an image.
    // Note: the element doesn't exist on all platforms, but showItem() takes
    // care of that by itself.
    this.showItem("context-copyimage-contents", this.onImage);

    // Copy image location depends on whether we're on an image.
    this.showItem("context-copyimage", this.onImage);
    this.showItem("context-copyvideourl", this.onVideo);
    this.showItem("context-copyaudiourl", this.onAudio);
    this.setItemAttr("context-copyvideourl", "disabled", !this.mediaURL);
    this.setItemAttr("context-copyaudiourl", "disabled", !this.mediaURL);
    this.showItem("context-sep-copyimage", this.onImage ||
                  this.onVideo || this.onAudio);
  },

  initMediaPlayerItems() {
    var onMedia = (this.onVideo || this.onAudio);
    // Several mutually exclusive items... play/pause, mute/unmute, show/hide
    this.showItem("context-media-play", onMedia && (this.target.paused || this.target.ended));
    this.showItem("context-media-pause", onMedia && !this.target.paused && !this.target.ended);
    this.showItem("context-media-mute", onMedia && !this.target.muted);
    this.showItem("context-media-unmute", onMedia && this.target.muted);
    this.showItem("context-media-playbackrate", onMedia && this.target.duration != Number.POSITIVE_INFINITY);
    this.showItem("context-media-loop", onMedia);
    this.showItem("context-media-showcontrols", onMedia && !this.target.controls);
    this.showItem("context-media-hidecontrols", this.target.controls && (this.onVideo || (this.onAudio && !this.inSyntheticDoc)));
    this.showItem("context-video-fullscreen", this.onVideo && this.target.ownerDocument.fullscreenElement == null);
    this.showItem("context-media-eme-learnmore", this.onDRMMedia);
    this.showItem("context-media-eme-separator", this.onDRMMedia);

    // Disable them when there isn't a valid media source loaded.
    if (onMedia) {
      this.setItemAttr("context-media-playbackrate-050x", "checked", this.target.playbackRate == 0.5);
      this.setItemAttr("context-media-playbackrate-100x", "checked", this.target.playbackRate == 1.0);
      this.setItemAttr("context-media-playbackrate-125x", "checked", this.target.playbackRate == 1.25);
      this.setItemAttr("context-media-playbackrate-150x", "checked", this.target.playbackRate == 1.5);
      this.setItemAttr("context-media-playbackrate-200x", "checked", this.target.playbackRate == 2.0);
      this.setItemAttr("context-media-loop", "checked", this.target.loop);
      var hasError = this.target.error != null ||
                     this.target.networkState == this.target.NETWORK_NO_SOURCE;
      this.setItemAttr("context-media-play", "disabled", hasError);
      this.setItemAttr("context-media-pause", "disabled", hasError);
      this.setItemAttr("context-media-mute", "disabled", hasError);
      this.setItemAttr("context-media-unmute", "disabled", hasError);
      this.setItemAttr("context-media-playbackrate", "disabled", hasError);
      this.setItemAttr("context-media-playbackrate-050x", "disabled", hasError);
      this.setItemAttr("context-media-playbackrate-100x", "disabled", hasError);
      this.setItemAttr("context-media-playbackrate-125x", "disabled", hasError);
      this.setItemAttr("context-media-playbackrate-150x", "disabled", hasError);
      this.setItemAttr("context-media-playbackrate-200x", "disabled", hasError);
      this.setItemAttr("context-media-showcontrols", "disabled", hasError);
      this.setItemAttr("context-media-hidecontrols", "disabled", hasError);
      if (this.onVideo) {
        let canSaveSnapshot = !this.onDRMMedia && this.target.readyState >= this.target.HAVE_CURRENT_DATA;
        this.setItemAttr("context-video-saveimage", "disabled", !canSaveSnapshot);
        this.setItemAttr("context-video-fullscreen", "disabled", hasError);
      }
    }
    this.showItem("context-media-sep-commands", onMedia);
  },

  initClickToPlayItems() {
    this.showItem("context-ctp-play", this.onCTPPlugin);
    this.showItem("context-ctp-hide", this.onCTPPlugin);
    this.showItem("context-sep-ctp", this.onCTPPlugin);
  },

  initPasswordManagerItems() {
    let loginFillInfo = gContextMenuContentData && gContextMenuContentData.loginFillInfo;

    // If we could not find a password field we
    // don't want to show the form fill option.
    let showFill = loginFillInfo && loginFillInfo.passwordField.found;

    // Disable the fill option if the user has set a master password
    // or if the password field or target field are disabled.
    let disableFill = !loginFillInfo ||
                      !Services.logins ||
                      !Services.logins.isLoggedIn ||
                      loginFillInfo.passwordField.disabled ||
                      (!this.onPassword && loginFillInfo.usernameField.disabled);

    this.showItem("fill-login-separator", showFill);
    this.showItem("fill-login", showFill);
    this.setItemAttr("fill-login", "disabled", disableFill);

    // Set the correct label for the fill menu
    let fillMenu = document.getElementById("fill-login");
    if (this.onPassword) {
      fillMenu.setAttribute("label", fillMenu.getAttribute("label-password"));
      fillMenu.setAttribute("accesskey", fillMenu.getAttribute("accesskey-password"));
    } else {
      fillMenu.setAttribute("label", fillMenu.getAttribute("label-login"));
      fillMenu.setAttribute("accesskey", fillMenu.getAttribute("accesskey-login"));
    }

    if (!showFill || disableFill) {
      return;
    }
    let documentURI = gContextMenuContentData.documentURIObject;
    let fragment = LoginManagerContextMenu.addLoginsToMenu(this.target, this.browser, documentURI);

    this.showItem("fill-login-no-logins", !fragment);

    if (!fragment) {
      return;
    }
    let popup = document.getElementById("fill-login-popup");
    let insertBeforeElement = document.getElementById("fill-login-no-logins");
    popup.insertBefore(fragment, insertBeforeElement);
  },

  initSyncItems() {
    gSync.initPageContextMenu(this);
  },

  openPasswordManager() {
    LoginHelper.openPasswordManager(window, gContextMenuContentData.documentURIObject.host);
  },

  inspectNode() {
    let gBrowser = this.browser.ownerGlobal.gBrowser;
    let { require } = Cu.import("resource://devtools/shared/Loader.jsm", {});
    let { gDevToolsBrowser } = require("devtools/client/framework/devtools-browser");
    return gDevToolsBrowser.inspectNode(gBrowser.selectedTab, this.targetSelectors);
  },

  /**
   * Set various context menu attributes based on the state of the world.
   * Note: If the context menu is on a remote process the supplied parameters
   * will be overwritten with data from gContextMenuContentData.
   *
   * @param {Object} aNode The node that this menu is being opened on.
   * @param {nsIDOMNode} aRangeParent The parent node for where the selection ends.
   * @param {Integer} aRangeOffset The end position of where the selction ends.
   */
  setTarget(aNode, aRangeParent, aRangeOffset) {
    // gContextMenuContentData.isRemote tells us if the event came from a remote
    // process. gContextMenuContentData can be null if something (like tests)
    // opens the context menu directly.
    this.isRemote = gContextMenuContentData && gContextMenuContentData.isRemote;
    if (this.isRemote) {
      aNode = gContextMenuContentData.event.target;
      aRangeParent = gContextMenuContentData.event.rangeParent;
      aRangeOffset = gContextMenuContentData.event.rangeOffset;
    }

    const xulNS = "http://www.mozilla.org/keymaster/gatekeeper/there.is.only.xul";
    if (aNode.nodeType == Node.DOCUMENT_NODE ||
        // Not display on XUL element but relax for <label class="text-link">
        (aNode.namespaceURI == xulNS && !this._isXULTextLinkLabel(aNode))) {
      this.shouldDisplay = false;
      return;
    }

    // Initialize contextual info.
    this.onImage           = false;
    this.onLoadedImage     = false;
    this.onCompletedImage  = false;
    this.imageDescURL      = "";
    this.onCanvas          = false;
    this.onVideo           = false;
    this.onAudio           = false;
    this.onDRMMedia        = false;
    this.onTextInput       = false;
    this.onNumeric         = false;
    this.onKeywordField    = false;
    this.mediaURL          = "";
    this.onLink            = false;
    this.onMailtoLink      = false;
    this.onSaveableLink    = false;
    this.link              = null;
    this.linkURL           = "";
    this.linkURI           = null;
    this.linkTextStr       = "";
    this.linkProtocol      = "";
    this.linkDownload      = "";
    this.linkHasNoReferrer = false;
    this.onMathML          = false;
    this.inFrame           = false;
    this.inSrcdocFrame     = false;
    this.inSyntheticDoc    = false;
    this.hasBGImage        = false;
    this.bgImageURL        = "";
    this.onEditableArea    = false;
    this.isDesignMode      = false;
    this.onCTPPlugin       = false;
    this.canSpellCheck     = false;
    this.onPassword        = false;
    this.webExtBrowserType = "";
    this.inWebExtBrowser   = false;
    this.inTabBrowser      = true;
    this.onMozExtLink      = false;

    if (this.isRemote) {
      this.selectionInfo = gContextMenuContentData.selectionInfo;
    } else {
      this.selectionInfo = BrowserUtils.getSelectionDetails(window);
    }

    this.textSelected      = this.selectionInfo.text;
    this.isTextSelected    = this.textSelected.length != 0;

    // Remember the node that was clicked.
    this.target = aNode;

    // Remember the CSS selectors corresponding to clicked node. gContextMenuContentData
    // can be null if the menu was triggered by tests in which case use an empty array.
    this.targetSelectors = gContextMenuContentData
                              ? gContextMenuContentData.popupNodeSelectors
                              : [];

    let ownerDoc = this.target.ownerDocument;
    this.ownerDoc = ownerDoc;

    let editFlags;

    // If this is a remote context menu event, use the information from
    // gContextMenuContentData instead.
    if (this.isRemote) {
      this.browser = gContextMenuContentData.browser;
      this.principal = gContextMenuContentData.principal;
      this.frameOuterWindowID = gContextMenuContentData.frameOuterWindowID;
      editFlags = gContextMenuContentData.editFlags;
    } else {
      editFlags = SpellCheckHelper.isEditable(this.target, window);
      this.browser = ownerDoc.defaultView
                             .QueryInterface(Ci.nsIInterfaceRequestor)
                             .getInterface(Ci.nsIWebNavigation)
                             .QueryInterface(Ci.nsIDocShell)
                             .chromeEventHandler;
      this.principal = ownerDoc.nodePrincipal;
      this.frameOuterWindowID = WebNavigationFrames.getFrameId(ownerDoc.defaultView);
    }
    this.onSocial = !!this.browser.getAttribute("origin");
    this.webExtBrowserType = this.browser.getAttribute("webextension-view-type");
    this.inWebExtBrowser = !!this.webExtBrowserType;
    this.inTabBrowser = this.browser.ownerGlobal.gBrowser ?
      !!this.browser.ownerGlobal.gBrowser.getTabForBrowser(this.browser) : false;

    // Check if we are in a synthetic document (stand alone image, video, etc.).
    this.inSyntheticDoc = ownerDoc.mozSyntheticDocument;

    this._setTargetForNodesNoChildren(editFlags, aRangeParent, aRangeOffset);

    this._setTargetForNodesWithChildren(editFlags, aRangeParent, aRangeOffset);
  },

  /**
   * Sets up the parts of the context menu for when when nodes have no children.
   *
   * @param {Integer} editFlags The edit flags for the node. See SpellCheckHelper
   *                            for the details.
   * @param {nsIDOMNode} rangeParent The parent node for where the selection ends.
   * @param {Integer} rangeOffset The end position of where the selction ends.
   */
  _setTargetForNodesNoChildren(editFlags, rangeParent, rangeOffset) {
    if (this.target.nodeType == Node.TEXT_NODE) {
      // For text nodes, look at the parent node to determine the spellcheck attribute.
      this.canSpellCheck = this.target.parentNode &&
                           this._isSpellCheckEnabled(this.target);
      return;
    }

    // We only deal with TEXT_NODE and ELEMENT_NODE in this function, so return
    // early if we don't have one.
    if (this.target.nodeType != Node.ELEMENT_NODE) {
      return;
    }
    // See if the user clicked on an image. This check mirrors
    // nsDocumentViewer::GetInImage. Make sure to update both if this is
    // changed.
    if (this.target instanceof Ci.nsIImageLoadingContent &&
        this.target.currentURI) {
      this.onImage = true;

      var request =
        this.target.getRequest(Ci.nsIImageLoadingContent.CURRENT_REQUEST);
      if (request && (request.imageStatus & request.STATUS_SIZE_AVAILABLE))
        this.onLoadedImage = true;
      if (request &&
          (request.imageStatus & request.STATUS_LOAD_COMPLETE) &&
          !(request.imageStatus & request.STATUS_ERROR)) {
        this.onCompletedImage = true;
      }

      this.mediaURL = this.target.currentURI.spec;

      var descURL = this.target.getAttribute("longdesc");
      if (descURL) {
        this.imageDescURL = makeURLAbsolute(this.ownerDoc.body.baseURI, descURL);
      }
    } else if (this.target instanceof HTMLCanvasElement) {
      this.onCanvas = true;
    } else if (this.target instanceof HTMLVideoElement) {
      let mediaURL = this.target.currentSrc || this.target.src;
      if (this.isMediaURLReusable(mediaURL)) {
        this.mediaURL = mediaURL;
      }
      if (this._isProprietaryDRM()) {
        this.onDRMMedia = true;
      }
      // Firefox always creates a HTMLVideoElement when loading an ogg file
      // directly. If the media is actually audio, be smarter and provide a
      // context menu with audio operations.
      if (this.target.readyState >= this.target.HAVE_METADATA &&
          (this.target.videoWidth == 0 || this.target.videoHeight == 0)) {
        this.onAudio = true;
      } else {
        this.onVideo = true;
      }
    } else if (this.target instanceof HTMLAudioElement) {
      this.onAudio = true;
      let mediaURL = this.target.currentSrc || this.target.src;
      if (this.isMediaURLReusable(mediaURL)) {
        this.mediaURL = mediaURL;
      }
      if (this._isProprietaryDRM()) {
        this.onDRMMedia = true;
      }
    } else if (editFlags & (SpellCheckHelper.INPUT | SpellCheckHelper.TEXTAREA)) {
      this.onTextInput = (editFlags & SpellCheckHelper.TEXTINPUT) !== 0;
      this.onNumeric = (editFlags & SpellCheckHelper.NUMERIC) !== 0;
      this.onEditableArea = (editFlags & SpellCheckHelper.EDITABLE) !== 0;
      this.onPassword = (editFlags & SpellCheckHelper.PASSWORD) !== 0;
      if (this.onEditableArea) {
        if (this.isRemote) {
          InlineSpellCheckerUI.initFromRemote(gContextMenuContentData.spellInfo);
        } else {
          InlineSpellCheckerUI.init(this.target.QueryInterface(Ci.nsIDOMNSEditableElement).editor);
          InlineSpellCheckerUI.initFromEvent(rangeParent, rangeOffset);
        }
      }
      this.onKeywordField = (editFlags & SpellCheckHelper.KEYWORD);
    } else if (this.target instanceof HTMLHtmlElement) {
      var bodyElt = this.ownerDoc.body;
      if (bodyElt) {
        let computedURL;
        try {
          computedURL = this.getComputedURL(bodyElt, "background-image");
          this._hasMultipleBGImages = false;
        } catch (e) {
          this._hasMultipleBGImages = true;
        }
        if (computedURL) {
          this.hasBGImage = true;
          this.bgImageURL = makeURLAbsolute(bodyElt.baseURI,
                                            computedURL);
        }
      }
    } else if ((this.target instanceof HTMLEmbedElement ||
              this.target instanceof HTMLObjectElement ||
              this.target instanceof HTMLAppletElement) &&
             this.target.displayedType == HTMLObjectElement.TYPE_NULL &&
             this.target.pluginFallbackType == HTMLObjectElement.PLUGIN_CLICK_TO_PLAY) {
      this.onCTPPlugin = true;
    }

    this.canSpellCheck = this._isSpellCheckEnabled(this.target);
  },

  /**
   * Sets up the parts of the context menu for when when nodes have children.
   *
   * @param {Integer} editFlags The edit flags for the node. See SpellCheckHelper
   *                            for the details.
   * @param {nsIDOMNode} rangeParent The parent node for where the selection ends.
   * @param {Integer} rangeOffset The end position of where the selction ends.
   */
  _setTargetForNodesWithChildren(editFlags, rangeParent, rangeOffset) {
    // Second, bubble out, looking for items of interest that can have childen.
    // Always pick the innermost link, background image, etc.
    var elem = this.target;
    while (elem) {
      if (elem.nodeType == Node.ELEMENT_NODE) {
        // Link?
        const XLINKNS = "http://www.w3.org/1999/xlink";
        if (!this.onLink &&
            // Be consistent with what hrefAndLinkNodeForClickEvent
            // does in browser.js
             (this._isXULTextLinkLabel(elem) ||
              (elem instanceof HTMLAnchorElement && elem.href) ||
              (elem instanceof SVGAElement &&
               (elem.href || elem.hasAttributeNS(XLINKNS, "href"))) ||
              (elem instanceof HTMLAreaElement && elem.href) ||
              elem instanceof HTMLLinkElement ||
              elem.getAttributeNS(XLINKNS, "type") == "simple")) {

          // Target is a link or a descendant of a link.
          this.onLink = true;

          // Remember corresponding element.
          this.link = elem;
          this.linkURL = this.getLinkURL();
          this.linkURI = this.getLinkURI();
          this.linkTextStr = this.getLinkText();
          this.linkProtocol = this.getLinkProtocol();
          this.onMailtoLink = (this.linkProtocol == "mailto");
          this.onMozExtLink = (this.linkProtocol == "moz-extension");
          this.onSaveableLink = this.isLinkSaveable( this.link );
          this.linkHasNoReferrer = BrowserUtils.linkHasNoReferrer(elem);
          try {
            if (elem.download) {
              // Ignore download attribute on cross-origin links
              this.principal.checkMayLoad(this.linkURI, false, true);
              this.linkDownload = elem.download;
            }
          } catch (ex) {}
        }

        // Background image?  Don't bother if we've already found a
        // background image further down the hierarchy.  Otherwise,
        // we look for the computed background-image style.
        if (!this.hasBGImage &&
            !this._hasMultipleBGImages) {
          let bgImgUrl;
          try {
            bgImgUrl = this.getComputedURL(elem, "background-image");
            this._hasMultipleBGImages = false;
          } catch (e) {
            this._hasMultipleBGImages = true;
          }
          if (bgImgUrl) {
            this.hasBGImage = true;
            this.bgImageURL = makeURLAbsolute(elem.baseURI,
                                              bgImgUrl);
          }
        }
      }

      elem = elem.parentNode;
    }

    // See if the user clicked on MathML
    const NS_MathML = "http://www.w3.org/1998/Math/MathML";
    if ((this.target.nodeType == Node.TEXT_NODE &&
         this.target.parentNode.namespaceURI == NS_MathML)
         || (this.target.namespaceURI == NS_MathML))
      this.onMathML = true;

    // See if the user clicked in a frame.
    var docDefaultView = this.ownerDoc.defaultView;
    if (docDefaultView != docDefaultView.top) {
      this.inFrame = true;

      if (this.ownerDoc.isSrcdocDocument) {
          this.inSrcdocFrame = true;
      }
    }

    // if the document is editable, show context menu like in text inputs
    if (!this.onEditableArea) {
      if (editFlags & SpellCheckHelper.CONTENTEDITABLE) {
        // If this.onEditableArea is false but editFlags is CONTENTEDITABLE, then
        // the document itself must be editable.
        this.onTextInput       = true;
        this.onKeywordField    = false;
        this.onImage           = false;
        this.onLoadedImage     = false;
        this.onCompletedImage  = false;
        this.onMathML          = false;
        this.inFrame           = false;
        this.inSrcdocFrame     = false;
        this.hasBGImage        = false;
        this.isDesignMode      = true;
        this.onEditableArea = true;
        if (this.isRemote) {
          InlineSpellCheckerUI.initFromRemote(gContextMenuContentData.spellInfo);
        } else {
          var targetWin = this.ownerDoc.defaultView;
          var editingSession = targetWin.QueryInterface(Ci.nsIInterfaceRequestor)
                                        .getInterface(Ci.nsIWebNavigation)
                                        .QueryInterface(Ci.nsIInterfaceRequestor)
                                        .getInterface(Ci.nsIEditingSession);
          InlineSpellCheckerUI.init(editingSession.getEditorForWindow(targetWin));
          InlineSpellCheckerUI.initFromEvent(rangeParent, rangeOffset);
        }
        var canSpell = InlineSpellCheckerUI.canSpellCheck && this.canSpellCheck;
        this.showItem("spell-check-enabled", canSpell);
        this.showItem("spell-separator", canSpell);
      }
    }
  },

  /**
   * Determines if a node is a XUL Text link.
   *
   * @param {Object} node The object to test.
   * @returns {Boolean} true if the object is a XUL text link.
   */
  _isXULTextLinkLabel(node) {
    const xulNS = "http://www.mozilla.org/keymaster/gatekeeper/there.is.only.xul";
    return node.namespaceURI == xulNS &&
           node.tagName == "label" &&
           node.classList.contains("text-link") &&
           node.href;
  },

  // Returns the computed style attribute for the given element.
  getComputedStyle(aElem, aProp) {
    return aElem.ownerGlobal
                .getComputedStyle(aElem).getPropertyValue(aProp);
  },

  // Returns a "url"-type computed style attribute value, with the url() stripped.
  getComputedURL(aElem, aProp) {
    var url = aElem.ownerGlobal.getComputedStyle(aElem)
                   .getPropertyCSSValue(aProp);
    if (url instanceof CSSValueList) {
      if (url.length != 1)
        throw "found multiple URLs";
      url = url[0];
    }
    return url.primitiveType == CSSPrimitiveValue.CSS_URI ?
           url.getStringValue() : null;
  },

  // Returns true if clicked-on link targets a resource that can be saved.
  isLinkSaveable(aLink) {
    // We don't do the Right Thing for news/snews yet, so turn them off
    // until we do.
    return this.linkProtocol && !(
             this.linkProtocol == "mailto" ||
             this.linkProtocol == "javascript" ||
             this.linkProtocol == "news" ||
             this.linkProtocol == "snews");
  },

  _isSpellCheckEnabled(aNode) {
    // We can always force-enable spellchecking on textboxes
    if (this.isTargetATextBox(aNode)) {
      return true;
    }
    // We can never spell check something which is not content editable
    var editable = aNode.isContentEditable;
    if (!editable && aNode.ownerDocument) {
      editable = aNode.ownerDocument.designMode == "on";
    }
    if (!editable) {
      return false;
    }
    // Otherwise make sure that nothing in the parent chain disables spellchecking
    return aNode.spellcheck;
  },

  _isProprietaryDRM() {
    return this.target.isEncrypted && this.target.mediaKeys &&
           this.target.mediaKeys.keySystem != "org.w3.clearkey";
  },

  _openLinkInParameters(extra) {
    let params = { charset: gContextMenuContentData.charSet,
                   originPrincipal: this.principal,
                   triggeringPrincipal: this.principal,
                   referrerURI: gContextMenuContentData.documentURIObject,
                   referrerPolicy: gContextMenuContentData.referrerPolicy,
                   frameOuterWindowID: gContextMenuContentData.frameOuterWindowID,
                   noReferrer: this.linkHasNoReferrer };
    for (let p in extra) {
      params[p] = extra[p];
    }

    if (!this.isRemote) {
      // Propagate the frameOuterWindowID value saved when
      // the context menu has been opened.
      params.frameOuterWindowID = this.frameOuterWindowID;
    }

    // If we want to change userContextId, we must be sure that we don't
    // propagate the referrer.
    if ("userContextId" in params &&
        params.userContextId != gContextMenuContentData.userContextId) {
      params.noReferrer = true;
    }

    return params;
  },

  // Open linked-to URL in a new window.
  openLink() {
    urlSecurityCheck(this.linkURL, this.principal);
    openLinkIn(this.linkURL, "window", this._openLinkInParameters());
  },

  // Open linked-to URL in a new private window.
  openLinkInPrivateWindow() {
    urlSecurityCheck(this.linkURL, this.principal);
    openLinkIn(this.linkURL, "window",
               this._openLinkInParameters({ private: true }));
  },

  // Open linked-to URL in a new tab.
  openLinkInTab(event) {
    urlSecurityCheck(this.linkURL, this.principal);
    let referrerURI = gContextMenuContentData.documentURIObject;

    // if its parent allows mixed content and the referring URI passes
    // a same origin check with the target URI, we can preserve the users
    // decision of disabling MCB on a page for it's child tabs.
    let persistAllowMixedContentInChildTab = false;

    if (gContextMenuContentData.parentAllowsMixedContent) {
      const sm = Services.scriptSecurityManager;
      try {
        let targetURI = this.linkURI;
        sm.checkSameOriginURI(referrerURI, targetURI, false);
        persistAllowMixedContentInChildTab = true;
      } catch (e) { }
    }

    let params = {
      allowMixedContent: persistAllowMixedContentInChildTab,
      userContextId: parseInt(event.target.getAttribute("data-usercontextid")),
    };

    openLinkIn(this.linkURL, "tab", this._openLinkInParameters(params));
  },

  // open URL in current tab
  openLinkInCurrent() {
    urlSecurityCheck(this.linkURL, this.principal);
    openLinkIn(this.linkURL, "current", this._openLinkInParameters());
  },

  // Open frame in a new tab.
  openFrameInTab() {
    let referrer = gContextMenuContentData.referrer;
    openLinkIn(gContextMenuContentData.docLocation, "tab",
               { charset: gContextMenuContentData.charSet,
                 referrerURI: referrer ? makeURI(referrer) : null });
  },

  // Reload clicked-in frame.
  reloadFrame() {
    this.browser.messageManager.sendAsyncMessage("ContextMenu:ReloadFrame",
                                                 null, { target: this.target });
  },

  // Open clicked-in frame in its own window.
  openFrame() {
    let referrer = gContextMenuContentData.referrer;
    openLinkIn(gContextMenuContentData.docLocation, "window",
               { charset: gContextMenuContentData.charSet,
                 referrerURI: referrer ? makeURI(referrer) : null });
  },

  // Open clicked-in frame in the same window.
  showOnlyThisFrame() {
    urlSecurityCheck(gContextMenuContentData.docLocation,
                     this.browser.contentPrincipal,
                     Ci.nsIScriptSecurityManager.DISALLOW_SCRIPT);
    let referrer = gContextMenuContentData.referrer;
    openUILinkIn(gContextMenuContentData.docLocation, "current",
                 { disallowInheritPrincipal: true,
                   referrerURI: referrer ? makeURI(referrer) : null });
  },

  reload(event) {
    BrowserReloadOrDuplicate(event);
  },

  // View Partial Source
  viewPartialSource(aContext) {
    let inWindow = !Services.prefs.getBoolPref("view_source.tab");
    let openSelectionFn = inWindow ? null : function() {
      let tabBrowser = gBrowser;
      // In the case of popups, we need to find a non-popup browser window.
      if (!tabBrowser || !window.toolbar.visible) {
        // This returns only non-popup browser windows by default.
        let browserWindow = RecentWindow.getMostRecentBrowserWindow();
        tabBrowser = browserWindow.gBrowser;
      }
      let tab = tabBrowser.loadOneTab("about:blank", {
        relatedToCurrent: true,
        inBackground: false,
        triggeringPrincipal: Services.scriptSecurityManager.getSystemPrincipal(),
      });
      return tabBrowser.getBrowserForTab(tab);
    }

    let target = aContext == "mathml" ? this.target : null;
    top.gViewSourceUtils.viewPartialSourceInBrowser(gBrowser.selectedBrowser, target, openSelectionFn);
  },

  // Open new "view source" window with the frame's URL.
  viewFrameSource() {
    BrowserViewSourceOfDocument({
      browser: this.browser,
      URL: gContextMenuContentData.docLocation,
      outerWindowID: this.frameOuterWindowID,
    });
  },

  viewInfo() {
    BrowserPageInfo(gContextMenuContentData.docLocation, null, null, null, this.browser);
  },

  viewImageInfo() {
    BrowserPageInfo(gContextMenuContentData.docLocation, "mediaTab",
                    this.target, null, this.browser);
  },

  viewImageDesc(e) {
    urlSecurityCheck(this.imageDescURL,
                     this.browser.contentPrincipal,
                     Ci.nsIScriptSecurityManager.DISALLOW_SCRIPT);
    openUILink(this.imageDescURL, e, { disallowInheritPrincipal: true,
                                       referrerURI: gContextMenuContentData.documentURIObject });
  },

  viewFrameInfo() {
    BrowserPageInfo(gContextMenuContentData.docLocation, null, null,
                    this.frameOuterWindowID, this.browser);
  },

  reloadImage() {
    urlSecurityCheck(this.mediaURL,
                     this.browser.contentPrincipal,
                     Ci.nsIScriptSecurityManager.DISALLOW_SCRIPT);

    this.browser.messageManager.sendAsyncMessage("ContextMenu:ReloadImage",
                                                 null, { target: this.target });
  },

  _canvasToBlobURL(target) {
    let mm = this.browser.messageManager;
    return new Promise(function(resolve) {
      mm.sendAsyncMessage("ContextMenu:Canvas:ToBlobURL", {}, { target });

      let onMessage = (message) => {
        mm.removeMessageListener("ContextMenu:Canvas:ToBlobURL:Result", onMessage);
        resolve(message.data.blobURL);
      };
      mm.addMessageListener("ContextMenu:Canvas:ToBlobURL:Result", onMessage);
    });
  },

  // Change current window to the URL of the image, video, or audio.
  viewMedia(e) {
    let referrerURI = gContextMenuContentData.documentURIObject;
    let systemPrincipal = Services.scriptSecurityManager.getSystemPrincipal();
    if (this.onCanvas) {
      this._canvasToBlobURL(this.target).then(function(blobURL) {
        openUILink(blobURL, e, { disallowInheritPrincipal: true,
                                 referrerURI,
                                 triggeringPrincipal: systemPrincipal});
      }, Cu.reportError);
    } else {
      urlSecurityCheck(this.mediaURL,
                       this.browser.contentPrincipal,
                       Ci.nsIScriptSecurityManager.DISALLOW_SCRIPT);
      openUILink(this.mediaURL, e, { disallowInheritPrincipal: true,
                                     referrerURI });
    }
  },

  saveVideoFrameAsImage() {
    let mm = this.browser.messageManager;
    let isPrivate = PrivateBrowsingUtils.isBrowserPrivate(this.browser);

    let name = "";
    if (this.mediaURL) {
      try {
        let uri = makeURI(this.mediaURL);
        let url = uri.QueryInterface(Ci.nsIURL);
        if (url.fileBaseName)
          name = decodeURI(url.fileBaseName) + ".jpg";
      } catch (e) { }
    }
    if (!name)
      name = "snapshot.jpg";

    mm.sendAsyncMessage("ContextMenu:SaveVideoFrameAsImage", {}, {
      target: this.target,
    });

    let onMessage = (message) => {
      mm.removeMessageListener("ContextMenu:SaveVideoFrameAsImage:Result", onMessage);
      let dataURL = message.data.dataURL;
      saveImageURL(dataURL, name, "SaveImageTitle", true, false,
                   document.documentURIObject, null, null, null,
                   isPrivate);
    };
    mm.addMessageListener("ContextMenu:SaveVideoFrameAsImage:Result", onMessage);
  },

  leaveDOMFullScreen() {
    document.exitFullscreen();
  },

  // Change current window to the URL of the background image.
  viewBGImage(e) {
    urlSecurityCheck(this.bgImageURL,
                     this.browser.contentPrincipal,
                     Ci.nsIScriptSecurityManager.DISALLOW_SCRIPT);
    openUILink(this.bgImageURL, e, { disallowInheritPrincipal: true,
                                     referrerURI: gContextMenuContentData.documentURIObject });
  },

  setDesktopBackground() {
    let mm = this.browser.messageManager;

    mm.sendAsyncMessage("ContextMenu:SetAsDesktopBackground", null,
                        { target: this.target });

    let onMessage = (message) => {
      mm.removeMessageListener("ContextMenu:SetAsDesktopBackground:Result",
                               onMessage);

      if (message.data.disable)
        return;

      let image = document.createElementNS("http://www.w3.org/1999/xhtml", "img");
      image.src = message.data.dataUrl;

      // Confirm since it's annoying if you hit this accidentally.
      const kDesktopBackgroundURL =
                    "chrome://browser/content/setDesktopBackground.xul";

      if (AppConstants.platform == "macosx") {
        // On Mac, the Set Desktop Background window is not modal.
        // Don't open more than one Set Desktop Background window.
        const wm = Cc["@mozilla.org/appshell/window-mediator;1"].
                   getService(Ci.nsIWindowMediator);
        let dbWin = wm.getMostRecentWindow("Shell:SetDesktopBackground");
        if (dbWin) {
          dbWin.gSetBackground.init(image);
          dbWin.focus();
        } else {
          openDialog(kDesktopBackgroundURL, "",
                     "centerscreen,chrome,dialog=no,dependent,resizable=no",
                     image);
        }
      } else {
        // On non-Mac platforms, the Set Wallpaper dialog is modal.
        openDialog(kDesktopBackgroundURL, "",
                   "centerscreen,chrome,dialog,modal,dependent",
                   image);
      }
    };

    mm.addMessageListener("ContextMenu:SetAsDesktopBackground:Result", onMessage);
  },

  // Save URL of clicked-on frame.
  saveFrame() {
    saveBrowser(this.browser, false, this.frameOuterWindowID);
  },

  // Helper function to wait for appropriate MIME-type headers and
  // then prompt the user with a file picker
  saveHelper(linkURL, linkText, dialogTitle, bypassCache, doc, docURI,
             windowID, linkDownload) {
    // canonical def in nsURILoader.h
    const NS_ERROR_SAVE_LINK_AS_TIMEOUT = 0x805d0020;

    // an object to proxy the data through to
    // nsIExternalHelperAppService.doContent, which will wait for the
    // appropriate MIME-type headers and then prompt the user with a
    // file picker
    function saveAsListener() {}
    saveAsListener.prototype = {
      extListener: null,

      onStartRequest: function saveLinkAs_onStartRequest(aRequest, aContext) {

        // if the timer fired, the error status will have been caused by that,
        // and we'll be restarting in onStopRequest, so no reason to notify
        // the user
        if (aRequest.status == NS_ERROR_SAVE_LINK_AS_TIMEOUT)
          return;

        timer.cancel();

        // some other error occured; notify the user...
        if (!Components.isSuccessCode(aRequest.status)) {
          try {
            const sbs = Cc["@mozilla.org/intl/stringbundle;1"].
                        getService(Ci.nsIStringBundleService);
            const bundle = sbs.createBundle(
                    "chrome://mozapps/locale/downloads/downloads.properties");

            const title = bundle.GetStringFromName("downloadErrorAlertTitle");
            const msg = bundle.GetStringFromName("downloadErrorGeneric");

            const promptSvc = Cc["@mozilla.org/embedcomp/prompt-service;1"].
                              getService(Ci.nsIPromptService);
            const wm = Cc["@mozilla.org/appshell/window-mediator;1"].
                       getService(Ci.nsIWindowMediator);
            let window = wm.getOuterWindowWithId(windowID);
            promptSvc.alert(window, title, msg);
          } catch (ex) {}
          return;
        }

        let extHelperAppSvc =
          Cc["@mozilla.org/uriloader/external-helper-app-service;1"].
          getService(Ci.nsIExternalHelperAppService);
        let channel = aRequest.QueryInterface(Ci.nsIChannel);
        this.extListener =
          extHelperAppSvc.doContent(channel.contentType, aRequest,
                                    null, true, window);
        this.extListener.onStartRequest(aRequest, aContext);
      },

      onStopRequest: function saveLinkAs_onStopRequest(aRequest, aContext,
                                                       aStatusCode) {
        if (aStatusCode == NS_ERROR_SAVE_LINK_AS_TIMEOUT) {
          // do it the old fashioned way, which will pick the best filename
          // it can without waiting.
          saveURL(linkURL, linkText, dialogTitle, bypassCache, false, docURI,
                  doc);
        }
        if (this.extListener)
          this.extListener.onStopRequest(aRequest, aContext, aStatusCode);
      },

      onDataAvailable: function saveLinkAs_onDataAvailable(aRequest, aContext,
                                                           aInputStream,
                                                           aOffset, aCount) {
        this.extListener.onDataAvailable(aRequest, aContext, aInputStream,
                                         aOffset, aCount);
      }
    }

    function callbacks() {}
    callbacks.prototype = {
      getInterface: function sLA_callbacks_getInterface(aIID) {
        if (aIID.equals(Ci.nsIAuthPrompt) || aIID.equals(Ci.nsIAuthPrompt2)) {
          // If the channel demands authentication prompt, we must cancel it
          // because the save-as-timer would expire and cancel the channel
          // before we get credentials from user.  Both authentication dialog
          // and save as dialog would appear on the screen as we fall back to
          // the old fashioned way after the timeout.
          timer.cancel();
          channel.cancel(NS_ERROR_SAVE_LINK_AS_TIMEOUT);
        }
        throw Cr.NS_ERROR_NO_INTERFACE;
      }
    }

    // if it we don't have the headers after a short time, the user
    // won't have received any feedback from their click.  that's bad.  so
    // we give up waiting for the filename.
    function timerCallback() {}
    timerCallback.prototype = {
      notify: function sLA_timer_notify(aTimer) {
        channel.cancel(NS_ERROR_SAVE_LINK_AS_TIMEOUT);
      }
    }

    // setting up a new channel for 'right click - save link as ...'
    // ideally we should use:
    // * doc            - as the loadingNode, and/or
    // * this.principal - as the loadingPrincipal
    // for now lets use systemPrincipal to bypass mixedContentBlocker
    // checks after redirects, see bug: 1136055
    var channel = NetUtil.newChannel({
                    uri: makeURI(linkURL),
                    loadUsingSystemPrincipal: true
                  });

    if (linkDownload)
      channel.contentDispositionFilename = linkDownload;
    if (channel instanceof Ci.nsIPrivateBrowsingChannel) {
      let docIsPrivate = PrivateBrowsingUtils.isBrowserPrivate(gBrowser.selectedBrowser);
      channel.setPrivate(docIsPrivate);
    }
    channel.notificationCallbacks = new callbacks();

    let flags = Ci.nsIChannel.LOAD_CALL_CONTENT_SNIFFERS;

    if (bypassCache)
      flags |= Ci.nsIRequest.LOAD_BYPASS_CACHE;

    if (channel instanceof Ci.nsICachingChannel)
      flags |= Ci.nsICachingChannel.LOAD_BYPASS_LOCAL_CACHE_IF_BUSY;

    channel.loadFlags |= flags;

    if (channel instanceof Ci.nsIHttpChannel) {
      channel.referrer = docURI;
      if (channel instanceof Ci.nsIHttpChannelInternal)
        channel.forceAllowThirdPartyCookie = true;
    }

    // fallback to the old way if we don't see the headers quickly
    var timeToWait =
      gPrefService.getIntPref("browser.download.saveLinkAsFilenameTimeout");
    var timer = Cc["@mozilla.org/timer;1"].createInstance(Ci.nsITimer);
    timer.initWithCallback(new timerCallback(), timeToWait,
                           timer.TYPE_ONE_SHOT);

    // kick off the channel with our proxy object as the listener
    channel.asyncOpen2(new saveAsListener());
  },

  // Save URL of clicked-on link.
  saveLink() {
    urlSecurityCheck(this.linkURL, this.principal);
    this.saveHelper(this.linkURL, this.linkTextStr, null, true, this.ownerDoc,
                    gContextMenuContentData.documentURIObject,
                    this.frameOuterWindowID,
                    this.linkDownload);
  },

  // Backwards-compatibility wrapper
  saveImage() {
    if (this.onCanvas || this.onImage)
        this.saveMedia();
  },

  // Save URL of the clicked upon image, video, or audio.
  saveMedia() {
    let doc = this.ownerDoc;
    let referrerURI = gContextMenuContentData.documentURIObject;
    let isPrivate = PrivateBrowsingUtils.isBrowserPrivate(this.browser);
    if (this.onCanvas) {
      // Bypass cache, since it's a data: URL.
      this._canvasToBlobURL(this.target).then(function(blobURL) {
        saveImageURL(blobURL, "canvas.png", "SaveImageTitle",
                     true, false, referrerURI, null, null, null,
                     isPrivate);
      }, Cu.reportError);
    } else if (this.onImage) {
      urlSecurityCheck(this.mediaURL, this.principal);
      saveImageURL(this.mediaURL, null, "SaveImageTitle", false,
                   false, referrerURI, null, gContextMenuContentData.contentType,
                   gContextMenuContentData.contentDisposition, isPrivate);
    } else if (this.onVideo || this.onAudio) {
      urlSecurityCheck(this.mediaURL, this.principal);
      var dialogTitle = this.onVideo ? "SaveVideoTitle" : "SaveAudioTitle";
      this.saveHelper(this.mediaURL, null, dialogTitle, false, doc, referrerURI,
                      this.frameOuterWindowID, "");
    }
  },

  // Backwards-compatibility wrapper
  sendImage() {
    if (this.onCanvas || this.onImage)
        this.sendMedia();
  },

  sendMedia() {
    MailIntegration.sendMessage(this.mediaURL, "");
  },

  castVideo() {
    CastingApps.openExternal(this.target, window);
  },

  populateCastVideoMenu(popup) {
    let videoEl = this.target;
    popup.innerHTML = null;
    let doc = popup.ownerDocument;
    let services = CastingApps.getServicesForVideo(videoEl);
    services.forEach(service => {
      let item = doc.createElement("menuitem");
      item.setAttribute("label", service.friendlyName);
      item.addEventListener("command", event => {
        CastingApps.sendVideoToService(videoEl, service);
      });
      popup.appendChild(item);
    });
  },

  playPlugin() {
    gPluginHandler.contextMenuCommand(this.browser, this.target, "play");
  },

  hidePlugin() {
    gPluginHandler.contextMenuCommand(this.browser, this.target, "hide");
  },

  // Generate email address and put it on clipboard.
  copyEmail() {
    // Copy the comma-separated list of email addresses only.
    // There are other ways of embedding email addresses in a mailto:
    // link, but such complex parsing is beyond us.
    var url = this.linkURL;
    var qmark = url.indexOf("?");
    var addresses;

    // 7 == length of "mailto:"
    addresses = qmark > 7 ? url.substring(7, qmark) : url.substr(7);

    // Let's try to unescape it using a character set
    // in case the address is not ASCII.
    try {
      const textToSubURI = Cc["@mozilla.org/intl/texttosuburi;1"].
                           getService(Ci.nsITextToSubURI);
      addresses = textToSubURI.unEscapeURIForUI(gContextMenuContentData.charSet,
                                                addresses);
    } catch (ex) {
      // Do nothing.
    }

    var clipboard = Cc["@mozilla.org/widget/clipboardhelper;1"].
                    getService(Ci.nsIClipboardHelper);
    clipboard.copyString(addresses);
  },

  copyLink() {
    // If we're in a view source tab, remove the view-source: prefix
    let linkURL = this.linkURL.replace(/^view-source:/, "");
    var clipboard = Cc["@mozilla.org/widget/clipboardhelper;1"].
                    getService(Ci.nsIClipboardHelper);
    clipboard.copyString(linkURL);
  },

  /**
   * Utilities
   */

  /**
   * Show/hide one item (specified via name or the item element itself).
   * If the element is not found, then this function finishes silently.
   *
   * @param {Element|String} aItemOrId The item element or the name of the element
   *                                   to show.
   * @param {Boolean} aShow Set to true to show the item, false to hide it.
   */
  showItem(aItemOrId, aShow) {
    var item = aItemOrId.constructor == String ?
      document.getElementById(aItemOrId) : aItemOrId;
    if (item)
      item.hidden = !aShow;
  },

  // Set given attribute of specified context-menu item.  If the
  // value is null, then it removes the attribute (which works
  // nicely for the disabled attribute).
  setItemAttr(aID, aAttr, aVal ) {
    var elem = document.getElementById(aID);
    if (elem) {
      if (aVal == null) {
        // null indicates attr should be removed.
        elem.removeAttribute(aAttr);
      } else {
        // Set attr=val.
        elem.setAttribute(aAttr, aVal);
      }
    }
  },

  // Set context menu attribute according to like attribute of another node
  // (such as a broadcaster).
  setItemAttrFromNode(aItem_id, aAttr, aOther_id) {
    var elem = document.getElementById(aOther_id);
    if (elem && elem.getAttribute(aAttr) == "true")
      this.setItemAttr(aItem_id, aAttr, "true");
    else
      this.setItemAttr(aItem_id, aAttr, null);
  },

  // Temporary workaround for DOM api not yet implemented by XUL nodes.
  cloneNode(aItem) {
    // Create another element like the one we're cloning.
    var node = document.createElement(aItem.tagName);

    // Copy attributes from argument item to the new one.
    var attrs = aItem.attributes;
    for (var i = 0; i < attrs.length; i++) {
      var attr = attrs.item(i);
      node.setAttribute(attr.nodeName, attr.nodeValue);
    }

    // Voila!
    return node;
  },

  // Generate fully qualified URL for clicked-on link.
  getLinkURL() {
    var href = this.link.href;
    if (href) {
      // Handle SVG links:
      if (typeof href == "object" && href.animVal) {
        return href.animVal;
      }
      return href;
    }

    href = this.link.getAttribute("href") ||
           this.link.getAttributeNS("http://www.w3.org/1999/xlink", "href");

    if (!href || !href.match(/\S/)) {
      // Without this we try to save as the current doc,
      // for example, HTML case also throws if empty
      throw "Empty href";
    }

    return makeURLAbsolute(this.link.baseURI, href);
  },

  getLinkURI() {
    try {
      return makeURI(this.linkURL);
    } catch (ex) {
     // e.g. empty URL string
    }

    return null;
  },

  getLinkProtocol() {
    if (this.linkURI)
      return this.linkURI.scheme; // can be |undefined|

    return null;
  },

  // Get text of link.
  getLinkText() {
    var text = gatherTextUnder(this.link);
    if (!text || !text.match(/\S/)) {
      text = this.link.getAttribute("title");
      if (!text || !text.match(/\S/)) {
        text = this.link.getAttribute("alt");
        if (!text || !text.match(/\S/))
          text = this.linkURL;
      }
    }

    return text;
  },

  // Kept for addon compat
  linkText() {
    return this.linkTextStr;
  },

  isMediaURLReusable(aURL) {
    if (aURL.startsWith("blob:")) {
      return URL.isValidURL(aURL);
    }
    return true;
  },

  toString() {
    return "contextMenu.target     = " + this.target + "\n" +
           "contextMenu.onImage    = " + this.onImage + "\n" +
           "contextMenu.onLink     = " + this.onLink + "\n" +
           "contextMenu.link       = " + this.link + "\n" +
           "contextMenu.inFrame    = " + this.inFrame + "\n" +
           "contextMenu.hasBGImage = " + this.hasBGImage + "\n";
  },

  isTargetATextBox(node) {
    if (node instanceof HTMLInputElement)
      return node.mozIsTextField(false);

    return (node instanceof HTMLTextAreaElement);
  },

  // Determines whether or not the separator with the specified ID should be
  // shown or not by determining if there are any non-hidden items between it
  // and the previous separator.
  shouldShowSeparator(aSeparatorID) {
    var separator = document.getElementById(aSeparatorID);
    if (separator) {
      var sibling = separator.previousSibling;
      while (sibling && sibling.localName != "menuseparator") {
        if (!sibling.hidden)
          return true;
        sibling = sibling.previousSibling;
      }
    }
    return false;
  },

  addDictionaries() {
    var uri = formatURL("browser.dictionaries.download.url", true);

    var locale = "-";
    try {
      locale = gPrefService.getComplexValue("intl.accept_languages",
                                            Ci.nsIPrefLocalizedString).data;
    } catch (e) { }

    var version = "-";
    try {
      version = Cc["@mozilla.org/xre/app-info;1"].
                getService(Ci.nsIXULAppInfo).version;
    } catch (e) { }

    uri = uri.replace(/%LOCALE%/, escape(locale)).replace(/%VERSION%/, version);

    var newWindowPref = gPrefService.getIntPref("browser.link.open_newwindow");
    var where = newWindowPref == 3 ? "tab" : "window";

    openUILinkIn(uri, where);
  },

  bookmarkThisPage: function CM_bookmarkThisPage() {
    window.top.PlacesCommandHook.bookmarkPage(this.browser, PlacesUtils.bookmarksMenuFolderId, true);
  },

  bookmarkLink: function CM_bookmarkLink() {
    window.top.PlacesCommandHook.bookmarkLink(PlacesUtils.bookmarksMenuFolderId,
                                              this.linkURL, this.linkTextStr);
  },

  addBookmarkForFrame: function CM_addBookmarkForFrame() {
    let uri = gContextMenuContentData.documentURIObject;
    let mm = this.browser.messageManager;

    let onMessage = (message) => {
      mm.removeMessageListener("ContextMenu:BookmarkFrame:Result", onMessage);

      window.top.PlacesCommandHook.bookmarkLink(PlacesUtils.bookmarksMenuFolderId,
                                                uri.spec,
                                                message.data.title,
                                                message.data.description)
                                  .catch(Components.utils.reportError);
    };
    mm.addMessageListener("ContextMenu:BookmarkFrame:Result", onMessage);

    mm.sendAsyncMessage("ContextMenu:BookmarkFrame", null, { target: this.target });
  },

  shareLink: function CM_shareLink() {
    SocialShare.sharePage(null, { url: this.linkURI.spec }, this.target);
  },

  shareImage: function CM_shareImage() {
    SocialShare.sharePage(null, { url: this.imageURL, previews: [ this.mediaURL ] }, this.target);
  },

  shareVideo: function CM_shareVideo() {
    SocialShare.sharePage(null, { url: this.mediaURL, source: this.mediaURL }, this.target);
  },

  shareSelect: function CM_shareSelect() {
    SocialShare.sharePage(null, { url: this.browser.currentURI.spec, text: this.textSelected }, this.target);
  },

  savePageAs: function CM_savePageAs() {
    saveBrowser(this.browser);
  },

  printFrame: function CM_printFrame() {
    PrintUtils.printWindow(this.frameOuterWindowID, this.browser);
  },

  switchPageDirection: function CM_switchPageDirection() {
    this.browser.messageManager.sendAsyncMessage("SwitchDocumentDirection");
  },

  mediaCommand: function CM_mediaCommand(command, data) {
    let mm = this.browser.messageManager;
    let win = this.browser.ownerGlobal;
    let windowUtils = win.QueryInterface(Ci.nsIInterfaceRequestor)
                         .getInterface(Ci.nsIDOMWindowUtils);
    mm.sendAsyncMessage("ContextMenu:MediaCommand",
                        {command,
                         data,
                         handlingUserInput: windowUtils.isHandlingUserInput},
                        {element: this.target});
  },

  copyMediaLocation() {
    var clipboard = Cc["@mozilla.org/widget/clipboardhelper;1"].
                    getService(Ci.nsIClipboardHelper);
    clipboard.copyString(this.mediaURL);
  },

  drmLearnMore(aEvent) {
    let drmInfoURL = Services.urlFormatter.formatURLPref("app.support.baseURL") + "drm-content";
    let dest = whereToOpenLink(aEvent);
    // Don't ever want this to open in the same tab as it'll unload the
    // DRM'd video, which is going to be a bad idea in most cases.
    if (dest == "current") {
      dest = "tab";
    }
    openUILinkIn(drmInfoURL, dest);
  },

  get imageURL() {
    if (this.onImage)
      return this.mediaURL;
    return "";
  },

  // Formats the 'Search <engine> for "<selection or link text>"' context menu.
  formatSearchContextItem() {
    var menuItem = document.getElementById("context-searchselect");
    let selectedText = this.isTextSelected ? this.textSelected : this.linkTextStr;

    // Store searchTerms in context menu item so we know what to search onclick
    menuItem.searchTerms = selectedText;

    // Copied to alert.js' prefillAlertInfo().
    // If the JS character after our truncation point is a trail surrogate,
    // include it in the truncated string to avoid splitting a surrogate pair.
    if (selectedText.length > 15) {
      let truncLength = 15;
      let truncChar = selectedText[15].charCodeAt(0);
      if (truncChar >= 0xDC00 && truncChar <= 0xDFFF)
        truncLength++;
      selectedText = selectedText.substr(0, truncLength) + this.ellipsis;
    }

    // format "Search <engine> for <selection>" string to show in menu
    let engineName = Services.search.currentEngine.name;
    var menuLabel = gNavigatorBundle.getFormattedString("contextMenuSearch",
                                                        [engineName,
                                                         selectedText]);
    menuItem.label = menuLabel;
    menuItem.accessKey = gNavigatorBundle.getString("contextMenuSearch.accesskey");
  },

<<<<<<< HEAD
  createContainerMenu: function(aEvent) {
=======
  _getTelemetryClickInfo(aXulMenu) {
    this._onPopupHiding = () => {
      aXulMenu.ownerDocument.removeEventListener("command", activationHandler, true);
      aXulMenu.removeEventListener("popuphiding", this._onPopupHiding, true);
      delete this._onPopupHiding;

      let eventKey = [
          this._telemetryPageContext,
          this._telemetryHadCustomItems ? "withcustom" : "withoutcustom"
      ];
      let target = this._telemetryClickID || "close-without-interaction";
      BrowserUITelemetry.registerContextMenuInteraction(eventKey, target);
    };
    let activationHandler = (e) => {
      // Deal with command events being routed to command elements; figure out
      // what triggered the event (which will have the right e.target)
      if (e.sourceEvent) {
        e = e.sourceEvent;
      }
      // Target should be in the menu (this catches using shortcuts for items
      // not in the menu while the menu is up)
      if (!aXulMenu.contains(e.target)) {
        return;
      }

      // Check if this is a page menu item:
      if (e.target.hasAttribute(PageMenuParent.GENERATEDITEMID_ATTR)) {
        this._telemetryClickID = "custom-page-item";
      } else {
        this._telemetryClickID = (e.target.id || "unknown").replace(/^context-/i, "");
      }
    };
    aXulMenu.ownerDocument.addEventListener("command", activationHandler, true);
    aXulMenu.addEventListener("popuphiding", this._onPopupHiding, true);
  },

  _getTelemetryPageContextInfo() {
    let rv = [];
    for (let k of ["isContentSelected", "onLink", "onImage", "onCanvas", "onVideo", "onAudio",
                   "onTextInput", "onSocial", "inWebExtBrowser", "inTabBrowser"]) {
      if (this[k]) {
        rv.push(k.replace(/^(?:is|on)(.)/, (match, firstLetter) => firstLetter.toLowerCase()));
      }
    }
    if (!rv.length) {
      rv.push("other");
    }

    return JSON.stringify(rv);
  },

  _checkTelemetryForMenu(aXulMenu) {
    this._telemetryClickID = null;
    this._telemetryPageContext = this._getTelemetryPageContextInfo();
    this._telemetryHadCustomItems = this.hasPageMenu;
    this._getTelemetryClickInfo(aXulMenu);
  },

  createContainerMenu(aEvent) {
>>>>>>> 728b71ce
    let createMenuOptions = {
      isContextMenu: true,
      excludeUserContextId: gContextMenuContentData.userContextId,
    };
    return createUserContextMenu(aEvent, createMenuOptions);
  },
};<|MERGE_RESOLUTION|>--- conflicted
+++ resolved
@@ -1914,69 +1914,7 @@
     menuItem.accessKey = gNavigatorBundle.getString("contextMenuSearch.accesskey");
   },
 
-<<<<<<< HEAD
-  createContainerMenu: function(aEvent) {
-=======
-  _getTelemetryClickInfo(aXulMenu) {
-    this._onPopupHiding = () => {
-      aXulMenu.ownerDocument.removeEventListener("command", activationHandler, true);
-      aXulMenu.removeEventListener("popuphiding", this._onPopupHiding, true);
-      delete this._onPopupHiding;
-
-      let eventKey = [
-          this._telemetryPageContext,
-          this._telemetryHadCustomItems ? "withcustom" : "withoutcustom"
-      ];
-      let target = this._telemetryClickID || "close-without-interaction";
-      BrowserUITelemetry.registerContextMenuInteraction(eventKey, target);
-    };
-    let activationHandler = (e) => {
-      // Deal with command events being routed to command elements; figure out
-      // what triggered the event (which will have the right e.target)
-      if (e.sourceEvent) {
-        e = e.sourceEvent;
-      }
-      // Target should be in the menu (this catches using shortcuts for items
-      // not in the menu while the menu is up)
-      if (!aXulMenu.contains(e.target)) {
-        return;
-      }
-
-      // Check if this is a page menu item:
-      if (e.target.hasAttribute(PageMenuParent.GENERATEDITEMID_ATTR)) {
-        this._telemetryClickID = "custom-page-item";
-      } else {
-        this._telemetryClickID = (e.target.id || "unknown").replace(/^context-/i, "");
-      }
-    };
-    aXulMenu.ownerDocument.addEventListener("command", activationHandler, true);
-    aXulMenu.addEventListener("popuphiding", this._onPopupHiding, true);
-  },
-
-  _getTelemetryPageContextInfo() {
-    let rv = [];
-    for (let k of ["isContentSelected", "onLink", "onImage", "onCanvas", "onVideo", "onAudio",
-                   "onTextInput", "onSocial", "inWebExtBrowser", "inTabBrowser"]) {
-      if (this[k]) {
-        rv.push(k.replace(/^(?:is|on)(.)/, (match, firstLetter) => firstLetter.toLowerCase()));
-      }
-    }
-    if (!rv.length) {
-      rv.push("other");
-    }
-
-    return JSON.stringify(rv);
-  },
-
-  _checkTelemetryForMenu(aXulMenu) {
-    this._telemetryClickID = null;
-    this._telemetryPageContext = this._getTelemetryPageContextInfo();
-    this._telemetryHadCustomItems = this.hasPageMenu;
-    this._getTelemetryClickInfo(aXulMenu);
-  },
-
   createContainerMenu(aEvent) {
->>>>>>> 728b71ce
     let createMenuOptions = {
       isContextMenu: true,
       excludeUserContextId: gContextMenuContentData.userContextId,
