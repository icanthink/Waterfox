/* -*- indent-tabs-mode: nil; js-indent-level: 2 -*-
 * This Source Code Form is subject to the terms of the Mozilla Public
 * License, v. 2.0. If a copy of the MPL was not distributed with this
 * file, You can obtain one at http://mozilla.org/MPL/2.0/. */

var Ci = Components.interfaces;
var Cu = Components.utils;
var Cc = Components.classes;
var Cr = Components.results;

Cu.import("resource://gre/modules/XPCOMUtils.jsm");
Cu.import("resource://gre/modules/Services.jsm");
Cu.import("resource://gre/modules/ContextualIdentityService.jsm");
Cu.import("resource://gre/modules/NotificationDB.jsm");

// lazy module getters

/* global AboutHome:false, AddonWatcher:false, AppConstants: false,
          BrowserUITelemetry:false, BrowserUsageTelemetry:false, BrowserUtils:false,
          CastingApps:false, CharsetMenu:false, Color:false, ContentSearch:false,
          Deprecated:false, E10SUtils:false, FormValidationHandler:false,
          GMPInstallManager:false, LightweightThemeManager:false, Log:false,
          LoginManagerParent:false, NewTabUtils:false, PageThumbs:false,
          PluralForm:false, Preferences:false, PrivateBrowsingUtils:false,
          ProcessHangMonitor:false, PromiseUtils:false, ReaderMode:false,
          ReaderParent:false, RecentWindow:false, SessionStore:false,
          ShortcutUtils:false, SimpleServiceDiscovery:false, SitePermissions:false,
          Social:false, TabCrashHandler:false, Task:false, TelemetryStopwatch:false,
          Translation:false, UITour:false, UpdateUtils:false, Weave:false,
          fxAccounts:false, gDevTools:false, gDevToolsBrowser:false, webrtcUI:false,
          URLBarZoom:false
 */

/**
 * IF YOU ADD OR REMOVE FROM THIS LIST, PLEASE UPDATE THE LIST ABOVE AS WELL.
 * XXX Bug 1325373 is for making eslint detect these automatically.
 */
[
  ["AboutHome", "resource:///modules/AboutHome.jsm"],
  ["AppConstants", "resource://gre/modules/AppConstants.jsm"],
  ["BrowserUtils", "resource://gre/modules/BrowserUtils.jsm"],
  ["CastingApps", "resource:///modules/CastingApps.jsm"],
  ["CharsetMenu", "resource://gre/modules/CharsetMenu.jsm"],
  ["Color", "resource://gre/modules/Color.jsm"],
  ["ContentSearch", "resource:///modules/ContentSearch.jsm"],
  ["Deprecated", "resource://gre/modules/Deprecated.jsm"],
  ["E10SUtils", "resource:///modules/E10SUtils.jsm"],
  ["ExtensionsUI", "resource:///modules/ExtensionsUI.jsm"],
  ["FormValidationHandler", "resource:///modules/FormValidationHandler.jsm"],
  ["GMPInstallManager", "resource://gre/modules/GMPInstallManager.jsm"],
  ["LightweightThemeManager", "resource://gre/modules/LightweightThemeManager.jsm"],
  ["Log", "resource://gre/modules/Log.jsm"],
  ["LoginManagerParent", "resource://gre/modules/LoginManagerParent.jsm"],
  ["NewTabUtils", "resource://gre/modules/NewTabUtils.jsm"],
  ["PageThumbs", "resource://gre/modules/PageThumbs.jsm"],
  ["PluralForm", "resource://gre/modules/PluralForm.jsm"],
  ["Preferences", "resource://gre/modules/Preferences.jsm"],
  ["PrivateBrowsingUtils", "resource://gre/modules/PrivateBrowsingUtils.jsm"],
  ["ProcessHangMonitor", "resource:///modules/ProcessHangMonitor.jsm"],
  ["PromiseUtils", "resource://gre/modules/PromiseUtils.jsm"],
  ["ReaderMode", "resource://gre/modules/ReaderMode.jsm"],
  ["ReaderParent", "resource:///modules/ReaderParent.jsm"],
  ["RecentWindow", "resource:///modules/RecentWindow.jsm"],
  ["SessionStore", "resource:///modules/sessionstore/SessionStore.jsm"],
  ["ShortcutUtils", "resource://gre/modules/ShortcutUtils.jsm"],
  ["SimpleServiceDiscovery", "resource://gre/modules/SimpleServiceDiscovery.jsm"],
  ["SitePermissions", "resource:///modules/SitePermissions.jsm"],
  ["Social", "resource:///modules/Social.jsm"],
  ["TabCrashHandler", "resource:///modules/ContentCrashHandlers.jsm"],
  ["Task", "resource://gre/modules/Task.jsm"],
  ["TelemetryStopwatch", "resource://gre/modules/TelemetryStopwatch.jsm"],
  ["Translation", "resource:///modules/translation/Translation.jsm"],
  ["UpdateUtils", "resource://gre/modules/UpdateUtils.jsm"],
  ["URLBarZoom", "resource:///modules/URLBarZoom.jsm"],
  ["Weave", "resource://services-sync/main.js"],
  ["fxAccounts", "resource://gre/modules/FxAccounts.jsm"],
  ["gDevTools", "resource://devtools/client/framework/gDevTools.jsm"],
  ["gDevToolsBrowser", "resource://devtools/client/framework/gDevTools.jsm"],
  ["webrtcUI", "resource:///modules/webrtcUI.jsm"],
].forEach(([name, resource]) => XPCOMUtils.defineLazyModuleGetter(this, name, resource));

XPCOMUtils.defineLazyModuleGetter(this, "SafeBrowsing",
  "resource://gre/modules/SafeBrowsing.jsm");

if (AppConstants.MOZ_CRASHREPORTER) {
  XPCOMUtils.defineLazyModuleGetter(this, "PluginCrashReporter",
    "resource:///modules/ContentCrashHandlers.jsm");
}

// lazy service getters

/* global Favicons:false, WindowsUIUtils:false, gAboutNewTabService:false,
          gDNSService:false
*/
/**
 * IF YOU ADD OR REMOVE FROM THIS LIST, PLEASE UPDATE THE LIST ABOVE AS WELL.
 * XXX Bug 1325373 is for making eslint detect these automatically.
 */
[
  ["Favicons", "@mozilla.org/browser/favicon-service;1", "mozIAsyncFavicons"],
  ["WindowsUIUtils", "@mozilla.org/windows-ui-utils;1", "nsIWindowsUIUtils"],
  ["gAboutNewTabService", "@mozilla.org/browser/aboutnewtab-service;1", "nsIAboutNewTabService"],
  ["gDNSService", "@mozilla.org/network/dns-service;1", "nsIDNSService"],
].forEach(([name, cc, ci]) => XPCOMUtils.defineLazyServiceGetter(this, name, cc, ci));

if (AppConstants.MOZ_CRASHREPORTER) {
  XPCOMUtils.defineLazyServiceGetter(this, "gCrashReporter",
                                     "@mozilla.org/xre/app-info;1",
                                     "nsICrashReporter");
}

XPCOMUtils.defineLazyServiceGetter(this, "gSerializationHelper",
                                   "@mozilla.org/network/serialization-helper;1",
                                   "nsISerializationHelper");

XPCOMUtils.defineLazyGetter(this, "BrowserToolboxProcess", function() {
  let tmp = {};
  Cu.import("resource://devtools/client/framework/ToolboxProcess.jsm", tmp);
  return tmp.BrowserToolboxProcess;
});

XPCOMUtils.defineLazyGetter(this, "gBrowserBundle", function() {
  return Services.strings.createBundle("chrome://browser/locale/browser.properties");
});

XPCOMUtils.defineLazyGetter(this, "gCustomizeMode", function() {
  let scope = {};
  Cu.import("resource:///modules/CustomizeMode.jsm", scope);
  return new scope.CustomizeMode(window);
});

XPCOMUtils.defineLazyGetter(this, "gPrefService", function() {
  return Services.prefs;
});

XPCOMUtils.defineLazyGetter(this, "InlineSpellCheckerUI", function() {
  let tmp = {};
  Cu.import("resource://gre/modules/InlineSpellChecker.jsm", tmp);
  return new tmp.InlineSpellChecker();
});

XPCOMUtils.defineLazyGetter(this, "PageMenuParent", function() {
  let tmp = {};
  Cu.import("resource://gre/modules/PageMenu.jsm", tmp);
  return new tmp.PageMenuParent();
});

XPCOMUtils.defineLazyGetter(this, "PopupNotifications", function() {
  let tmp = {};
  Cu.import("resource://gre/modules/PopupNotifications.jsm", tmp);
  try {
    // Hide all notifications while the URL is being edited and the address bar
    // has focus, including the virtual focus in the results popup.
    // We also have to hide notifications explicitly when the window is
    // minimized because of the effects of the "noautohide" attribute on Linux.
    // This can be removed once bug 545265 and bug 1320361 are fixed.
    let shouldSuppress = () => {
      return window.windowState == window.STATE_MINIMIZED ||
             (gURLBar.getAttribute("pageproxystate") != "valid" &&
             gURLBar.focused);
    };
    return new tmp.PopupNotifications(gBrowser,
                                      document.getElementById("notification-popup"),
                                      document.getElementById("notification-popup-box"),
                                      { shouldSuppress });
  } catch (ex) {
    Cu.reportError(ex);
    return null;
  }
});

XPCOMUtils.defineLazyGetter(this, "Win7Features", function() {
  if (AppConstants.platform != "win")
    return null;

  const WINTASKBAR_CONTRACTID = "@mozilla.org/windows-taskbar;1";
  if (WINTASKBAR_CONTRACTID in Cc &&
      Cc[WINTASKBAR_CONTRACTID].getService(Ci.nsIWinTaskbar).available) {
    let AeroPeek = Cu.import("resource:///modules/WindowsPreviewPerTab.jsm", {}).AeroPeek;
    return {
      onOpenWindow() {
        AeroPeek.onOpenWindow(window);
      },
      onCloseWindow() {
        AeroPeek.onCloseWindow(window);
      }
    };
  }
  return null;
});

const nsIWebNavigation = Ci.nsIWebNavigation;

var gLastBrowserCharset = null;
var gLastValidURLStr = "";
var gInPrintPreviewMode = false;
var gContextMenu = null; // nsContextMenu instance
var gMultiProcessBrowser =
  window.QueryInterface(Ci.nsIInterfaceRequestor)
        .getInterface(Ci.nsIWebNavigation)
        .QueryInterface(Ci.nsILoadContext)
        .useRemoteTabs;
var gAppInfo = Cc["@mozilla.org/xre/app-info;1"]
                  .getService(Ci.nsIXULAppInfo)
                  .QueryInterface(Ci.nsIXULRuntime);

if (AppConstants.platform != "macosx") {
  var gEditUIVisible = true;
}

/* globals gBrowser, gNavToolbox, gURLBar, gNavigatorBundle*/
[
  ["gBrowser",            "content"],
  ["gNavToolbox",         "navigator-toolbox"],
  ["gURLBar",             "urlbar"],
  ["gNavigatorBundle",    "bundle_browser"]
].forEach(function(elementGlobal) {
  var [name, id] = elementGlobal;
  window.__defineGetter__(name, function() {
    var element = document.getElementById(id);
    if (!element)
      return null;
    delete window[name];
    return window[name] = element;
  });
  window.__defineSetter__(name, function(val) {
    delete window[name];
    return window[name] = val;
  });
});

// Smart getter for the findbar.  If you don't wish to force the creation of
// the findbar, check gFindBarInitialized first.

this.__defineGetter__("gFindBar", function() {
  return window.gBrowser.getFindBar();
});

this.__defineGetter__("gFindBarInitialized", function() {
  return window.gBrowser.isFindBarInitialized();
});

this.__defineGetter__("AddonManager", function() {
  let tmp = {};
  Cu.import("resource://gre/modules/AddonManager.jsm", tmp);
  return this.AddonManager = tmp.AddonManager;
});
this.__defineSetter__("AddonManager", function(val) {
  delete this.AddonManager;
  return this.AddonManager = val;
});


var gInitialPages = [
  "about:blank",
  "about:newtab",
  "about:home",
  "about:privatebrowsing",
  "about:welcomeback",
  "about:sessionrestore"
];

function* browserWindows() {
  let windows = Services.wm.getEnumerator("navigator:browser");
  while (windows.hasMoreElements())
    yield windows.getNext();
}

/**
* We can avoid adding multiple load event listeners and save some time by adding
* one listener that calls all real handlers.
*/
function pageShowEventHandlers(persisted) {
  XULBrowserWindow.asyncUpdateUI();
}

function UpdateBackForwardCommands(aWebNavigation) {
  var backBroadcaster = document.getElementById("Browser:Back");
  var forwardBroadcaster = document.getElementById("Browser:Forward");

  // Avoid setting attributes on broadcasters if the value hasn't changed!
  // Remember, guys, setting attributes on elements is expensive!  They
  // get inherited into anonymous content, broadcast to other widgets, etc.!
  // Don't do it if the value hasn't changed! - dwh

  var backDisabled = backBroadcaster.hasAttribute("disabled");
  var forwardDisabled = forwardBroadcaster.hasAttribute("disabled");
  if (backDisabled == aWebNavigation.canGoBack) {
    if (backDisabled)
      backBroadcaster.removeAttribute("disabled");
    else
      backBroadcaster.setAttribute("disabled", true);
  }

  if (forwardDisabled == aWebNavigation.canGoForward) {
    if (forwardDisabled)
      forwardBroadcaster.removeAttribute("disabled");
    else
      forwardBroadcaster.setAttribute("disabled", true);
  }
}

/**
 * Click-and-Hold implementation for the Back and Forward buttons
 * XXXmano: should this live in toolbarbutton.xml?
 */
function SetClickAndHoldHandlers() {
  // Bug 414797: Clone the back/forward buttons' context menu into both buttons.
  let popup = document.getElementById("backForwardMenu").cloneNode(true);
  popup.removeAttribute("id");
  // Prevent the back/forward buttons' context attributes from being inherited.
  popup.setAttribute("context", "");

  let backButton = document.getElementById("back-button");
  backButton.setAttribute("type", "menu");
  backButton.appendChild(popup);
  gClickAndHoldListenersOnElement.add(backButton);

  let forwardButton = document.getElementById("forward-button");
  popup = popup.cloneNode(true);
  forwardButton.setAttribute("type", "menu");
  forwardButton.appendChild(popup);
  gClickAndHoldListenersOnElement.add(forwardButton);
}


const gClickAndHoldListenersOnElement = {
  _timers: new Map(),

  _mousedownHandler(aEvent) {
    if (aEvent.button != 0 ||
        aEvent.currentTarget.open ||
        aEvent.currentTarget.disabled)
      return;

    // Prevent the menupopup from opening immediately
    aEvent.currentTarget.firstChild.hidden = true;

    aEvent.currentTarget.addEventListener("mouseout", this);
    aEvent.currentTarget.addEventListener("mouseup", this);
    this._timers.set(aEvent.currentTarget, setTimeout((b) => this._openMenu(b), 500, aEvent.currentTarget));
  },

  _clickHandler(aEvent) {
    if (aEvent.button == 0 &&
        aEvent.target == aEvent.currentTarget &&
        !aEvent.currentTarget.open &&
        !aEvent.currentTarget.disabled) {
      let cmdEvent = document.createEvent("xulcommandevent");
      cmdEvent.initCommandEvent("command", true, true, window, 0,
                                aEvent.ctrlKey, aEvent.altKey, aEvent.shiftKey,
                                aEvent.metaKey, null);
      aEvent.currentTarget.dispatchEvent(cmdEvent);

      // This is here to cancel the XUL default event
      // dom.click() triggers a command even if there is a click handler
      // however this can now be prevented with preventDefault().
      aEvent.preventDefault();
    }
  },

  _openMenu(aButton) {
    this._cancelHold(aButton);
    aButton.firstChild.hidden = false;
    aButton.open = true;
  },

  _mouseoutHandler(aEvent) {
    let buttonRect = aEvent.currentTarget.getBoundingClientRect();
    if (aEvent.clientX >= buttonRect.left &&
        aEvent.clientX <= buttonRect.right &&
        aEvent.clientY >= buttonRect.bottom)
      this._openMenu(aEvent.currentTarget);
    else
      this._cancelHold(aEvent.currentTarget);
  },

  _mouseupHandler(aEvent) {
    this._cancelHold(aEvent.currentTarget);
  },

  _cancelHold(aButton) {
    clearTimeout(this._timers.get(aButton));
    aButton.removeEventListener("mouseout", this);
    aButton.removeEventListener("mouseup", this);
  },

  handleEvent(e) {
    switch (e.type) {
      case "mouseout":
        this._mouseoutHandler(e);
        break;
      case "mousedown":
        this._mousedownHandler(e);
        break;
      case "click":
        this._clickHandler(e);
        break;
      case "mouseup":
        this._mouseupHandler(e);
        break;
    }
  },

  remove(aButton) {
    aButton.removeEventListener("mousedown", this, true);
    aButton.removeEventListener("click", this, true);
  },

  add(aElm) {
    this._timers.delete(aElm);

    aElm.addEventListener("mousedown", this, true);
    aElm.addEventListener("click", this, true);
  }
};

const gSessionHistoryObserver = {
  observe(subject, topic, data) {
    if (topic != "browser:purge-session-history")
      return;

    var backCommand = document.getElementById("Browser:Back");
    backCommand.setAttribute("disabled", "true");
    var fwdCommand = document.getElementById("Browser:Forward");
    fwdCommand.setAttribute("disabled", "true");

    // Hide session restore button on about:home
    window.messageManager.broadcastAsyncMessage("Browser:HideSessionRestoreButton");

    // Clear undo history of the URL bar
    gURLBar.editor.transactionManager.clear()
  }
};

/**
 * Given a starting docshell and a URI to look up, find the docshell the URI
 * is loaded in.
 * @param   aDocument
 *          A document to find instead of using just a URI - this is more specific.
 * @param   aDocShell
 *          The doc shell to start at
 * @param   aSoughtURI
 *          The URI that we're looking for
 * @returns The doc shell that the sought URI is loaded in. Can be in
 *          subframes.
 */
function findChildShell(aDocument, aDocShell, aSoughtURI) {
  aDocShell.QueryInterface(Components.interfaces.nsIWebNavigation);
  aDocShell.QueryInterface(Components.interfaces.nsIInterfaceRequestor);
  var doc = aDocShell.getInterface(Components.interfaces.nsIDOMDocument);
  if ((aDocument && doc == aDocument) ||
      (aSoughtURI && aSoughtURI.spec == aDocShell.currentURI.spec))
    return aDocShell;

  var node = aDocShell.QueryInterface(Components.interfaces.nsIDocShellTreeItem);
  for (var i = 0; i < node.childCount; ++i) {
    var docShell = node.getChildAt(i);
    docShell = findChildShell(aDocument, docShell, aSoughtURI);
    if (docShell)
      return docShell;
  }
  return null;
}

var gPopupBlockerObserver = {
  _reportButton: null,

  onReportButtonMousedown(aEvent) {
    // The button is part of the textbox that is considered the popup's anchor,
    // thus consumeoutsideclicks="false" is ignored. Moreover On OS X the popup
    // is hidden well before mousedown gets dispatched.
    // Thus, if the popup is open and the user clicks on the button, it gets
    // hidden before mousedown, and may then be unexpectedly reopened by click.
    // To avoid this, we check if mousedown is in the same tick as popupHidden,
    // and, in such a case, we don't handle the click event.
    // Note we can't just openPopup in mousedown, cause this popup is shared by
    // multiple anchors, and we could end up opening it just before the other
    // anchor tries to hide it.
    if (aEvent.button != 0 || aEvent.target != this._reportButton || this.isPopupHidingTick)
      return;

    this._reportButton.addEventListener("click", event => {
      document.getElementById("blockedPopupOptions")
              .openPopup(event.target, "after_end", 0, 2, false, false, event);
    }, { once: true });
  },

  handleEvent(aEvent) {
    if (aEvent.originalTarget != gBrowser.selectedBrowser)
      return;

    if (!this._reportButton)
      this._reportButton = document.getElementById("page-report-button");

    if (!gBrowser.selectedBrowser.blockedPopups ||
        !gBrowser.selectedBrowser.blockedPopups.length) {
      // Hide the icon in the location bar (if the location bar exists)
      this._reportButton.hidden = true;

      // Hide the notification box (if it's visible).
      let notificationBox = gBrowser.getNotificationBox();
      let notification = notificationBox.getNotificationWithValue("popup-blocked");
      if (notification) {
        notificationBox.removeNotification(notification, false);
      }
      return;
    }

    this._reportButton.hidden = false;

    // Only show the notification again if we've not already shown it. Since
    // notifications are per-browser, we don't need to worry about re-adding
    // it.
    if (!gBrowser.selectedBrowser.blockedPopups.reported) {
      if (gPrefService.getBoolPref("privacy.popups.showBrowserMessage")) {
        var brandBundle = document.getElementById("bundle_brand");
        var brandShortName = brandBundle.getString("brandShortName");
        var popupCount = gBrowser.selectedBrowser.blockedPopups.length;

        var stringKey = AppConstants.platform == "win"
                        ? "popupWarningButton"
                        : "popupWarningButtonUnix";

        var popupButtonText = gNavigatorBundle.getString(stringKey);
        var popupButtonAccesskey = gNavigatorBundle.getString(stringKey + ".accesskey");

        var messageBase = gNavigatorBundle.getString("popupWarning.message");
        var message = PluralForm.get(popupCount, messageBase)
                                .replace("#1", brandShortName)
                                .replace("#2", popupCount);

        let notificationBox = gBrowser.getNotificationBox();
        let notification = notificationBox.getNotificationWithValue("popup-blocked");
        if (notification) {
          notification.label = message;
        } else {
          var buttons = [{
            label: popupButtonText,
            accessKey: popupButtonAccesskey,
            popup: "blockedPopupOptions",
            callback: null
          }];

          const priority = notificationBox.PRIORITY_WARNING_MEDIUM;
          notificationBox.appendNotification(message, "popup-blocked",
                                             "chrome://browser/skin/Info.png",
                                             priority, buttons);
        }
      }

      // Record the fact that we've reported this blocked popup, so we don't
      // show it again.
      gBrowser.selectedBrowser.blockedPopups.reported = true;
    }
  },

  toggleAllowPopupsForSite(aEvent) {
    var pm = Services.perms;
    var shouldBlock = aEvent.target.getAttribute("block") == "true";
    var perm = shouldBlock ? pm.DENY_ACTION : pm.ALLOW_ACTION;
    pm.addFromPrincipal(gBrowser.contentPrincipal, "popup", perm);

    if (!shouldBlock)
      this.showAllBlockedPopups(gBrowser.selectedBrowser);

    gBrowser.getNotificationBox().removeCurrentNotification();
  },

  fillPopupList(aEvent) {
    // XXXben - rather than using |currentURI| here, which breaks down on multi-framed sites
    //          we should really walk the blockedPopups and create a list of "allow for <host>"
    //          menuitems for the common subset of hosts present in the report, this will
    //          make us frame-safe.
    //
    // XXXjst - Note that when this is fixed to work with multi-framed sites,
    //          also back out the fix for bug 343772 where
    //          nsGlobalWindow::CheckOpenAllow() was changed to also
    //          check if the top window's location is whitelisted.
    let browser = gBrowser.selectedBrowser;
    var uri = browser.contentPrincipal.URI || browser.currentURI;
    var blockedPopupAllowSite = document.getElementById("blockedPopupAllowSite");
    try {
      blockedPopupAllowSite.removeAttribute("hidden");
      let uriHost = uri.asciiHost ? uri.host : uri.spec;
      var pm = Services.perms;
      if (pm.testPermission(uri, "popup") == pm.ALLOW_ACTION) {
        // Offer an item to block popups for this site, if a whitelist entry exists
        // already for it.
        let blockString = gNavigatorBundle.getFormattedString("popupBlock", [uriHost]);
        blockedPopupAllowSite.setAttribute("label", blockString);
        blockedPopupAllowSite.setAttribute("block", "true");
      } else {
        // Offer an item to allow popups for this site
        let allowString = gNavigatorBundle.getFormattedString("popupAllow", [uriHost]);
        blockedPopupAllowSite.setAttribute("label", allowString);
        blockedPopupAllowSite.removeAttribute("block");
      }
    } catch (e) {
      blockedPopupAllowSite.setAttribute("hidden", "true");
    }

    if (PrivateBrowsingUtils.isWindowPrivate(window))
      blockedPopupAllowSite.setAttribute("disabled", "true");
    else
      blockedPopupAllowSite.removeAttribute("disabled");

    let blockedPopupDontShowMessage = document.getElementById("blockedPopupDontShowMessage");
    let showMessage = gPrefService.getBoolPref("privacy.popups.showBrowserMessage");
    blockedPopupDontShowMessage.setAttribute("checked", !showMessage);
    if (aEvent.target.anchorNode.id == "page-report-button") {
      aEvent.target.anchorNode.setAttribute("open", "true");
      blockedPopupDontShowMessage.setAttribute("label", gNavigatorBundle.getString("popupWarningDontShowFromLocationbar"));
    } else {
      blockedPopupDontShowMessage.setAttribute("label", gNavigatorBundle.getString("popupWarningDontShowFromMessage"));
    }

    let blockedPopupsSeparator =
        document.getElementById("blockedPopupsSeparator");
    blockedPopupsSeparator.setAttribute("hidden", true);

    gBrowser.selectedBrowser.retrieveListOfBlockedPopups().then(blockedPopups => {
      let foundUsablePopupURI = false;
      if (blockedPopups) {
        for (let i = 0; i < blockedPopups.length; i++) {
          let blockedPopup = blockedPopups[i];

          // popupWindowURI will be null if the file picker popup is blocked.
          // xxxdz this should make the option say "Show file picker" and do it (Bug 590306)
          if (!blockedPopup.popupWindowURIspec)
            continue;

          var popupURIspec = blockedPopup.popupWindowURIspec;

          // Sometimes the popup URI that we get back from the blockedPopup
          // isn't useful (for instance, netscape.com's popup URI ends up
          // being "http://www.netscape.com", which isn't really the URI of
          // the popup they're trying to show).  This isn't going to be
          // useful to the user, so we won't create a menu item for it.
          if (popupURIspec == "" || popupURIspec == "about:blank" ||
              popupURIspec == "<self>" ||
              popupURIspec == uri.spec)
            continue;

          // Because of the short-circuit above, we may end up in a situation
          // in which we don't have any usable popup addresses to show in
          // the menu, and therefore we shouldn't show the separator.  However,
          // since we got past the short-circuit, we must've found at least
          // one usable popup URI and thus we'll turn on the separator later.
          foundUsablePopupURI = true;

          var menuitem = document.createElement("menuitem");
          var label = gNavigatorBundle.getFormattedString("popupShowPopupPrefix",
                                                          [popupURIspec]);
          menuitem.setAttribute("label", label);
          menuitem.setAttribute("oncommand", "gPopupBlockerObserver.showBlockedPopup(event);");
          menuitem.setAttribute("popupReportIndex", i);
          menuitem.popupReportBrowser = browser;
          aEvent.target.appendChild(menuitem);
        }
      }

      // Show the separator if we added any
      // showable popup addresses to the menu.
      if (foundUsablePopupURI)
        blockedPopupsSeparator.removeAttribute("hidden");
    }, null);
  },

  onPopupHiding(aEvent) {
    if (aEvent.target.anchorNode.id == "page-report-button") {
      aEvent.target.anchorNode.removeAttribute("open");

      this.isPopupHidingTick = true;
      setTimeout(() => this.isPopupHidingTick = false, 0);
    }

    let item = aEvent.target.lastChild;
    while (item && item.getAttribute("observes") != "blockedPopupsSeparator") {
      let next = item.previousSibling;
      item.parentNode.removeChild(item);
      item = next;
    }
  },

  showBlockedPopup(aEvent) {
    var target = aEvent.target;
    var popupReportIndex = target.getAttribute("popupReportIndex");
    let browser = target.popupReportBrowser;
    browser.unblockPopup(popupReportIndex);
  },

  showAllBlockedPopups(aBrowser) {
    aBrowser.retrieveListOfBlockedPopups().then(popups => {
      for (let i = 0; i < popups.length; i++) {
        if (popups[i].popupWindowURIspec)
          aBrowser.unblockPopup(i);
      }
    }, null);
  },

  editPopupSettings() {
    let prefillValue = "";
    try {
      // We use contentPrincipal rather than currentURI to get the right
      // value in case this is a data: URI that's inherited off something else.
      // Some principals don't have URIs, so fall back in case URI is not present.
      let principalURI = gBrowser.contentPrincipal.URI || gBrowser.currentURI;
      if (principalURI) {
        // asciiHost conveniently doesn't throw.
        if (principalURI.asciiHost) {
          prefillValue = principalURI.prePath;
        } else {
          // For host-less URIs like file://, prePath would effectively allow
          // popups everywhere on file://. Use the full spec:
          prefillValue = principalURI.spec;
        }
      }
    } catch (e) { }

    var bundlePreferences = document.getElementById("bundle_preferences");
    var params = { blockVisible   : false,
                   sessionVisible : false,
                   allowVisible   : true,
                   prefilledHost  : prefillValue,
                   permissionType : "popup",
                   windowTitle    : bundlePreferences.getString("popuppermissionstitle"),
                   introText      : bundlePreferences.getString("popuppermissionstext") };
    var existingWindow = Services.wm.getMostRecentWindow("Browser:Permissions");
    if (existingWindow) {
      existingWindow.initWithParams(params);
      existingWindow.focus();
    } else
      window.openDialog("chrome://browser/content/preferences/permissions.xul",
                        "_blank", "resizable,dialog=no,centerscreen", params);
  },

  dontShowMessage() {
    var showMessage = gPrefService.getBoolPref("privacy.popups.showBrowserMessage");
    gPrefService.setBoolPref("privacy.popups.showBrowserMessage", !showMessage);
    gBrowser.getNotificationBox().removeCurrentNotification();
  }
};

function gKeywordURIFixup({ target: browser, data: fixupInfo }) {
  let deserializeURI = (spec) => spec ? makeURI(spec) : null;

  // We get called irrespective of whether we did a keyword search, or
  // whether the original input would be vaguely interpretable as a URL,
  // so figure that out first.
  let alternativeURI = deserializeURI(fixupInfo.fixedURI);
  if (!fixupInfo.keywordProviderName || !alternativeURI || !alternativeURI.host) {
    return;
  }

  // At this point we're still only just about to load this URI.
  // When the async DNS lookup comes back, we may be in any of these states:
  // 1) still on the previous URI, waiting for the preferredURI (keyword
  //    search) to respond;
  // 2) at the keyword search URI (preferredURI)
  // 3) at some other page because the user stopped navigation.
  // We keep track of the currentURI to detect case (1) in the DNS lookup
  // callback.
  let previousURI = browser.currentURI;
  let preferredURI = deserializeURI(fixupInfo.preferredURI);

  // now swap for a weak ref so we don't hang on to browser needlessly
  // even if the DNS query takes forever
  let weakBrowser = Cu.getWeakReference(browser);
  browser = null;

  // Additionally, we need the host of the parsed url
  let hostName = alternativeURI.host;
  // and the ascii-only host for the pref:
  let asciiHost = alternativeURI.asciiHost;
  // Normalize out a single trailing dot - NB: not using endsWith/lastIndexOf
  // because we need to be sure this last dot is the *only* dot, too.
  // More generally, this is used for the pref and should stay in sync with
  // the code in nsDefaultURIFixup::KeywordURIFixup .
  if (asciiHost.indexOf(".") == asciiHost.length - 1) {
    asciiHost = asciiHost.slice(0, -1);
  }

  let isIPv4Address = host => {
    let parts = host.split(".");
    if (parts.length != 4) {
      return false;
    }
    return parts.every(part => {
      let n = parseInt(part, 10);
      return n >= 0 && n <= 255;
    });
  };
  // Avoid showing fixup information if we're suggesting an IP. Note that
  // decimal representations of IPs are normalized to a 'regular'
  // dot-separated IP address by network code, but that only happens for
  // numbers that don't overflow. Longer numbers do not get normalized,
  // but still work to access IP addresses. So for instance,
  // 1097347366913 (ff7f000001) gets resolved by using the final bytes,
  // making it the same as 7f000001, which is 127.0.0.1 aka localhost.
  // While 2130706433 would get normalized by network, 1097347366913
  // does not, and we have to deal with both cases here:
  if (isIPv4Address(asciiHost) || /^(?:\d+|0x[a-f0-9]+)$/i.test(asciiHost))
    return;

  let onLookupComplete = (request, record, status) => {
    let browserRef = weakBrowser.get();
    if (!Components.isSuccessCode(status) || !browserRef)
      return;

    let currentURI = browserRef.currentURI;
    // If we're in case (3) (see above), don't show an info bar.
    if (!currentURI.equals(previousURI) &&
        !currentURI.equals(preferredURI)) {
      return;
    }

    // show infobar offering to visit the host
    let notificationBox = gBrowser.getNotificationBox(browserRef);
    if (notificationBox.getNotificationWithValue("keyword-uri-fixup"))
      return;

    let message = gNavigatorBundle.getFormattedString(
      "keywordURIFixup.message", [hostName]);
    let yesMessage = gNavigatorBundle.getFormattedString(
      "keywordURIFixup.goTo", [hostName])

    let buttons = [
      {
        label: yesMessage,
        accessKey: gNavigatorBundle.getString("keywordURIFixup.goTo.accesskey"),
        callback() {
          // Do not set this preference while in private browsing.
          if (!PrivateBrowsingUtils.isWindowPrivate(window)) {
            let pref = "browser.fixup.domainwhitelist." + asciiHost;
            Services.prefs.setBoolPref(pref, true);
          }
          openUILinkIn(alternativeURI.spec, "current");
        }
      },
      {
        label: gNavigatorBundle.getString("keywordURIFixup.dismiss"),
        accessKey: gNavigatorBundle.getString("keywordURIFixup.dismiss.accesskey"),
        callback() {
          let notification = notificationBox.getNotificationWithValue("keyword-uri-fixup");
          notificationBox.removeNotification(notification, true);
        }
      }
    ];
    let notification =
      notificationBox.appendNotification(message, "keyword-uri-fixup", null,
                                         notificationBox.PRIORITY_INFO_HIGH,
                                         buttons);
    notification.persistence = 1;
  };

  try {
    gDNSService.asyncResolve(hostName, 0, onLookupComplete, Services.tm.mainThread);
  } catch (ex) {
    // Do nothing if the URL is invalid (we don't want to show a notification in that case).
    if (ex.result != Cr.NS_ERROR_UNKNOWN_HOST) {
      // ... otherwise, report:
      Cu.reportError(ex);
    }
  }
}

function serializeInputStream(aStream) {
  let data = {
    content: NetUtil.readInputStreamToString(aStream, aStream.available()),
  };

  if (aStream instanceof Ci.nsIMIMEInputStream) {
    data.headers = new Map();
    aStream.visitHeaders((name, value) => {
      data.headers.set(name, value);
    });
  }

  return data;
}

// A shared function used by both remote and non-remote browser XBL bindings to
// load a URI or redirect it to the correct process.
function _loadURIWithFlags(browser, uri, params) {
  if (!uri) {
    uri = "about:blank";
  }
  let triggeringPrincipal = params.triggeringPrincipal || null;
  let flags = params.flags || 0;
  let referrer = params.referrerURI;
  let referrerPolicy = ("referrerPolicy" in params ? params.referrerPolicy :
                        Ci.nsIHttpChannel.REFERRER_POLICY_UNSET);
  let postData = params.postData;

  let currentRemoteType = browser.remoteType;
  let requiredRemoteType =
    E10SUtils.getRemoteTypeForURI(uri, gMultiProcessBrowser, currentRemoteType);
  let mustChangeProcess = requiredRemoteType != currentRemoteType;

  // !requiredRemoteType means we're loading in the parent/this process.
  if (!requiredRemoteType) {
    browser.inLoadURI = true;
  }
  try {
    if (!mustChangeProcess) {
      if (params.userContextId) {
        browser.webNavigation.setOriginAttributesBeforeLoading({ userContextId: params.userContextId });
      }

      browser.webNavigation.loadURIWithOptions(uri, flags,
                                               referrer, referrerPolicy,
                                               postData, null, null, triggeringPrincipal);
    } else {
      // Check if the current browser is allowed to unload.
      let {permitUnload, timedOut} = browser.permitUnload();
      if (!timedOut && !permitUnload) {
        return;
      }

      if (postData) {
        postData = serializeInputStream(postData);
      }

      let loadParams = {
        uri,
        triggeringPrincipal: triggeringPrincipal
          ? gSerializationHelper.serializeToString(triggeringPrincipal)
          : null,
        flags,
        referrer: referrer ? referrer.spec : null,
        referrerPolicy,
        postData
      }

      if (params.userContextId) {
        loadParams.userContextId = params.userContextId;
      }

      LoadInOtherProcess(browser, loadParams);
    }
  } catch (e) {
    // If anything goes wrong when switching remoteness, just switch remoteness
    // manually and load the URI.
    // We might lose history that way but at least the browser loaded a page.
    // This might be necessary if SessionStore wasn't initialized yet i.e.
    // when the homepage is a non-remote page.
    if (mustChangeProcess) {
      Cu.reportError(e);
      gBrowser.updateBrowserRemotenessByURL(browser, uri);

      if (params.userContextId) {
        browser.webNavigation.setOriginAttributesBeforeLoading({ userContextId: params.userContextId });
      }

      browser.webNavigation.loadURIWithOptions(uri, flags, referrer, referrerPolicy,
                                               postData, null, null, triggeringPrincipal);
    } else {
      throw e;
    }
  } finally {
    if (!requiredRemoteType) {
      browser.inLoadURI = false;
    }
  }
}

// Starts a new load in the browser first switching the browser to the correct
// process
function LoadInOtherProcess(browser, loadOptions, historyIndex = -1) {
  let tab = gBrowser.getTabForBrowser(browser);
  SessionStore.navigateAndRestore(tab, loadOptions, historyIndex);
}

// Called when a docshell has attempted to load a page in an incorrect process.
// This function is responsible for loading the page in the correct process.
function RedirectLoad({ target: browser, data }) {
  // We should only start the redirection if the browser window has finished
  // starting up. Otherwise, we should wait until the startup is done.
  if (gBrowserInit.delayedStartupFinished) {
    LoadInOtherProcess(browser, data.loadOptions, data.historyIndex);
  } else {
    let delayedStartupFinished = (subject, topic) => {
      if (topic == "browser-delayed-startup-finished" &&
          subject == window) {
        Services.obs.removeObserver(delayedStartupFinished, topic);
        LoadInOtherProcess(browser, data.loadOptions, data.historyIndex);
      }
    };
    Services.obs.addObserver(delayedStartupFinished,
                             "browser-delayed-startup-finished",
                             false);
  }
}

addEventListener("DOMContentLoaded", function onDCL() {
  removeEventListener("DOMContentLoaded", onDCL);

  // There are some windows, like macBrowserOverlay.xul, that
  // load browser.js, but never load tabbrowser.xml. We can ignore
  // those cases.
  if (!gBrowser || !gBrowser.updateBrowserRemoteness) {
    return;
  }

  window.QueryInterface(Ci.nsIInterfaceRequestor)
        .getInterface(nsIWebNavigation)
        .QueryInterface(Ci.nsIDocShellTreeItem).treeOwner
        .QueryInterface(Ci.nsIInterfaceRequestor)
        .getInterface(Ci.nsIXULWindow)
        .XULBrowserWindow = window.XULBrowserWindow;
  window.QueryInterface(Ci.nsIDOMChromeWindow).browserDOMWindow =
    new nsBrowserAccess();

  let initBrowser =
    document.getAnonymousElementByAttribute(gBrowser, "anonid", "initialBrowser");

  // The window's first argument is a tab if and only if we are swapping tabs.
  // We must set the browser's usercontextid before updateBrowserRemoteness(),
  // so that the newly created remote tab child has the correct usercontextid.
  if (window.arguments) {
    let tabToOpen = window.arguments[0];
    if (tabToOpen instanceof XULElement && tabToOpen.hasAttribute("usercontextid")) {
      initBrowser.setAttribute("usercontextid", tabToOpen.getAttribute("usercontextid"));
    }
  }

  gBrowser.updateBrowserRemoteness(initBrowser, gMultiProcessBrowser);
});

var gBrowserInit = {
  delayedStartupFinished: false,

  onLoad() {
    gBrowser.addEventListener("DOMUpdatePageReport", gPopupBlockerObserver);

    Services.obs.addObserver(gPluginHandler.NPAPIPluginCrashed, "plugin-crashed", false);

    window.addEventListener("AppCommand", HandleAppCommandEvent, true);

    // These routines add message listeners. They must run before
    // loading the frame script to ensure that we don't miss any
    // message sent between when the frame script is loaded and when
    // the listener is registered.
    DOMLinkHandler.init();
    gPageStyleMenu.init();
    LanguageDetectionListener.init();
    BrowserOnClick.init();
    FeedHandler.init();
    CompactTheme.init();
    AboutPrivateBrowsingListener.init();
    TrackingProtection.init();
    RefreshBlocker.init();
    CaptivePortalWatcher.init();
    URLBarZoom.init(window);

    let mm = window.getGroupMessageManager("browsers");
    mm.loadFrameScript("chrome://browser/content/tab-content.js", true);
    mm.loadFrameScript("chrome://browser/content/content.js", true);
    mm.loadFrameScript("chrome://global/content/manifestMessages.js", true);

    // initialize observers and listeners
    // and give C++ access to gBrowser
    XULBrowserWindow.init();

    window.messageManager.addMessageListener("Browser:LoadURI", RedirectLoad);

    if (!gMultiProcessBrowser) {
      // There is a Content:Click message manually sent from content.
      Cc["@mozilla.org/eventlistenerservice;1"]
        .getService(Ci.nsIEventListenerService)
        .addSystemEventListener(gBrowser, "click", contentAreaClick, true);
    }

    // hook up UI through progress listener
    gBrowser.addProgressListener(window.XULBrowserWindow);
    gBrowser.addTabsProgressListener(window.TabsProgressListener);

    // setup simple gestures support
    gGestureSupport.init(true);

    // setup history swipe animation
    gHistorySwipeAnimation.init();

    SidebarUI.init();

    // Certain kinds of automigration rely on this notification to complete
    // their tasks BEFORE the browser window is shown. SessionStore uses it to
    // restore tabs into windows AFTER important parts like gMultiProcessBrowser
    // have been initialized.
    Services.obs.notifyObservers(window, "browser-window-before-show", "");

    // Set a sane starting width/height for all resolutions on new profiles.
    if (!document.documentElement.hasAttribute("width")) {
      const TARGET_WIDTH = 1280;
      const TARGET_HEIGHT = 1040;
      let width = Math.min(screen.availWidth * .9, TARGET_WIDTH);
      let height = Math.min(screen.availHeight * .9, TARGET_HEIGHT);

      document.documentElement.setAttribute("width", width);
      document.documentElement.setAttribute("height", height);

      if (width < TARGET_WIDTH && height < TARGET_HEIGHT) {
        document.documentElement.setAttribute("sizemode", "maximized");
      }
    }

    if (!window.toolbar.visible) {
      // adjust browser UI for popups
      gURLBar.setAttribute("readonly", "true");
      gURLBar.setAttribute("enablehistory", "false");
    }

    // Misc. inits.
    TabletModeUpdater.init();
    CombinedStopReload.init();
    gPrivateBrowsingUI.init();

    if (window.matchMedia("(-moz-os-version: windows-win8)").matches &&
        window.matchMedia("(-moz-windows-default-theme)").matches) {
      let windowFrameColor = new Color(...Cu.import("resource:///modules/Windows8WindowFrameColor.jsm", {})
                                            .Windows8WindowFrameColor.get());
      // Default to black for foreground text.
      if (!windowFrameColor.isContrastRatioAcceptable(new Color(0, 0, 0))) {
        document.documentElement.setAttribute("darkwindowframe", "true");
      }
    }

    ToolbarIconColor.init();

    // Wait until chrome is painted before executing code not critical to making the window visible
    this._boundDelayedStartup = this._delayedStartup.bind(this);
    window.addEventListener("MozAfterPaint", this._boundDelayedStartup);

    this._loadHandled = true;
  },

  _cancelDelayedStartup() {
    window.removeEventListener("MozAfterPaint", this._boundDelayedStartup);
    this._boundDelayedStartup = null;
  },

  _delayedStartup() {
    let tmp = {};
    Cu.import("resource://gre/modules/TelemetryTimestamps.jsm", tmp);
    let TelemetryTimestamps = tmp.TelemetryTimestamps;
    TelemetryTimestamps.add("delayedStartupStarted");

    this._cancelDelayedStartup();

    // We need to set the OfflineApps message listeners up before we
    // load homepages, which might need them.
    OfflineApps.init();

    // This pageshow listener needs to be registered before we may call
    // swapBrowsersAndCloseOther() to receive pageshow events fired by that.
    let mm = window.messageManager;
    mm.addMessageListener("PageVisibility:Show", function(message) {
      if (message.target == gBrowser.selectedBrowser) {
        setTimeout(pageShowEventHandlers, 0, message.data.persisted);
      }
    });

    gBrowser.addEventListener("AboutTabCrashedLoad", function(event) {
      let ownerDoc = event.originalTarget;

      if (!ownerDoc.documentURI.startsWith("about:tabcrashed")) {
        return;
      }

      let browser = gBrowser.getBrowserForDocument(event.target);
      // Reset the zoom for the tabcrashed page.
      ZoomManager.setZoomForBrowser(browser, 1);
    }, false, true);

    gBrowser.addEventListener("InsecureLoginFormsStateChange", function() {
      gIdentityHandler.refreshForInsecureLoginForms();
    });

    gBrowser.addEventListener("PermissionStateChange", function() {
      gIdentityHandler.refreshIdentityBlock();
    });

    let uriToLoad = this._getUriToLoad();
    if (uriToLoad && uriToLoad != "about:blank") {
      if (uriToLoad instanceof Ci.nsIArray) {
        let count = uriToLoad.length;
        let specs = [];
        for (let i = 0; i < count; i++) {
          let urisstring = uriToLoad.queryElementAt(i, Ci.nsISupportsString);
          specs.push(urisstring.data);
        }

        // This function throws for certain malformed URIs, so use exception handling
        // so that we don't disrupt startup
        try {
          gBrowser.loadTabs(specs, false, true);
        } catch (e) {}
      } else if (uriToLoad instanceof XULElement) {
        // swap the given tab with the default about:blank tab and then close
        // the original tab in the other window.
        let tabToOpen = uriToLoad;

        // If this tab was passed as a window argument, clear the
        // reference to it from the arguments array.
        if (window.arguments[0] == tabToOpen) {
          window.arguments[0] = null;
        }

        // Stop the about:blank load
        gBrowser.stop();
        // make sure it has a docshell
        gBrowser.docShell;

        // We must set usercontextid before updateBrowserRemoteness()
        // so that the newly created remote tab child has correct usercontextid
        if (tabToOpen.hasAttribute("usercontextid")) {
          let usercontextid = tabToOpen.getAttribute("usercontextid");
          gBrowser.selectedBrowser.setAttribute("usercontextid", usercontextid);
        }

        try {
          // Make sure selectedBrowser has the same remote settings as the one
          // we are swapping in.
          gBrowser.updateBrowserRemoteness(gBrowser.selectedBrowser,
                                           tabToOpen.linkedBrowser.isRemoteBrowser,
                                           { remoteType: tabToOpen.linkedBrowser.remoteType });
          gBrowser.swapBrowsersAndCloseOther(gBrowser.selectedTab, tabToOpen);
        } catch (e) {
          Cu.reportError(e);
        }
      } else if (window.arguments.length >= 3) {
        // window.arguments[2]: referrer (nsIURI | string)
        //                 [3]: postData (nsIInputStream)
        //                 [4]: allowThirdPartyFixup (bool)
        //                 [5]: referrerPolicy (int)
        //                 [6]: userContextId (int)
        //                 [7]: originPrincipal (nsIPrincipal)
        let referrerURI = window.arguments[2];
        if (typeof(referrerURI) == "string") {
          try {
            referrerURI = makeURI(referrerURI);
          } catch (e) {
            referrerURI = null;
          }
        }
        let referrerPolicy = (window.arguments[5] != undefined ?
            window.arguments[5] : Ci.nsIHttpChannel.REFERRER_POLICY_UNSET);
        let userContextId = (window.arguments[6] != undefined ?
            window.arguments[6] : Ci.nsIScriptSecurityManager.DEFAULT_USER_CONTEXT_ID);
        loadURI(uriToLoad, referrerURI, window.arguments[3] || null,
                window.arguments[4] || false, referrerPolicy, userContextId,
                // pass the origin principal (if any) and force its use to create
                // an initial about:blank viewer if present:
                window.arguments[7], !!window.arguments[7]);
        window.focus();
      } else {
        // Note: loadOneOrMoreURIs *must not* be called if window.arguments.length >= 3.
        // Such callers expect that window.arguments[0] is handled as a single URI.
        loadOneOrMoreURIs(uriToLoad);
      }
    }

    // Bug 778855 - Perf regression if we do this here. To be addressed in bug 779008.
    setTimeout(function() { SafeBrowsing.init(); }, 2000);

    Services.obs.addObserver(gIdentityHandler, "perm-changed", false);
    Services.obs.addObserver(gSessionHistoryObserver, "browser:purge-session-history", false);
    Services.obs.addObserver(gXPInstallObserver, "addon-install-disabled", false);
    Services.obs.addObserver(gXPInstallObserver, "addon-install-started", false);
    Services.obs.addObserver(gXPInstallObserver, "addon-install-blocked", false);
    Services.obs.addObserver(gXPInstallObserver, "addon-install-origin-blocked", false);
    Services.obs.addObserver(gXPInstallObserver, "addon-install-failed", false);
    Services.obs.addObserver(gXPInstallObserver, "addon-install-confirmation", false);
    Services.obs.addObserver(gXPInstallObserver, "addon-install-complete", false);
    window.messageManager.addMessageListener("Browser:URIFixup", gKeywordURIFixup);

    BrowserOffline.init();
    IndexedDBPromptHelper.init();

    if (AppConstants.E10S_TESTING_ONLY)
      gRemoteTabsUI.init();

    // Initialize the full zoom setting.
    // We do this before the session restore service gets initialized so we can
    // apply full zoom settings to tabs restored by the session restore service.
    FullZoom.init();
    PanelUI.init();
    LightweightThemeListener.init();

    Services.telemetry.getHistogramById("E10S_WINDOW").add(gMultiProcessBrowser);

    SidebarUI.startDelayedLoad();

    UpdateUrlbarSearchSplitterState();

    if (!(isBlankPageURL(uriToLoad) || uriToLoad == "about:privatebrowsing") ||
        !focusAndSelectUrlBar()) {
      if (gBrowser.selectedBrowser.isRemoteBrowser) {
        // If the initial browser is remote, in order to optimize for first paint,
        // we'll defer switching focus to that browser until it has painted.
        let focusedElement = document.commandDispatcher.focusedElement;
        mm.addMessageListener("Browser:FirstPaint", function onFirstPaint() {
          mm.removeMessageListener("Browser:FirstPaint", onFirstPaint);
          // If focus didn't move while we were waiting for first paint, we're okay
          // to move to the browser.
          if (document.commandDispatcher.focusedElement == focusedElement) {
            gBrowser.selectedBrowser.focus();
          }
        });
      } else {
        // If the initial browser is not remote, we can focus the browser
        // immediately with no paint performance impact.
        gBrowser.selectedBrowser.focus();
      }
    }

    // Enable/Disable auto-hide tabbar
    gBrowser.tabContainer.updateVisibility();

    BookmarkingUI.init();
    AutoShowBookmarksToolbar.init();

    gPrefService.addObserver(gHomeButton.prefDomain, gHomeButton, false);

    var homeButton = document.getElementById("home-button");
    gHomeButton.updateTooltip(homeButton);

    let safeMode = document.getElementById("helpSafeMode");
    if (Services.appinfo.inSafeMode) {
      safeMode.label = safeMode.getAttribute("stoplabel");
      safeMode.accesskey = safeMode.getAttribute("stopaccesskey");
    }

    // BiDi UI
    gBidiUI = isBidiEnabled();
    if (gBidiUI) {
      document.getElementById("documentDirection-separator").hidden = false;
      document.getElementById("documentDirection-swap").hidden = false;
      document.getElementById("textfieldDirection-separator").hidden = false;
      document.getElementById("textfieldDirection-swap").hidden = false;
    }

    // Setup click-and-hold gestures access to the session history
    // menus if global click-and-hold isn't turned on
    if (!getBoolPref("ui.click_hold_context_menus", false))
      SetClickAndHoldHandlers();

    let NP = {};
    Cu.import("resource:///modules/NetworkPrioritizer.jsm", NP);
    NP.trackBrowserWindow(window);

    PlacesToolbarHelper.init();

    ctrlTab.readPref();
    gPrefService.addObserver(ctrlTab.prefName, ctrlTab, false);

    // Initialize the download manager some time after the app starts so that
    // auto-resume downloads begin (such as after crashing or quitting with
    // active downloads) and speeds up the first-load of the download manager UI.
    // If the user manually opens the download manager before the timeout, the
    // downloads will start right away, and initializing again won't hurt.
    setTimeout(function() {
      try {
        Cu.import("resource:///modules/DownloadsCommon.jsm", {})
          .DownloadsCommon.initializeAllDataLinks();
        Cu.import("resource:///modules/DownloadsTaskbar.jsm", {})
          .DownloadsTaskbar.registerIndicator(window);
      } catch (ex) {
        Cu.reportError(ex);
      }
    }, 10000);

    // Load the Login Manager data from disk off the main thread, some time
    // after startup.  If the data is required before the timeout, for example
    // because a restored page contains a password field, it will be loaded on
    // the main thread, and this initialization request will be ignored.
    setTimeout(function() {
      try {
        Services.logins;
      } catch (ex) {
        Cu.reportError(ex);
      }
    }, 3000);

    // The object handling the downloads indicator is also initialized here in the
    // delayed startup function, but the actual indicator element is not loaded
    // unless there are downloads to be displayed.
    DownloadsButton.initializeIndicator();

    if (AppConstants.platform != "macosx") {
      updateEditUIVisibility();
      let placesContext = document.getElementById("placesContext");
      placesContext.addEventListener("popupshowing", updateEditUIVisibility);
      placesContext.addEventListener("popuphiding", updateEditUIVisibility);
    }

    LightWeightThemeWebInstaller.init();

    if (Win7Features)
      Win7Features.onOpenWindow();

    FullScreen.init();
    PointerLock.init();

    // initialize the sync UI
    gSyncUI.init();
    gFxAccounts.init();

    if (AppConstants.MOZ_DATA_REPORTING)
      gDataNotificationInfoBar.init();

    gBrowserThumbnails.init();

    gMenuButtonBadgeManager.init();

    gMenuButtonUpdateBadge.init();

    gExtensionsNotifications.init();

    let wasMinimized = window.windowState == window.STATE_MINIMIZED;
    window.addEventListener("sizemodechange", () => {
      let isMinimized = window.windowState == window.STATE_MINIMIZED;
      if (wasMinimized != isMinimized) {
        wasMinimized = isMinimized;
        UpdatePopupNotificationsVisibility();
      }
    });

    window.addEventListener("mousemove", MousePosTracker);
    window.addEventListener("dragover", MousePosTracker);

    gNavToolbox.addEventListener("customizationstarting", CustomizationHandler);
    gNavToolbox.addEventListener("customizationchange", CustomizationHandler);
    gNavToolbox.addEventListener("customizationending", CustomizationHandler);

    // End startup crash tracking after a delay to catch crashes while restoring
    // tabs and to postpone saving the pref to disk.
    try {
      const startupCrashEndDelay = 30 * 1000;
      setTimeout(Services.startup.trackStartupCrashEnd, startupCrashEndDelay);
    } catch (ex) {
      Cu.reportError("Could not end startup crash tracking: " + ex);
    }

    // Delay this a minute because there's no rush
    setTimeout(() => {
      this.gmpInstallManager = new GMPInstallManager();
      // We don't really care about the results, if someone is interested they
      // can check the log.
      this.gmpInstallManager.simpleCheckAndInstall().then(null, () => {});
    }, 1000 * 60);

    // Report via telemetry whether we're able to play MP4/H.264/AAC video.
    // We suspect that some Windows users have a broken or have not installed
    // Windows Media Foundation, and we'd like to know how many. We'd also like
    // to know how good our coverage is on other platforms.
    // Note: we delay by 90 seconds reporting this, as calling canPlayType()
    // on Windows will cause DLLs to load, i.e. cause disk I/O.
    setTimeout(() => {
      let v = document.createElementNS("http://www.w3.org/1999/xhtml", "video");
      let aacWorks = v.canPlayType("audio/mp4") != "";
      Services.telemetry.getHistogramById("VIDEO_CAN_CREATE_AAC_DECODER").add(aacWorks);
      let h264Works = v.canPlayType("video/mp4") != "";
      Services.telemetry.getHistogramById("VIDEO_CAN_CREATE_H264_DECODER").add(h264Works);
    }, 90 * 1000);

    SessionStore.promiseInitialized.then(() => {
      // Bail out if the window has been closed in the meantime.
      if (window.closed) {
        return;
      }

      // Enable the Restore Last Session command if needed
      RestoreLastSessionObserver.init();

      SocialUI.init();

      // Telemetry for master-password - we do this after 5 seconds as it
      // can cause IO if NSS/PSM has not already initialized.
      setTimeout(() => {
        if (window.closed) {
          return;
        }
        let tokenDB = Cc["@mozilla.org/security/pk11tokendb;1"]
                        .getService(Ci.nsIPK11TokenDB);
        let token = tokenDB.getInternalKeyToken();
        let mpEnabled = token.hasPassword;
        if (mpEnabled) {
          Services.telemetry.getHistogramById("MASTER_PASSWORD_ENABLED").add(mpEnabled);
        }
      }, 5000);

      PanicButtonNotifier.init();
    });

    gBrowser.tabContainer.addEventListener("TabSelect", function() {
      for (let panel of document.querySelectorAll("panel[tabspecific='true']")) {
        if (panel.state == "open") {
          panel.hidePopup();
        }
      }
    });

    this.delayedStartupFinished = true;

    Services.obs.notifyObservers(window, "browser-delayed-startup-finished", "");
    TelemetryTimestamps.add("delayedStartupFinished");
  },

  // Returns the URI(s) to load at startup.
  _getUriToLoad() {
    // window.arguments[0]: URI to load (string), or an nsIArray of
    //                      nsISupportsStrings to load, or a xul:tab of
    //                      a tabbrowser, which will be replaced by this
    //                      window (for this case, all other arguments are
    //                      ignored).
    if (!window.arguments || !window.arguments[0])
      return null;

    let uri = window.arguments[0];
    let sessionStartup = Cc["@mozilla.org/browser/sessionstartup;1"]
                           .getService(Ci.nsISessionStartup);
    let defaultArgs = Cc["@mozilla.org/browser/clh;1"]
                        .getService(Ci.nsIBrowserHandler)
                        .defaultArgs;

    // If the given URI matches defaultArgs (the default homepage) we want
    // to block its load if we're going to restore a session anyway.
    if (uri == defaultArgs && sessionStartup.willOverrideHomepage)
      return null;

    return uri;
  },

  onUnload() {
    // In certain scenarios it's possible for unload to be fired before onload,
    // (e.g. if the window is being closed after browser.js loads but before the
    // load completes). In that case, there's nothing to do here.
    if (!this._loadHandled)
      return;

    // First clean up services initialized in gBrowserInit.onLoad (or those whose
    // uninit methods don't depend on the services having been initialized).

    CombinedStopReload.uninit();

    gGestureSupport.init(false);

    gHistorySwipeAnimation.uninit();

    FullScreen.uninit();

    gFxAccounts.uninit();

    gExtensionsNotifications.uninit();

    Services.obs.removeObserver(gPluginHandler.NPAPIPluginCrashed, "plugin-crashed");

    try {
      gBrowser.removeProgressListener(window.XULBrowserWindow);
      gBrowser.removeTabsProgressListener(window.TabsProgressListener);
    } catch (ex) {
    }

    PlacesToolbarHelper.uninit();

    BookmarkingUI.uninit();

    TabsInTitlebar.uninit();

    ToolbarIconColor.uninit();

    TabletModeUpdater.uninit();

    gTabletModePageCounter.finish();

    BrowserOnClick.uninit();

    FeedHandler.uninit();

    CompactTheme.uninit();

    TrackingProtection.uninit();

    RefreshBlocker.uninit();

    CaptivePortalWatcher.uninit();

    gMenuButtonUpdateBadge.uninit();

    gMenuButtonBadgeManager.uninit();

    SidebarUI.uninit();

    // Now either cancel delayedStartup, or clean up the services initialized from
    // it.
    if (this._boundDelayedStartup) {
      this._cancelDelayedStartup();
    } else {
      if (Win7Features)
        Win7Features.onCloseWindow();

      gPrefService.removeObserver(ctrlTab.prefName, ctrlTab);
      ctrlTab.uninit();
      SocialUI.uninit();
      gBrowserThumbnails.uninit();
      FullZoom.destroy();

      Services.obs.removeObserver(gIdentityHandler, "perm-changed");
      Services.obs.removeObserver(gSessionHistoryObserver, "browser:purge-session-history");
      Services.obs.removeObserver(gXPInstallObserver, "addon-install-disabled");
      Services.obs.removeObserver(gXPInstallObserver, "addon-install-started");
      Services.obs.removeObserver(gXPInstallObserver, "addon-install-blocked");
      Services.obs.removeObserver(gXPInstallObserver, "addon-install-origin-blocked");
      Services.obs.removeObserver(gXPInstallObserver, "addon-install-failed");
      Services.obs.removeObserver(gXPInstallObserver, "addon-install-confirmation");
      Services.obs.removeObserver(gXPInstallObserver, "addon-install-complete");
      window.messageManager.removeMessageListener("Browser:URIFixup", gKeywordURIFixup);
      window.messageManager.removeMessageListener("Browser:LoadURI", RedirectLoad);

      try {
        gPrefService.removeObserver(gHomeButton.prefDomain, gHomeButton);
      } catch (ex) {
        Cu.reportError(ex);
      }

      if (this.gmpInstallManager) {
        this.gmpInstallManager.uninit();
      }

      BrowserOffline.uninit();
      IndexedDBPromptHelper.uninit();
      LightweightThemeListener.uninit();
      PanelUI.uninit();
      AutoShowBookmarksToolbar.uninit();
    }

    // Final window teardown, do this last.
    window.XULBrowserWindow = null;
    window.QueryInterface(Ci.nsIInterfaceRequestor)
          .getInterface(Ci.nsIWebNavigation)
          .QueryInterface(Ci.nsIDocShellTreeItem).treeOwner
          .QueryInterface(Ci.nsIInterfaceRequestor)
          .getInterface(Ci.nsIXULWindow)
          .XULBrowserWindow = null;
    window.QueryInterface(Ci.nsIDOMChromeWindow).browserDOMWindow = null;
  },
};

if (AppConstants.platform == "macosx") {
  // nonBrowserWindowStartup(), nonBrowserWindowDelayedStartup(), and
  // nonBrowserWindowShutdown() are used for non-browser windows in
  // macBrowserOverlay
  gBrowserInit.nonBrowserWindowStartup = function() {
    // Disable inappropriate commands / submenus
    var disabledItems = ["Browser:SavePage",
                         "Browser:SendLink", "cmd_pageSetup", "cmd_print", "cmd_find", "cmd_findAgain",
                         "viewToolbarsMenu", "viewSidebarMenuMenu", "Browser:Reload",
                         "viewFullZoomMenu", "pageStyleMenu", "charsetMenu", "View:PageSource", "View:FullScreen",
                         "viewHistorySidebar", "Browser:AddBookmarkAs", "Browser:BookmarkAllTabs",
                         "View:PageInfo"];
    var element;

    for (let disabledItem of disabledItems) {
      element = document.getElementById(disabledItem);
      if (element)
        element.setAttribute("disabled", "true");
    }

    // If no windows are active (i.e. we're the hidden window), disable the close, minimize
    // and zoom menu commands as well
    if (window.location.href == "chrome://browser/content/hiddenWindow.xul") {
      var hiddenWindowDisabledItems = ["cmd_close", "minimizeWindow", "zoomWindow"];
      for (let hiddenWindowDisabledItem of hiddenWindowDisabledItems) {
        element = document.getElementById(hiddenWindowDisabledItem);
        if (element)
          element.setAttribute("disabled", "true");
      }

      // also hide the window-list separator
      element = document.getElementById("sep-window-list");
      element.setAttribute("hidden", "true");

      // Setup the dock menu.
      let dockMenuElement = document.getElementById("menu_mac_dockmenu");
      if (dockMenuElement != null) {
        let nativeMenu = Cc["@mozilla.org/widget/standalonenativemenu;1"]
                         .createInstance(Ci.nsIStandaloneNativeMenu);

        try {
          nativeMenu.init(dockMenuElement);

          let dockSupport = Cc["@mozilla.org/widget/macdocksupport;1"]
                            .getService(Ci.nsIMacDockSupport);
          dockSupport.dockMenu = nativeMenu;
        } catch (e) {
        }
      }
    }

    if (PrivateBrowsingUtils.permanentPrivateBrowsing) {
      document.getElementById("macDockMenuNewWindow").hidden = true;
    }

    this._delayedStartupTimeoutId = setTimeout(this.nonBrowserWindowDelayedStartup.bind(this), 0);
  };

  gBrowserInit.nonBrowserWindowDelayedStartup = function() {
    this._delayedStartupTimeoutId = null;

    // initialise the offline listener
    BrowserOffline.init();

    // initialize the private browsing UI
    gPrivateBrowsingUI.init();

    // initialize the sync UI
    gSyncUI.init();

    if (AppConstants.E10S_TESTING_ONLY) {
      gRemoteTabsUI.init();
    }
  };

  gBrowserInit.nonBrowserWindowShutdown = function() {
    let dockSupport = Cc["@mozilla.org/widget/macdocksupport;1"]
                      .getService(Ci.nsIMacDockSupport);
    dockSupport.dockMenu = null;

    // If nonBrowserWindowDelayedStartup hasn't run yet, we have no work to do -
    // just cancel the pending timeout and return;
    if (this._delayedStartupTimeoutId) {
      clearTimeout(this._delayedStartupTimeoutId);
      return;
    }

    BrowserOffline.uninit();
  };
}


/* Legacy global init functions */
var BrowserStartup        = gBrowserInit.onLoad.bind(gBrowserInit);
var BrowserShutdown       = gBrowserInit.onUnload.bind(gBrowserInit);

if (AppConstants.platform == "macosx") {
  var nonBrowserWindowStartup        = gBrowserInit.nonBrowserWindowStartup.bind(gBrowserInit);
  var nonBrowserWindowDelayedStartup = gBrowserInit.nonBrowserWindowDelayedStartup.bind(gBrowserInit);
  var nonBrowserWindowShutdown       = gBrowserInit.nonBrowserWindowShutdown.bind(gBrowserInit);
}

function HandleAppCommandEvent(evt) {
  switch (evt.command) {
  case "Back":
    BrowserBack();
    break;
  case "Forward":
    BrowserForward();
    break;
  case "Reload":
    BrowserReloadSkipCache();
    break;
  case "Stop":
    if (XULBrowserWindow.stopCommand.getAttribute("disabled") != "true")
      BrowserStop();
    break;
  case "Search":
    BrowserSearch.webSearch();
    break;
  case "Bookmarks":
    SidebarUI.toggle("viewBookmarksSidebar");
    break;
  case "Home":
    BrowserHome();
    break;
  case "New":
    BrowserOpenTab();
    break;
  case "Close":
    BrowserCloseTabOrWindow();
    break;
  case "Find":
    gFindBar.onFindCommand();
    break;
  case "Help":
    openHelpLink("firefox-help");
    break;
  case "Open":
    BrowserOpenFileWindow();
    break;
  case "Print":
    PrintUtils.printWindow(gBrowser.selectedBrowser.outerWindowID,
                           gBrowser.selectedBrowser);
    break;
  case "Save":
    saveBrowser(gBrowser.selectedBrowser);
    break;
  case "SendMail":
    MailIntegration.sendLinkForBrowser(gBrowser.selectedBrowser);
    break;
  default:
    return;
  }
  evt.stopPropagation();
  evt.preventDefault();
}

function gotoHistoryIndex(aEvent) {
  let index = aEvent.target.getAttribute("index");
  if (!index)
    return false;

  let where = whereToOpenLink(aEvent);

  if (where == "current") {
    // Normal click. Go there in the current tab and update session history.

    try {
      gBrowser.gotoIndex(index);
    } catch (ex) {
      return false;
    }
    return true;
  }
  // Modified click. Go there in a new tab/window.

  let historyindex = aEvent.target.getAttribute("historyindex");
  duplicateTabIn(gBrowser.selectedTab, where, Number(historyindex));
  return true;
}

function BrowserForward(aEvent) {
  let where = whereToOpenLink(aEvent, false, true);

  if (where == "current") {
    try {
      gBrowser.goForward();
    } catch (ex) {
    }
  } else {
    duplicateTabIn(gBrowser.selectedTab, where, 1);
  }
}

function BrowserBack(aEvent) {
  let where = whereToOpenLink(aEvent, false, true);

  if (where == "current") {
    try {
      gBrowser.goBack();
    } catch (ex) {
    }
  } else {
    duplicateTabIn(gBrowser.selectedTab, where, -1);
  }
}

function BrowserHandleBackspace() {
  switch (gPrefService.getIntPref("browser.backspace_action")) {
  case 0:
    BrowserBack();
    break;
  case 1:
    goDoCommand("cmd_scrollPageUp");
    break;
  }
}

function BrowserHandleShiftBackspace() {
  switch (gPrefService.getIntPref("browser.backspace_action")) {
  case 0:
    BrowserForward();
    break;
  case 1:
    goDoCommand("cmd_scrollPageDown");
    break;
  }
}

function BrowserStop() {
  const stopFlags = nsIWebNavigation.STOP_ALL;
  gBrowser.webNavigation.stop(stopFlags);
}

function BrowserReloadOrDuplicate(aEvent) {
  let metaKeyPressed = AppConstants.platform == "macosx"
                       ? aEvent.metaKey
                       : aEvent.ctrlKey;
  var backgroundTabModifier = aEvent.button == 1 || metaKeyPressed;

  if (aEvent.shiftKey && !backgroundTabModifier) {
    BrowserReloadSkipCache();
    return;
  }

  let where = whereToOpenLink(aEvent, false, true);
  if (where == "current")
    BrowserReload();
  else
    duplicateTabIn(gBrowser.selectedTab, where);
}

function BrowserReload() {
  if (gBrowser.currentURI.schemeIs("view-source")) {
    // Bug 1167797: For view source, we always skip the cache
    return BrowserReloadSkipCache();
  }
  const reloadFlags = nsIWebNavigation.LOAD_FLAGS_NONE;
  BrowserReloadWithFlags(reloadFlags);
}

function BrowserReloadSkipCache() {
  // Bypass proxy and cache.
  const reloadFlags = nsIWebNavigation.LOAD_FLAGS_BYPASS_PROXY | nsIWebNavigation.LOAD_FLAGS_BYPASS_CACHE;
  BrowserReloadWithFlags(reloadFlags);
}

var BrowserHome = BrowserGoHome;
function BrowserGoHome(aEvent) {
  if (aEvent && "button" in aEvent &&
      aEvent.button == 2) // right-click: do nothing
    return;

  var homePage = gHomeButton.getHomePage();
  var where = whereToOpenLink(aEvent, false, true);
  var urls;

  // Home page should open in a new tab when current tab is an app tab
  if (where == "current" &&
      gBrowser &&
      gBrowser.selectedTab.pinned)
    where = "tab";

  // openUILinkIn in utilityOverlay.js doesn't handle loading multiple pages
  switch (where) {
  case "current":
    loadOneOrMoreURIs(homePage);
    break;
  case "tabshifted":
  case "tab":
    urls = homePage.split("|");
    var loadInBackground = getBoolPref("browser.tabs.loadBookmarksInBackground", false);
    gBrowser.loadTabs(urls, loadInBackground);
    break;
  case "window":
    OpenBrowserWindow();
    break;
  }
}

function loadOneOrMoreURIs(aURIString) {
  // we're not a browser window, pass the URI string to a new browser window
  if (window.location.href != getBrowserURL()) {
    window.openDialog(getBrowserURL(), "_blank", "all,dialog=no", aURIString);
    return;
  }

  // This function throws for certain malformed URIs, so use exception handling
  // so that we don't disrupt startup
  try {
    gBrowser.loadTabs(aURIString.split("|"), false, true);
  } catch (e) {
  }
}

function focusAndSelectUrlBar() {
  // In customize mode, the url bar is disabled. If a new tab is opened or the
  // user switches to a different tab, this function gets called before we've
  // finished leaving customize mode, and the url bar will still be disabled.
  // We can't focus it when it's disabled, so we need to re-run ourselves when
  // we've finished leaving customize mode.
  if (CustomizationHandler.isExitingCustomizeMode) {
    gNavToolbox.addEventListener("aftercustomization", function afterCustomize() {
      gNavToolbox.removeEventListener("aftercustomization", afterCustomize);
      focusAndSelectUrlBar();
    });

    return true;
  }

  if (gURLBar) {
    if (window.fullScreen)
      FullScreen.showNavToolbox();

    gURLBar.select();
    if (document.activeElement == gURLBar.inputField)
      return true;
  }
  return false;
}

function openLocation() {
  if (focusAndSelectUrlBar())
    return;

  if (window.location.href != getBrowserURL()) {
    var win = getTopWin();
    if (win) {
      // If there's an open browser window, it should handle this command
      win.focus()
      win.openLocation();
    } else {
      // If there are no open browser windows, open a new one
      window.openDialog("chrome://browser/content/", "_blank",
                        "chrome,all,dialog=no", BROWSER_NEW_TAB_URL);
    }
  }
}

function BrowserOpenTab(event) {
  let where = "tab";
  let relatedToCurrent = false;

  if (event) {
    where = whereToOpenLink(event, false, true);

    switch (where) {
      case "tab":
      case "tabshifted":
        // When accel-click or middle-click are used, open the new tab as
        // related to the current tab.
        relatedToCurrent = true;
        break;
      case "current":
        where = "tab";
        break;
    }
  }

  openUILinkIn(BROWSER_NEW_TAB_URL, where, { relatedToCurrent });
}

/* Called from the openLocation dialog. This allows that dialog to instruct
   its opener to open a new window and then step completely out of the way.
   Anything less byzantine is causing horrible crashes, rather believably,
   though oddly only on Linux. */
function delayedOpenWindow(chrome, flags, href, postData) {
  // The other way to use setTimeout,
  // setTimeout(openDialog, 10, chrome, "_blank", flags, url),
  // doesn't work here.  The extra "magic" extra argument setTimeout adds to
  // the callback function would confuse gBrowserInit.onLoad() by making
  // window.arguments[1] be an integer instead of null.
  setTimeout(function() { openDialog(chrome, "_blank", flags, href, null, null, postData); }, 10);
}

/* Required because the tab needs time to set up its content viewers and get the load of
   the URI kicked off before becoming the active content area. */
function delayedOpenTab(aUrl, aReferrer, aCharset, aPostData, aAllowThirdPartyFixup) {
  gBrowser.loadOneTab(aUrl, {
                      referrerURI: aReferrer,
                      charset: aCharset,
                      postData: aPostData,
                      inBackground: false,
                      allowThirdPartyFixup: aAllowThirdPartyFixup});
}

var gLastOpenDirectory = {
  _lastDir: null,
  get path() {
    if (!this._lastDir || !this._lastDir.exists()) {
      try {
        this._lastDir = gPrefService.getComplexValue("browser.open.lastDir",
                                                     Ci.nsILocalFile);
        if (!this._lastDir.exists())
          this._lastDir = null;
      } catch (e) {}
    }
    return this._lastDir;
  },
  set path(val) {
    try {
      if (!val || !val.isDirectory())
        return;
    } catch (e) {
      return;
    }
    this._lastDir = val.clone();

    // Don't save the last open directory pref inside the Private Browsing mode
    if (!PrivateBrowsingUtils.isWindowPrivate(window))
      gPrefService.setComplexValue("browser.open.lastDir", Ci.nsILocalFile,
                                   this._lastDir);
  },
  reset() {
    this._lastDir = null;
  }
};

function BrowserOpenFileWindow() {
  // Get filepicker component.
  try {
    const nsIFilePicker = Ci.nsIFilePicker;
    let fp = Cc["@mozilla.org/filepicker;1"].createInstance(nsIFilePicker);
    let fpCallback = function fpCallback_done(aResult) {
      if (aResult == nsIFilePicker.returnOK) {
        try {
          if (fp.file) {
            gLastOpenDirectory.path =
              fp.file.parent.QueryInterface(Ci.nsILocalFile);
          }
        } catch (ex) {
        }
        openUILinkIn(fp.fileURL.spec, "current");
      }
    };

    fp.init(window, gNavigatorBundle.getString("openFile"),
            nsIFilePicker.modeOpen);
    fp.appendFilters(nsIFilePicker.filterAll | nsIFilePicker.filterText |
                     nsIFilePicker.filterImages | nsIFilePicker.filterXML |
                     nsIFilePicker.filterHTML);
    fp.displayDirectory = gLastOpenDirectory.path;
    fp.open(fpCallback);
  } catch (ex) {
  }
}

function BrowserCloseTabOrWindow() {
  // If we're not a browser window, just close the window
  if (window.location.href != getBrowserURL()) {
    closeWindow(true);
    return;
  }

  // If the current tab is the last one, this will close the window.
  gBrowser.removeCurrentTab({animate: true});
}

function BrowserTryToCloseWindow() {
  if (WindowIsClosing())
    window.close();     // WindowIsClosing does all the necessary checks
}

function loadURI(uri, referrer, postData, allowThirdPartyFixup, referrerPolicy,
                 userContextId, originPrincipal, forceAboutBlankViewerInCurrent) {
  try {
    openLinkIn(uri, "current",
               { referrerURI: referrer,
                 referrerPolicy,
                 postData,
                 allowThirdPartyFixup,
                 userContextId,
                 originPrincipal,
                 forceAboutBlankViewerInCurrent,
               });
  } catch (e) {}
}

/**
 * Given a string, will generate a more appropriate urlbar value if a Places
 * keyword or a search alias is found at the beginning of it.
 *
 * @param url
 *        A string that may begin with a keyword or an alias.
 *
 * @return {Promise}
 * @resolves { url, postData, mayInheritPrincipal }. If it's not possible
 *           to discern a keyword or an alias, url will be the input string.
 */
function getShortcutOrURIAndPostData(url, callback = null) {
  if (callback) {
    Deprecated.warning("Please use the Promise returned by " +
                       "getShortcutOrURIAndPostData() instead of passing a " +
                       "callback",
                       "https://bugzilla.mozilla.org/show_bug.cgi?id=1100294");
  }
  return Task.spawn(function* () {
    let mayInheritPrincipal = false;
    let postData = null;
    // Split on the first whitespace.
    let [keyword, param = ""] = url.trim().split(/\s(.+)/, 2);

    if (!keyword) {
      return { url, postData, mayInheritPrincipal };
    }

    let engine = Services.search.getEngineByAlias(keyword);
    if (engine) {
      let submission = engine.getSubmission(param, null, "keyword");
      return { url: submission.uri.spec,
               postData: submission.postData,
               mayInheritPrincipal };
    }

    // A corrupt Places database could make this throw, breaking navigation
    // from the location bar.
    let entry = null;
    try {
      entry = yield PlacesUtils.keywords.fetch(keyword);
    } catch (ex) {
      Cu.reportError(`Unable to fetch Places keyword "${keyword}": ${ex}`);
    }
    if (!entry || !entry.url) {
      // This is not a Places keyword.
      return { url, postData, mayInheritPrincipal };
    }

    try {
      [url, postData] =
        yield BrowserUtils.parseUrlAndPostData(entry.url.href,
                                               entry.postData,
                                               param);
      if (postData) {
        postData = getPostDataStream(postData);
      }

      // Since this URL came from a bookmark, it's safe to let it inherit the
      // current document's principal.
      mayInheritPrincipal = true;
    } catch (ex) {
      // It was not possible to bind the param, just use the original url value.
    }

    return { url, postData, mayInheritPrincipal };
  }).then(data => {
    if (callback) {
      callback(data);
    }
    return data;
  });
}

function getPostDataStream(aPostDataString,
                           aType = "application/x-www-form-urlencoded") {
  let dataStream = Cc["@mozilla.org/io/string-input-stream;1"]
                     .createInstance(Ci.nsIStringInputStream);
  dataStream.data = aPostDataString;

  let mimeStream = Cc["@mozilla.org/network/mime-input-stream;1"]
                     .createInstance(Ci.nsIMIMEInputStream);
  mimeStream.addHeader("Content-Type", aType);
  mimeStream.addContentLength = true;
  mimeStream.setData(dataStream);
  return mimeStream.QueryInterface(Ci.nsIInputStream);
}

function getLoadContext() {
  return window.QueryInterface(Ci.nsIInterfaceRequestor)
               .getInterface(Ci.nsIWebNavigation)
               .QueryInterface(Ci.nsILoadContext);
}

function readFromClipboard() {
  var url;

  try {
    // Create transferable that will transfer the text.
    var trans = Components.classes["@mozilla.org/widget/transferable;1"]
                          .createInstance(Components.interfaces.nsITransferable);
    trans.init(getLoadContext());

    trans.addDataFlavor("text/unicode");

    // If available, use selection clipboard, otherwise global one
    if (Services.clipboard.supportsSelectionClipboard())
      Services.clipboard.getData(trans, Services.clipboard.kSelectionClipboard);
    else
      Services.clipboard.getData(trans, Services.clipboard.kGlobalClipboard);

    var data = {};
    var dataLen = {};
    trans.getTransferData("text/unicode", data, dataLen);

    if (data) {
      data = data.value.QueryInterface(Components.interfaces.nsISupportsString);
      url = data.data.substring(0, dataLen.value / 2);
    }
  } catch (ex) {
  }

  return url;
}

/**
 * Open the View Source dialog.
 *
 * @param aArgsOrDocument
 *        Either an object or a Document. Passing a Document is deprecated,
 *        and is not supported with e10s. This function will throw if
 *        aArgsOrDocument is a CPOW.
 *
 *        If aArgsOrDocument is an object, that object can take the
 *        following properties:
 *
 *        URL (required):
 *          A string URL for the page we'd like to view the source of.
 *        browser (optional):
 *          The browser containing the document that we would like to view the
 *          source of. This is required if outerWindowID is passed.
 *        outerWindowID (optional):
 *          The outerWindowID of the content window containing the document that
 *          we want to view the source of. You only need to provide this if you
 *          want to attempt to retrieve the document source from the network
 *          cache.
 *        lineNumber (optional):
 *          The line number to focus on once the source is loaded.
 */
function BrowserViewSourceOfDocument(aArgsOrDocument) {
  let args;

  if (aArgsOrDocument instanceof Document) {
    let doc = aArgsOrDocument;
    // Deprecated API - callers should pass args object instead.
    if (Cu.isCrossProcessWrapper(doc)) {
      throw new Error("BrowserViewSourceOfDocument cannot accept a CPOW " +
                      "as a document.");
    }

    let requestor = doc.defaultView
                       .QueryInterface(Ci.nsIInterfaceRequestor);
    let browser = requestor.getInterface(Ci.nsIWebNavigation)
                           .QueryInterface(Ci.nsIDocShell)
                           .chromeEventHandler;
    let outerWindowID = requestor.getInterface(Ci.nsIDOMWindowUtils)
                                 .outerWindowID;
    let URL = browser.currentURI.spec;
    args = { browser, outerWindowID, URL };
  } else {
    args = aArgsOrDocument;
  }

  let viewInternal = () => {
    let inTab = Services.prefs.getBoolPref("view_source.tab");
    if (inTab) {
      let tabBrowser = gBrowser;
      let preferredRemoteType;
      if (!tabBrowser) {
        if (!args.browser) {
          throw new Error("BrowserViewSourceOfDocument should be passed the " +
                          "subject browser if called from a window without " +
                          "gBrowser defined.");
        }
        preferredRemoteType = args.browser.remoteType;
      } else {
        // Some internal URLs (such as specific chrome: and about: URLs that are
        // not yet remote ready) cannot be loaded in a remote browser.  View
        // source in tab expects the new view source browser's remoteness to match
        // that of the original URL, so disable remoteness if necessary for this
        // URL.
        preferredRemoteType =
          E10SUtils.getRemoteTypeForURI(args.URL, gMultiProcessBrowser);
      }

      // In the case of popups, we need to find a non-popup browser window.
      if (!tabBrowser || !window.toolbar.visible) {
        // This returns only non-popup browser windows by default.
        let browserWindow = RecentWindow.getMostRecentBrowserWindow();
        tabBrowser = browserWindow.gBrowser;
      }

      // `viewSourceInBrowser` will load the source content from the page
      // descriptor for the tab (when possible) or fallback to the network if
      // that fails.  Either way, the view source module will manage the tab's
      // location, so use "about:blank" here to avoid unnecessary redundant
      // requests.
      let tab = tabBrowser.loadOneTab("about:blank", {
        relatedToCurrent: true,
        inBackground: false,
        preferredRemoteType,
        relatedBrowser: args.browser
      });
      args.viewSourceBrowser = tabBrowser.getBrowserForTab(tab);
      top.gViewSourceUtils.viewSourceInBrowser(args);
    } else {
      top.gViewSourceUtils.viewSource(args);
    }
  }

  // Check if external view source is enabled.  If so, try it.  If it fails,
  // fallback to internal view source.
  if (Services.prefs.getBoolPref("view_source.editor.external")) {
    top.gViewSourceUtils
       .openInExternalEditor(args, null, null, null, result => {
      if (!result) {
        viewInternal();
      }
    });
  } else {
    // Display using internal view source
    viewInternal();
  }
}

/**
 * Opens the View Source dialog for the source loaded in the root
 * top-level document of the browser. This is really just a
 * convenience wrapper around BrowserViewSourceOfDocument.
 *
 * @param browser
 *        The browser that we want to load the source of.
 */
function BrowserViewSource(browser) {
  BrowserViewSourceOfDocument({
    browser,
    outerWindowID: browser.outerWindowID,
    URL: browser.currentURI.spec,
  });
}

// documentURL - URL of the document to view, or null for this window's document
// initialTab - name of the initial tab to display, or null for the first tab
// imageElement - image to load in the Media Tab of the Page Info window; can be null/omitted
// frameOuterWindowID - the id of the frame that the context menu opened in; can be null/omitted
// browser - the browser containing the document we're interested in inspecting; can be null/omitted
function BrowserPageInfo(documentURL, initialTab, imageElement, frameOuterWindowID, browser) {
  if (documentURL instanceof HTMLDocument) {
    Deprecated.warning("Please pass the location URL instead of the document " +
                       "to BrowserPageInfo() as the first argument.",
                       "https://bugzilla.mozilla.org/show_bug.cgi?id=1238180");
    documentURL = documentURL.location;
  }

  let args = { initialTab, imageElement, frameOuterWindowID, browser };
  var windows = Services.wm.getEnumerator("Browser:page-info");

  documentURL = documentURL || window.gBrowser.selectedBrowser.currentURI.spec;

  // Check for windows matching the url
  while (windows.hasMoreElements()) {
    var currentWindow = windows.getNext();
    if (currentWindow.closed) {
      continue;
    }
    if (currentWindow.document.documentElement.getAttribute("relatedUrl") == documentURL) {
      currentWindow.focus();
      currentWindow.resetPageInfo(args);
      return currentWindow;
    }
  }

  // We didn't find a matching window, so open a new one.
  return openDialog("chrome://browser/content/pageinfo/pageInfo.xul", "",
                    "chrome,toolbar,dialog=no,resizable", args);
}

/**
 * Sets the URI to display in the location bar.
 *
 * @param aURI [optional]
 *        nsIURI to set. If this is unspecified, the current URI will be used.
 */
function URLBarSetURI(aURI) {
  var value = gBrowser.userTypedValue;
  var valid = false;

  if (value == null) {
    let uri = aURI || gBrowser.currentURI;
    // Strip off "wyciwyg://" and passwords for the location bar
    try {
      uri = Services.uriFixup.createExposableURI(uri);
    } catch (e) {}

    // Replace initial page URIs with an empty string
    // 1. only if there's no opener (bug 370555).
    // 2. if remote newtab is enabled and it's the default remote newtab page
    let defaultRemoteURL = gAboutNewTabService.remoteEnabled &&
                           uri.spec === gAboutNewTabService.newTabURL;
    if ((gInitialPages.includes(uri.spec) || defaultRemoteURL) &&
        checkEmptyPageOrigin(gBrowser.selectedBrowser, uri)) {
      value = "";
    } else {
      // We should deal with losslessDecodeURI throwing for exotic URIs
      try {
        value = losslessDecodeURI(uri);
      } catch (ex) {
        value = "about:blank";
      }
    }

    valid = !isBlankPageURL(uri.spec);
  }

  let isDifferentValidValue = valid && value != gURLBar.value;
  gURLBar.value = value;
  gURLBar.valueIsTyped = !valid;
  if (isDifferentValidValue) {
    gURLBar.selectionStart = gURLBar.selectionEnd = 0;
  }

  SetPageProxyState(valid ? "valid" : "invalid");
}

function losslessDecodeURI(aURI) {
  let scheme = aURI.scheme;
  if (scheme == "moz-action")
    throw new Error("losslessDecodeURI should never get a moz-action URI");

  var value = aURI.spec;

  let decodeASCIIOnly = !["https", "http", "file", "ftp"].includes(scheme);
  // Try to decode as UTF-8 if there's no encoding sequence that we would break.
  if (!/%25(?:3B|2F|3F|3A|40|26|3D|2B|24|2C|23)/i.test(value)) {
    if (decodeASCIIOnly) {
      // This only decodes ascii characters (hex) 20-7e, except 25 (%).
      // This avoids both cases stipulated below (%-related issues, and \r, \n
      // and \t, which would be %0d, %0a and %09, respectively) as well as any
      // non-US-ascii characters.
      value = value.replace(/%(2[0-4]|2[6-9a-f]|[3-6][0-9a-f]|7[0-9a-e])/g, decodeURI);
    } else {
      try {
        value = decodeURI(value)
                  // 1. decodeURI decodes %25 to %, which creates unintended
                  //    encoding sequences. Re-encode it, unless it's part of
                  //    a sequence that survived decodeURI, i.e. one for:
                  //    ';', '/', '?', ':', '@', '&', '=', '+', '$', ',', '#'
                  //    (RFC 3987 section 3.2)
                  // 2. Re-encode whitespace so that it doesn't get eaten away
                  //    by the location bar (bug 410726).
                  .replace(/%(?!3B|2F|3F|3A|40|26|3D|2B|24|2C|23)|[\r\n\t]/ig,
                           encodeURIComponent);
      } catch (e) {}
    }
  }

  // Encode invisible characters (C0/C1 control characters, U+007F [DEL],
  // U+00A0 [no-break space], line and paragraph separator,
  // object replacement character) (bug 452979, bug 909264)
  value = value.replace(/[\u0000-\u001f\u007f-\u00a0\u2028\u2029\ufffc]/g,
                        encodeURIComponent);

  // Encode default ignorable characters (bug 546013)
  // except ZWNJ (U+200C) and ZWJ (U+200D) (bug 582186).
  // This includes all bidirectional formatting characters.
  // (RFC 3987 sections 3.2 and 4.1 paragraph 6)
  value = value.replace(/[\u00ad\u034f\u061c\u115f-\u1160\u17b4-\u17b5\u180b-\u180d\u200b\u200e-\u200f\u202a-\u202e\u2060-\u206f\u3164\ufe00-\ufe0f\ufeff\uffa0\ufff0-\ufff8]|\ud834[\udd73-\udd7a]|[\udb40-\udb43][\udc00-\udfff]/g,
                        encodeURIComponent);
  return value;
}

function UpdateUrlbarSearchSplitterState() {
  var splitter = document.getElementById("urlbar-search-splitter");
  var urlbar = document.getElementById("urlbar-container");
  var searchbar = document.getElementById("search-container");

  if (document.documentElement.getAttribute("customizing") == "true") {
    if (splitter) {
      splitter.remove();
    }
    return;
  }

  // If the splitter is already in the right place, we don't need to do anything:
  if (splitter &&
      ((splitter.nextSibling == searchbar && splitter.previousSibling == urlbar) ||
       (splitter.nextSibling == urlbar && splitter.previousSibling == searchbar))) {
    return;
  }

  var ibefore = null;
  if (urlbar && searchbar) {
    if (urlbar.nextSibling == searchbar)
      ibefore = searchbar;
    else if (searchbar.nextSibling == urlbar)
      ibefore = urlbar;
  }

  if (ibefore) {
    if (!splitter) {
      splitter = document.createElement("splitter");
      splitter.id = "urlbar-search-splitter";
      splitter.setAttribute("resizebefore", "flex");
      splitter.setAttribute("resizeafter", "flex");
      splitter.setAttribute("skipintoolbarset", "true");
      splitter.setAttribute("overflows", "false");
      splitter.className = "chromeclass-toolbar-additional";
    }
    urlbar.parentNode.insertBefore(splitter, ibefore);
  } else if (splitter)
    splitter.parentNode.removeChild(splitter);
}

function UpdatePageProxyState() {
  if (gURLBar && gURLBar.value != gLastValidURLStr)
    SetPageProxyState("invalid");
}

/**
 * Updates the user interface to indicate whether the URI in the location bar is
 * different than the loaded page, because it's being edited or because a search
 * result is currently selected and is displayed in the location bar.
 *
 * @param aState
 *        The string "valid" indicates that the security indicators and other
 *        related user interface elments should be shown because the URI in the
 *        location bar matches the loaded page. The string "invalid" indicates
 *        that the URI in the location bar is different than the loaded page.
 */
function SetPageProxyState(aState) {
  if (!gURLBar)
    return;

  let oldPageProxyState = gURLBar.getAttribute("pageproxystate");
  // The "browser_urlbar_stop_pending.js" test uses a MutationObserver to do
  // some verifications at this point, and it breaks if we don't write the
  // attribute, even if it hasn't changed (bug 1338115).
  gURLBar.setAttribute("pageproxystate", aState);

  // the page proxy state is set to valid via OnLocationChange, which
  // gets called when we switch tabs.
  if (aState == "valid") {
    gLastValidURLStr = gURLBar.value;
    gURLBar.addEventListener("input", UpdatePageProxyState);
  } else if (aState == "invalid") {
    gURLBar.removeEventListener("input", UpdatePageProxyState);
  }

  // After we've ensured that we've applied the listeners and updated the value
  // of gLastValidURLStr, return early if the actual state hasn't changed.
  if (oldPageProxyState == aState) {
    return;
  }

  UpdatePopupNotificationsVisibility();
}

function UpdatePopupNotificationsVisibility() {
  // Only need to do something if the PopupNotifications object for this window
  // has already been initialized (i.e. its getter no longer exists).
  if (Object.getOwnPropertyDescriptor(window, "PopupNotifications").get) {
    return;
  }

  // Notify PopupNotifications that the visible anchors may have changed. This
  // also checks the suppression state according to the "shouldSuppress"
  // function defined earlier in this file.
  PopupNotifications.anchorVisibilityChange();
}

function PageProxyClickHandler(aEvent) {
  if (aEvent.button == 1 && gPrefService.getBoolPref("middlemouse.paste"))
    middleMousePaste(aEvent);
}

var gMenuButtonBadgeManager = {
  BADGEID_APPUPDATE: "update",
  BADGEID_DOWNLOAD: "download",
  BADGEID_FXA: "fxa",
  BADGEID_ADDONS: "addons",

  fxaBadge: null,
  downloadBadge: null,
  appUpdateBadge: null,
  addonsBadge: null,

  init() {
    PanelUI.panel.addEventListener("popupshowing", this, true);
  },

  uninit() {
    PanelUI.panel.removeEventListener("popupshowing", this, true);
  },

  handleEvent(e) {
    if (e.type === "popupshowing") {
      this.clearBadges();
    }
  },

  _showBadge() {
    let badgeToShow = this.downloadBadge || this.appUpdateBadge || this.fxaBadge || this.addonsBadge;

    if (badgeToShow) {
      PanelUI.menuButton.setAttribute("badge-status", badgeToShow);
    } else {
      PanelUI.menuButton.removeAttribute("badge-status");
    }
  },

  _changeBadge(badgeId, badgeStatus = null) {
    if (badgeId == this.BADGEID_APPUPDATE) {
      this.appUpdateBadge = badgeStatus;
    } else if (badgeId == this.BADGEID_DOWNLOAD) {
      this.downloadBadge = badgeStatus;
    } else if (badgeId == this.BADGEID_FXA) {
      this.fxaBadge = badgeStatus;
    } else if (badgeId == this.BADGEID_ADDONS) {
      this.addonsBadge = badgeStatus;
    } else {
      Cu.reportError("The badge ID '" + badgeId + "' is unknown!");
    }
    this._showBadge();
  },

  addBadge(badgeId, badgeStatus) {
    if (!badgeStatus) {
      Cu.reportError("badgeStatus must be defined");
      return;
    }
    this._changeBadge(badgeId, badgeStatus);
  },

  removeBadge(badgeId) {
    this._changeBadge(badgeId);
  },

  clearBadges() {
    this.appUpdateBadge = null;
    this.downloadBadge = null;
    this.fxaBadge = null;
    this._showBadge();
  }
};

// Setup the hamburger button badges for updates, if enabled.
var gMenuButtonUpdateBadge = {
  enabled: false,
  badgeWaitTime: 0,
  timer: null,
  cancelObserverRegistered: false,

  init() {
    try {
      this.enabled = Services.prefs.getBoolPref("app.update.badge");
    } catch (e) {}
    if (this.enabled) {
      try {
        this.badgeWaitTime = Services.prefs.getIntPref("app.update.badgeWaitTime");
      } catch (e) {
        this.badgeWaitTime = 345600; // 4 days
      }
      Services.obs.addObserver(this, "update-staged", false);
      Services.obs.addObserver(this, "update-downloaded", false);
    }
  },

  uninit() {
    if (this.timer)
      this.timer.cancel();
    if (this.enabled) {
      Services.obs.removeObserver(this, "update-staged");
      Services.obs.removeObserver(this, "update-downloaded");
      this.enabled = false;
    }
    if (this.cancelObserverRegistered) {
      Services.obs.removeObserver(this, "update-canceled");
      this.cancelObserverRegistered = false;
    }
  },

  onMenuPanelCommand(event) {
    if (event.originalTarget.getAttribute("update-status") === "succeeded") {
      // restart the app
      let cancelQuit = Cc["@mozilla.org/supports-PRBool;1"]
                       .createInstance(Ci.nsISupportsPRBool);
      Services.obs.notifyObservers(cancelQuit, "quit-application-requested", "restart");

      if (!cancelQuit.data) {
        Services.startup.quit(Services.startup.eAttemptQuit | Services.startup.eRestart);
      }
    } else {
      // open the page for manual update
      let url = Services.urlFormatter.formatURLPref("app.update.url.manual");
      openUILinkIn(url, "tab");
    }
  },

  observe(subject, topic, status) {
    if (topic == "update-canceled") {
      this.reset();
      return;
    }
    if (status == "failed") {
      // Background update has failed, let's show the UI responsible for
      // prompting the user to update manually.
      this.uninit();
      this.displayBadge(false);
      return;
    }

    // Give the user badgeWaitTime seconds to react before prompting.
    this.timer = Cc["@mozilla.org/timer;1"].createInstance(Ci.nsITimer);
    this.timer.initWithCallback(this, this.badgeWaitTime * 1000,
                                this.timer.TYPE_ONE_SHOT);
    // The timer callback will call uninit() when it completes.
  },

  notify() {
    // If the update is successfully applied, or if the updater has fallen back
    // to non-staged updates, add a badge to the hamburger menu to indicate an
    // update will be applied once the browser restarts.
    this.uninit();
    this.displayBadge(true);
  },

  displayBadge(succeeded) {
    let status = succeeded ? "succeeded" : "failed";
    let badgeStatus = "update-" + status;
    gMenuButtonBadgeManager.addBadge(gMenuButtonBadgeManager.BADGEID_APPUPDATE, badgeStatus);

    let stringId;
    let updateButtonText;
    if (succeeded) {
      let brandBundle = document.getElementById("bundle_brand");
      let brandShortName = brandBundle.getString("brandShortName");
      stringId = "appmenu.restartNeeded.description";
      updateButtonText = gNavigatorBundle.getFormattedString(stringId,
                                                             [brandShortName]);
      Services.obs.addObserver(this, "update-canceled", false);
      this.cancelObserverRegistered = true;
    } else {
      stringId = "appmenu.updateFailed.description";
      updateButtonText = gNavigatorBundle.getString(stringId);
    }

    let updateButton = document.getElementById("PanelUI-update-status");
    updateButton.setAttribute("label", updateButtonText);
    updateButton.setAttribute("update-status", status);
    updateButton.hidden = false;
  },

  reset() {
    gMenuButtonBadgeManager.removeBadge(
      gMenuButtonBadgeManager.BADGEID_APPUPDATE);
    let updateButton = document.getElementById("PanelUI-update-status");
    updateButton.hidden = true;
    this.uninit();
    this.init();
  }
};

// Values for telemtery bins: see TLS_ERROR_REPORT_UI in Histograms.json
const TLS_ERROR_REPORT_TELEMETRY_AUTO_CHECKED   = 2;
const TLS_ERROR_REPORT_TELEMETRY_AUTO_UNCHECKED = 3;
const TLS_ERROR_REPORT_TELEMETRY_MANUAL_SEND    = 4;
const TLS_ERROR_REPORT_TELEMETRY_AUTO_SEND      = 5;

const PREF_SSL_IMPACT_ROOTS = ["security.tls.version.", "security.ssl3."];

const PREF_SSL_IMPACT = PREF_SSL_IMPACT_ROOTS.reduce((prefs, root) => {
  return prefs.concat(Services.prefs.getChildList(root));
}, []);

/**
 * Handle command events bubbling up from error page content
 * or from about:newtab or from remote error pages that invoke
 * us via async messaging.
 */
var BrowserOnClick = {
  init() {
    let mm = window.messageManager;
    mm.addMessageListener("Browser:CertExceptionError", this);
    mm.addMessageListener("Browser:OpenCaptivePortalPage", this);
    mm.addMessageListener("Browser:SiteBlockedError", this);
    mm.addMessageListener("Browser:EnableOnlineMode", this);
    mm.addMessageListener("Browser:SendSSLErrorReport", this);
    mm.addMessageListener("Browser:SetSSLErrorReportAuto", this);
    mm.addMessageListener("Browser:ResetSSLPreferences", this);
    mm.addMessageListener("Browser:SSLErrorReportTelemetry", this);
    mm.addMessageListener("Browser:OverrideWeakCrypto", this);
    mm.addMessageListener("Browser:SSLErrorGoBack", this);

    Services.obs.addObserver(this, "captive-portal-login-abort", false);
    Services.obs.addObserver(this, "captive-portal-login-success", false);
  },

  uninit() {
    let mm = window.messageManager;
    mm.removeMessageListener("Browser:CertExceptionError", this);
    mm.removeMessageListener("Browser:SiteBlockedError", this);
    mm.removeMessageListener("Browser:EnableOnlineMode", this);
    mm.removeMessageListener("Browser:SendSSLErrorReport", this);
    mm.removeMessageListener("Browser:SetSSLErrorReportAuto", this);
    mm.removeMessageListener("Browser:ResetSSLPreferences", this);
    mm.removeMessageListener("Browser:SSLErrorReportTelemetry", this);
    mm.removeMessageListener("Browser:OverrideWeakCrypto", this);
    mm.removeMessageListener("Browser:SSLErrorGoBack", this);

    Services.obs.removeObserver(this, "captive-portal-login-abort");
    Services.obs.removeObserver(this, "captive-portal-login-success");
  },

  observe(aSubject, aTopic, aData) {
    switch (aTopic) {
      case "captive-portal-login-abort":
      case "captive-portal-login-success":
        // Broadcast when a captive portal is freed so that error pages
        // can refresh themselves.
        window.messageManager.broadcastAsyncMessage("Browser:CaptivePortalFreed");
      break;
    }
  },

  receiveMessage(msg) {
    switch (msg.name) {
      case "Browser:CertExceptionError":
        this.onCertError(msg.target, msg.data.elementId,
                         msg.data.isTopFrame, msg.data.location,
                         msg.data.securityInfoAsString);
      break;
      case "Browser:OpenCaptivePortalPage":
        CaptivePortalWatcher.ensureCaptivePortalTab();
      break;
      case "Browser:SiteBlockedError":
        this.onAboutBlocked(msg.data.elementId, msg.data.reason,
                            msg.data.isTopFrame, msg.data.location);
      break;
      case "Browser:EnableOnlineMode":
        if (Services.io.offline) {
          // Reset network state and refresh the page.
          Services.io.offline = false;
          msg.target.reload();
        }
      break;
      case "Browser:SendSSLErrorReport":
        this.onSSLErrorReport(msg.target,
                              msg.data.uri,
                              msg.data.securityInfo);
      break;
      case "Browser:ResetSSLPreferences":
        for (let prefName of PREF_SSL_IMPACT) {
          Services.prefs.clearUserPref(prefName);
        }
        msg.target.reload();
      break;
      case "Browser:SetSSLErrorReportAuto":
        Services.prefs.setBoolPref("security.ssl.errorReporting.automatic", msg.json.automatic);
        let bin = TLS_ERROR_REPORT_TELEMETRY_AUTO_UNCHECKED;
        if (msg.json.automatic) {
          bin = TLS_ERROR_REPORT_TELEMETRY_AUTO_CHECKED;
        }
        Services.telemetry.getHistogramById("TLS_ERROR_REPORT_UI").add(bin);
      break;
      case "Browser:SSLErrorReportTelemetry":
        let reportStatus = msg.data.reportStatus;
        Services.telemetry.getHistogramById("TLS_ERROR_REPORT_UI")
          .add(reportStatus);
      break;
      case "Browser:OverrideWeakCrypto":
        let weakCryptoOverride = Cc["@mozilla.org/security/weakcryptooverride;1"]
                                   .getService(Ci.nsIWeakCryptoOverride);
        weakCryptoOverride.addWeakCryptoOverride(
          msg.data.uri.host,
          PrivateBrowsingUtils.isBrowserPrivate(gBrowser.selectedBrowser));
      break;
      case "Browser:SSLErrorGoBack":
        goBackFromErrorPage();
      break;
    }
  },

  onSSLErrorReport(browser, uri, securityInfo) {
    if (!Services.prefs.getBoolPref("security.ssl.errorReporting.enabled")) {
      Cu.reportError("User requested certificate error report sending, but certificate error reporting is disabled");
      return;
    }

    let serhelper = Cc["@mozilla.org/network/serialization-helper;1"]
                           .getService(Ci.nsISerializationHelper);
    let transportSecurityInfo = serhelper.deserializeObject(securityInfo);
    transportSecurityInfo.QueryInterface(Ci.nsITransportSecurityInfo)

    let errorReporter = Cc["@mozilla.org/securityreporter;1"]
                          .getService(Ci.nsISecurityReporter);
    errorReporter.reportTLSError(transportSecurityInfo,
                                 uri.host, uri.port);
  },

  onCertError(browser, elementId, isTopFrame, location, securityInfoAsString) {
    let secHistogram = Services.telemetry.getHistogramById("SECURITY_UI");
    let securityInfo;

    switch (elementId) {
      case "exceptionDialogButton":
        if (isTopFrame) {
          secHistogram.add(Ci.nsISecurityUITelemetry.WARNING_BAD_CERT_TOP_CLICK_ADD_EXCEPTION);
        }

        securityInfo = getSecurityInfo(securityInfoAsString);
        let sslStatus = securityInfo.QueryInterface(Ci.nsISSLStatusProvider)
                                    .SSLStatus;
        let params = { exceptionAdded : false,
                       sslStatus };

        try {
          switch (Services.prefs.getIntPref("browser.ssl_override_behavior")) {
            case 2 : // Pre-fetch & pre-populate
              params.prefetchCert = true;
            case 1 : // Pre-populate
              params.location = location;
          }
        } catch (e) {
          Components.utils.reportError("Couldn't get ssl_override pref: " + e);
        }

        window.openDialog("chrome://pippki/content/exceptionDialog.xul",
                          "", "chrome,centerscreen,modal", params);

        // If the user added the exception cert, attempt to reload the page
        if (params.exceptionAdded) {
          browser.reload();
        }
        break;

      case "returnButton":
        if (isTopFrame) {
          secHistogram.add(Ci.nsISecurityUITelemetry.WARNING_BAD_CERT_TOP_GET_ME_OUT_OF_HERE);
        }
        goBackFromErrorPage();
        break;

      case "advancedButton":
        if (isTopFrame) {
          secHistogram.add(Ci.nsISecurityUITelemetry.WARNING_BAD_CERT_TOP_UNDERSTAND_RISKS);
        }

        securityInfo = getSecurityInfo(securityInfoAsString);
        let errorInfo = getDetailedCertErrorInfo(location,
                                                 securityInfo);
        browser.messageManager.sendAsyncMessage( "CertErrorDetails", {
            code: securityInfo.errorCode,
            info: errorInfo
        });
        break;

      case "copyToClipboard":
        const gClipboardHelper = Cc["@mozilla.org/widget/clipboardhelper;1"]
                                    .getService(Ci.nsIClipboardHelper);
        securityInfo = getSecurityInfo(securityInfoAsString);
        let detailedInfo = getDetailedCertErrorInfo(location,
                                                    securityInfo);
        gClipboardHelper.copyString(detailedInfo);
        break;

    }
  },

  onAboutBlocked(elementId, reason, isTopFrame, location) {
    // Depending on what page we are displaying here (malware/phishing/unwanted)
    // use the right strings and links for each.
    let bucketName = "";
    let sendTelemetry = false;
    if (reason === "malware") {
      sendTelemetry = true;
      bucketName = "WARNING_MALWARE_PAGE_";
    } else if (reason === "phishing") {
      sendTelemetry = true;
      bucketName = "WARNING_PHISHING_PAGE_";
    } else if (reason === "unwanted") {
      sendTelemetry = true;
      bucketName = "WARNING_UNWANTED_PAGE_";
    }
    let secHistogram = Services.telemetry.getHistogramById("SECURITY_UI");
    let nsISecTel = Ci.nsISecurityUITelemetry;
    bucketName += isTopFrame ? "TOP_" : "FRAME_";
    switch (elementId) {
      case "getMeOutButton":
        if (sendTelemetry) {
          secHistogram.add(nsISecTel[bucketName + "GET_ME_OUT_OF_HERE"]);
        }
        getMeOutOfHere();
        break;

      case "reportButton":
        // This is the "Why is this site blocked" button. We redirect
        // to the generic page describing phishing/malware protection.

        // We log even if malware/phishing/unwanted info URL couldn't be found:
        // the measurement is for how many users clicked the WHY BLOCKED button
        if (sendTelemetry) {
          secHistogram.add(nsISecTel[bucketName + "WHY_BLOCKED"]);
        }
        openHelpLink("phishing-malware", false, "current");
        break;

      case "ignoreWarningButton":
        if (gPrefService.getBoolPref("browser.safebrowsing.allowOverride")) {
          if (sendTelemetry) {
            secHistogram.add(nsISecTel[bucketName + "IGNORE_WARNING"]);
          }
          this.ignoreWarningButton(reason);
        }
        break;
    }
  },

  ignoreWarningButton(reason) {
    // Allow users to override and continue through to the site,
    // but add a notify bar as a reminder, so that they don't lose
    // track after, e.g., tab switching.
    gBrowser.loadURIWithFlags(gBrowser.currentURI.spec,
                              nsIWebNavigation.LOAD_FLAGS_BYPASS_CLASSIFIER,
                              null, null, null);

    Services.perms.add(gBrowser.currentURI, "safe-browsing",
                       Ci.nsIPermissionManager.ALLOW_ACTION,
                       Ci.nsIPermissionManager.EXPIRE_SESSION);

    let buttons = [{
      label: gNavigatorBundle.getString("safebrowsing.getMeOutOfHereButton.label"),
      accessKey: gNavigatorBundle.getString("safebrowsing.getMeOutOfHereButton.accessKey"),
      callback() { getMeOutOfHere(); }
    }];

    let title;
    if (reason === "malware") {
      title = gNavigatorBundle.getString("safebrowsing.reportedAttackSite");
      buttons[1] = {
        label: gNavigatorBundle.getString("safebrowsing.notAnAttackButton.label"),
        accessKey: gNavigatorBundle.getString("safebrowsing.notAnAttackButton.accessKey"),
        callback() {
          openUILinkIn(gSafeBrowsing.getReportURL("MalwareMistake"), "tab");
        }
      };
    } else if (reason === "phishing") {
      title = gNavigatorBundle.getString("safebrowsing.deceptiveSite");
      buttons[1] = {
        label: gNavigatorBundle.getString("safebrowsing.notADeceptiveSiteButton.label"),
        accessKey: gNavigatorBundle.getString("safebrowsing.notADeceptiveSiteButton.accessKey"),
        callback() {
          openUILinkIn(gSafeBrowsing.getReportURL("PhishMistake"), "tab");
        }
      };
    } else if (reason === "unwanted") {
      title = gNavigatorBundle.getString("safebrowsing.reportedUnwantedSite");
      // There is no button for reporting errors since Google doesn't currently
      // provide a URL endpoint for these reports.
    }

    let notificationBox = gBrowser.getNotificationBox();
    let value = "blocked-badware-page";

    let previousNotification = notificationBox.getNotificationWithValue(value);
    if (previousNotification) {
      notificationBox.removeNotification(previousNotification);
    }

    let notification = notificationBox.appendNotification(
      title,
      value,
      "chrome://global/skin/icons/blacklist_favicon.png",
      notificationBox.PRIORITY_CRITICAL_HIGH,
      buttons
    );
    // Persist the notification until the user removes so it
    // doesn't get removed on redirects.
    notification.persistence = -1;
  },
};

/**
 * Re-direct the browser to a known-safe page.  This function is
 * used when, for example, the user browses to a known malware page
 * and is presented with about:blocked.  The "Get me out of here!"
 * button should take the user to the default start page so that even
 * when their own homepage is infected, we can get them somewhere safe.
 */
function getMeOutOfHere() {
  gBrowser.loadURI(getDefaultHomePage());
}

/**
 * Re-direct the browser to the previous page or a known-safe page if no
 * previous page is found in history.  This function is used when the user
 * browses to a secure page with certificate issues and is presented with
 * about:certerror.  The "Go Back" button should take the user to the previous
 * or a default start page so that even when their own homepage is on a server
 * that has certificate errors, we can get them somewhere safe.
 */
function goBackFromErrorPage() {
  const ss = Cc["@mozilla.org/browser/sessionstore;1"].
             getService(Ci.nsISessionStore);
  let state = JSON.parse(ss.getTabState(gBrowser.selectedTab));
  if (state.index == 1) {
    // If the unsafe page is the first or the only one in history, go to the
    // start page.
    gBrowser.loadURI(getDefaultHomePage());
  } else {
    BrowserBack();
  }
}

/**
 * Return the default start page for the cases when the user's own homepage is
 * infected, so we can get them somewhere safe.
 */
function getDefaultHomePage() {
  // Get the start page from the *default* pref branch, not the user's
  var prefs = Services.prefs.getDefaultBranch(null);
  var url = BROWSER_NEW_TAB_URL;
  try {
    url = prefs.getComplexValue("browser.startup.homepage",
                                Ci.nsIPrefLocalizedString).data;
    // If url is a pipe-delimited set of pages, just take the first one.
    if (url.includes("|"))
      url = url.split("|")[0];
  } catch (e) {
    Components.utils.reportError("Couldn't get homepage pref: " + e);
  }
  return url;
}

function BrowserFullScreen() {
  window.fullScreen = !window.fullScreen;
}

function mirrorShow(popup) {
  let services = [];
  if (Services.prefs.getBoolPref("browser.casting.enabled")) {
    services = CastingApps.getServicesForMirroring();
  }
  popup.ownerDocument.getElementById("menu_mirrorTabCmd").hidden = !services.length;
}

function mirrorMenuItemClicked(event) {
  gBrowser.selectedBrowser.messageManager.sendAsyncMessage("SecondScreen:tab-mirror",
                                                           {service: event.originalTarget._service});
}

function populateMirrorTabMenu(popup) {
  popup.innerHTML = null;
  if (!Services.prefs.getBoolPref("browser.casting.enabled")) {
    return;
  }
  let doc = popup.ownerDocument;
  let services = CastingApps.getServicesForMirroring();
  services.forEach(service => {
    let item = doc.createElement("menuitem");
    item.setAttribute("label", service.friendlyName);
    item._service = service;
    item.addEventListener("command", mirrorMenuItemClicked);
    popup.appendChild(item);
  });
}

function getWebNavigation() {
  return gBrowser.webNavigation;
}

function BrowserReloadWithFlags(reloadFlags) {
  let url = gBrowser.currentURI.spec;
  if (gBrowser.updateBrowserRemotenessByURL(gBrowser.selectedBrowser, url)) {
    // If the remoteness has changed, the new browser doesn't have any
    // information of what was loaded before, so we need to load the previous
    // URL again.
    gBrowser.loadURIWithFlags(url, reloadFlags);
    return;
  }

  // Reset temporary permissions on the current tab. This is done here
  // because we only want to reset permissions on user reload.
  SitePermissions.clearTemporaryPermissions(gBrowser.selectedBrowser);

  let windowUtils = window.QueryInterface(Ci.nsIInterfaceRequestor)
                          .getInterface(Ci.nsIDOMWindowUtils);

  gBrowser.selectedBrowser
          .messageManager
          .sendAsyncMessage("Browser:Reload",
                            { flags: reloadFlags,
                              handlingUserInput: windowUtils.isHandlingUserInput });
}

function getSecurityInfo(securityInfoAsString) {
  if (!securityInfoAsString)
    return null;

  const serhelper = Cc["@mozilla.org/network/serialization-helper;1"]
                       .getService(Ci.nsISerializationHelper);
  let securityInfo = serhelper.deserializeObject(securityInfoAsString);
  securityInfo.QueryInterface(Ci.nsITransportSecurityInfo);

  return securityInfo;
}

/**
 * Returns a string with detailed information about the certificate validation
 * failure from the specified URI that can be used to send a report.
 */
function getDetailedCertErrorInfo(location, securityInfo) {
  if (!securityInfo)
    return "";

  let certErrorDetails = location;
  let code = securityInfo.errorCode;
  let errors = Cc["@mozilla.org/nss_errors_service;1"]
                  .getService(Ci.nsINSSErrorsService);

  certErrorDetails += "\r\n\r\n" + errors.getErrorMessage(errors.getXPCOMFromNSSError(code));

  const sss = Cc["@mozilla.org/ssservice;1"]
                 .getService(Ci.nsISiteSecurityService);
  // SiteSecurityService uses different storage if the channel is
  // private. Thus we must give isSecureHost correct flags or we
  // might get incorrect results.
  let flags = PrivateBrowsingUtils.isWindowPrivate(window) ?
              Ci.nsISocketProvider.NO_PERMANENT_STORAGE : 0;

  let uri = Services.io.newURI(location);

  let hasHSTS = sss.isSecureHost(sss.HEADER_HSTS, uri.host, flags);
  let hasHPKP = sss.isSecureHost(sss.HEADER_HPKP, uri.host, flags);
  certErrorDetails += "\r\n\r\n" +
                      gNavigatorBundle.getFormattedString("certErrorDetailsHSTS.label",
                                                          [hasHSTS]);
  certErrorDetails += "\r\n" +
                      gNavigatorBundle.getFormattedString("certErrorDetailsKeyPinning.label",
                                                          [hasHPKP]);

  let certChain = "";
  if (securityInfo.failedCertChain) {
    let certs = securityInfo.failedCertChain.getEnumerator();
    while (certs.hasMoreElements()) {
      let cert = certs.getNext();
      cert.QueryInterface(Ci.nsIX509Cert);
      certChain += getPEMString(cert);
    }
  }

  certErrorDetails += "\r\n\r\n" +
                      gNavigatorBundle.getString("certErrorDetailsCertChain.label") +
                      "\r\n\r\n" + certChain;

  return certErrorDetails;
}

// TODO: can we pull getDERString and getPEMString in from pippki.js instead of
// duplicating them here?
function getDERString(cert) {
  var length = {};
  var derArray = cert.getRawDER(length);
  var derString = "";
  for (var i = 0; i < derArray.length; i++) {
    derString += String.fromCharCode(derArray[i]);
  }
  return derString;
}

function getPEMString(cert) {
  var derb64 = btoa(getDERString(cert));
  // Wrap the Base64 string into lines of 64 characters,
  // with CRLF line breaks (as specified in RFC 1421).
  var wrapped = derb64.replace(/(\S{64}(?!$))/g, "$1\r\n");
  return "-----BEGIN CERTIFICATE-----\r\n"
         + wrapped
         + "\r\n-----END CERTIFICATE-----\r\n";
}

var PrintPreviewListener = {
  _printPreviewTab: null,
  _tabBeforePrintPreview: null,
  _simplifyPageTab: null,

  getPrintPreviewBrowser() {
    if (!this._printPreviewTab) {
      let browser = gBrowser.selectedBrowser;
      let preferredRemoteType = browser.remoteType;
      this._tabBeforePrintPreview = gBrowser.selectedTab;
      this._printPreviewTab = gBrowser.loadOneTab("about:printpreview",
                                                  { inBackground: false,
                                                    preferredRemoteType,
                                                    relatedBrowser: browser });
      gBrowser.selectedTab = this._printPreviewTab;
    }
    return gBrowser.getBrowserForTab(this._printPreviewTab);
  },
  createSimplifiedBrowser() {
    this._simplifyPageTab = gBrowser.loadOneTab("about:printpreview",
                                                { inBackground: true });
    return this.getSimplifiedSourceBrowser();
  },
  getSourceBrowser() {
    return this._tabBeforePrintPreview ?
      this._tabBeforePrintPreview.linkedBrowser : gBrowser.selectedBrowser;
  },
  getSimplifiedSourceBrowser() {
    return this._simplifyPageTab ?
      gBrowser.getBrowserForTab(this._simplifyPageTab) : null;
  },
  getNavToolbox() {
    return gNavToolbox;
  },
  onEnter() {
    // We might have accidentally switched tabs since the user invoked print
    // preview
    if (gBrowser.selectedTab != this._printPreviewTab) {
      gBrowser.selectedTab = this._printPreviewTab;
    }
    gInPrintPreviewMode = true;
    this._toggleAffectedChrome();
  },
  onExit() {
    gBrowser.selectedTab = this._tabBeforePrintPreview;
    this._tabBeforePrintPreview = null;
    gInPrintPreviewMode = false;
    this._toggleAffectedChrome();
    if (this._simplifyPageTab) {
      gBrowser.removeTab(this._simplifyPageTab);
      this._simplifyPageTab = null;
    }
    gBrowser.removeTab(this._printPreviewTab);
    gBrowser.deactivatePrintPreviewBrowsers();
    this._printPreviewTab = null;
  },
  _toggleAffectedChrome() {
    gNavToolbox.collapsed = gInPrintPreviewMode;

    if (gInPrintPreviewMode)
      this._hideChrome();
    else
      this._showChrome();

    TabsInTitlebar.allowedBy("print-preview", !gInPrintPreviewMode);
  },
  _hideChrome() {
    this._chromeState = {};

    this._chromeState.sidebarOpen = SidebarUI.isOpen;
    this._sidebarCommand = SidebarUI.currentID;
    SidebarUI.hide();

    var notificationBox = gBrowser.getNotificationBox();
    this._chromeState.notificationsOpen = !notificationBox.notificationsHidden;
    notificationBox.notificationsHidden = true;

    this._chromeState.findOpen = gFindBarInitialized && !gFindBar.hidden;
    if (gFindBarInitialized)
      gFindBar.close();

    var globalNotificationBox = document.getElementById("global-notificationbox");
    this._chromeState.globalNotificationsOpen = !globalNotificationBox.notificationsHidden;
    globalNotificationBox.notificationsHidden = true;

    this._chromeState.syncNotificationsOpen = false;
    var syncNotifications = document.getElementById("sync-notifications");
    if (syncNotifications) {
      this._chromeState.syncNotificationsOpen = !syncNotifications.notificationsHidden;
      syncNotifications.notificationsHidden = true;
    }
  },
  _showChrome() {
    if (this._chromeState.notificationsOpen)
      gBrowser.getNotificationBox().notificationsHidden = false;

    if (this._chromeState.findOpen)
      gFindBar.open();

    if (this._chromeState.globalNotificationsOpen)
      document.getElementById("global-notificationbox").notificationsHidden = false;

    if (this._chromeState.syncNotificationsOpen)
      document.getElementById("sync-notifications").notificationsHidden = false;

    if (this._chromeState.sidebarOpen)
      SidebarUI.show(this._sidebarCommand);
  },

  activateBrowser(browser) {
    gBrowser.activateBrowserForPrintPreview(browser);
  },
}

function getMarkupDocumentViewer() {
  return gBrowser.markupDocumentViewer;
}

// This function is obsolete. Newer code should use <tooltip page="true"/> instead.
function FillInHTMLTooltip(tipElement) {
  document.getElementById("aHTMLTooltip").fillInPageTooltip(tipElement);
}

var browserDragAndDrop = {
  canDropLink: aEvent => Services.droppedLinkHandler.canDropLink(aEvent, true),

  dragOver(aEvent) {
    if (this.canDropLink(aEvent)) {
      aEvent.preventDefault();
    }
  },

  dropLinks(aEvent, aDisallowInherit) {
    return Services.droppedLinkHandler.dropLinks(aEvent, aDisallowInherit);
  }
};

var homeButtonObserver = {
  onDrop(aEvent) {
      // disallow setting home pages that inherit the principal
      let links = browserDragAndDrop.dropLinks(aEvent, true);
      if (links.length) {
        setTimeout(openHomeDialog, 0, links.map(link => link.url).join("|"));
      }
    },

  onDragOver(aEvent) {
      if (gPrefService.prefIsLocked("browser.startup.homepage")) {
        return;
      }
      browserDragAndDrop.dragOver(aEvent);
      aEvent.dropEffect = "link";
    },
  onDragExit(aEvent) {
    }
}

function openHomeDialog(aURL) {
  var promptTitle = gNavigatorBundle.getString("droponhometitle");
  var promptMsg;
  if (aURL.includes("|")) {
    promptMsg = gNavigatorBundle.getString("droponhomemsgMultiple");
  } else {
    promptMsg = gNavigatorBundle.getString("droponhomemsg");
  }

  var pressedVal  = Services.prompt.confirmEx(window, promptTitle, promptMsg,
                          Services.prompt.STD_YES_NO_BUTTONS,
                          null, null, null, null, {value:0});

  if (pressedVal == 0) {
    try {
      var homepageStr = Components.classes["@mozilla.org/supports-string;1"]
                        .createInstance(Components.interfaces.nsISupportsString);
      homepageStr.data = aURL;
      gPrefService.setComplexValue("browser.startup.homepage",
                                   Components.interfaces.nsISupportsString, homepageStr);
    } catch (ex) {
      dump("Failed to set the home page.\n" + ex + "\n");
    }
  }
}

var newTabButtonObserver = {
  onDragOver(aEvent) {
    browserDragAndDrop.dragOver(aEvent);
  },
  onDragExit(aEvent) {},
  onDrop: Task.async(function* (aEvent) {
    let links = browserDragAndDrop.dropLinks(aEvent);
    for (let link of links) {
      if (link.url) {
        let data = yield getShortcutOrURIAndPostData(link.url);
        // Allow third-party services to fixup this URL.
        openNewTabWith(data.url, null, data.postData, aEvent, true);
      }
    }
  })
}

var newWindowButtonObserver = {
  onDragOver(aEvent) {
    browserDragAndDrop.dragOver(aEvent);
  },
  onDragExit(aEvent) {},
  onDrop: Task.async(function* (aEvent) {
    let links = browserDragAndDrop.dropLinks(aEvent);
    for (let link of links) {
      if (link.url) {
        let data = yield getShortcutOrURIAndPostData(link.url);
        // Allow third-party services to fixup this URL.
        openNewWindowWith(data.url, null, data.postData, true);
      }
    }
  })
}

const DOMLinkHandler = {
  init() {
    let mm = window.messageManager;
    mm.addMessageListener("Link:AddFeed", this);
    mm.addMessageListener("Link:SetIcon", this);
    mm.addMessageListener("Link:AddSearch", this);
  },

  receiveMessage(aMsg) {
    switch (aMsg.name) {
      case "Link:AddFeed":
        let link = {type: aMsg.data.type, href: aMsg.data.href, title: aMsg.data.title};
        FeedHandler.addFeed(link, aMsg.target);
        break;

      case "Link:SetIcon":
        this.setIcon(aMsg.target, aMsg.data.url, aMsg.data.loadingPrincipal);
        break;

      case "Link:AddSearch":
        this.addSearch(aMsg.target, aMsg.data.engine, aMsg.data.url);
        break;
    }
  },

  setIcon(aBrowser, aURL, aLoadingPrincipal) {
    if (gBrowser.isFailedIcon(aURL))
      return false;

    let tab = gBrowser.getTabForBrowser(aBrowser);
    if (!tab)
      return false;

    gBrowser.setIcon(tab, aURL, aLoadingPrincipal);
    return true;
  },

  addSearch(aBrowser, aEngine, aURL) {
    let tab = gBrowser.getTabForBrowser(aBrowser);
    if (!tab)
      return;

    BrowserSearch.addEngine(aBrowser, aEngine, makeURI(aURL));
  },
}

const BrowserSearch = {
  addEngine(browser, engine, uri) {
    // Check to see whether we've already added an engine with this title
    if (browser.engines) {
      if (browser.engines.some(e => e.title == engine.title))
        return;
    }

    var hidden = false;
    // If this engine (identified by title) is already in the list, add it
    // to the list of hidden engines rather than to the main list.
    // XXX This will need to be changed when engines are identified by URL;
    // see bug 335102.
    if (Services.search.getEngineByName(engine.title))
      hidden = true;

    var engines = (hidden ? browser.hiddenEngines : browser.engines) || [];

    engines.push({ uri: engine.href,
                   title: engine.title,
                   get icon() { return browser.mIconURL; }
                 });

    if (hidden)
      browser.hiddenEngines = engines;
    else {
      browser.engines = engines;
      if (browser == gBrowser.selectedBrowser)
        this.updateOpenSearchBadge();
    }
  },

  /**
   * Update the browser UI to show whether or not additional engines are
   * available when a page is loaded or the user switches tabs to a page that
   * has search engines.
   */
  updateOpenSearchBadge() {
    var searchBar = this.searchBar;
    if (!searchBar)
      return;

    var engines = gBrowser.selectedBrowser.engines;
    if (engines && engines.length > 0)
      searchBar.setAttribute("addengines", "true");
    else
      searchBar.removeAttribute("addengines");
  },

  /**
   * Gives focus to the search bar, if it is present on the toolbar, or loads
   * the default engine's search form otherwise. For Mac, opens a new window
   * or focuses an existing window, if necessary.
   */
  webSearch: function BrowserSearch_webSearch() {
    if (window.location.href != getBrowserURL()) {
      var win = getTopWin();
      if (win) {
        // If there's an open browser window, it should handle this command
        win.focus();
        win.BrowserSearch.webSearch();
      } else {
        // If there are no open browser windows, open a new one
        var observer = function(subject, topic, data) {
          if (subject == win) {
            BrowserSearch.webSearch();
            Services.obs.removeObserver(observer, "browser-delayed-startup-finished");
          }
        }
        win = window.openDialog(getBrowserURL(), "_blank",
                                "chrome,all,dialog=no", "about:blank");
        Services.obs.addObserver(observer, "browser-delayed-startup-finished", false);
      }
      return;
    }

    let focusUrlBarIfSearchFieldIsNotActive = function(aSearchBar) {
      if (!aSearchBar || document.activeElement != aSearchBar.textbox.inputField) {
        focusAndSelectUrlBar();
      }
    };

    let searchBar = this.searchBar;
    let placement = CustomizableUI.getPlacementOfWidget("search-container");
    let focusSearchBar = () => {
      searchBar = this.searchBar;
      searchBar.select();
      focusUrlBarIfSearchFieldIsNotActive(searchBar);
    };
    if (placement && placement.area == CustomizableUI.AREA_PANEL) {
      // The panel is not constructed until the first time it is shown.
      PanelUI.show().then(focusSearchBar);
      return;
    }
    if (placement && placement.area == CustomizableUI.AREA_NAVBAR && searchBar &&
        searchBar.parentNode.getAttribute("overflowedItem") == "true") {
      let navBar = document.getElementById(CustomizableUI.AREA_NAVBAR);
      navBar.overflowable.show().then(() => {
        focusSearchBar();
      });
      return;
    }
    if (searchBar) {
      if (window.fullScreen)
        FullScreen.showNavToolbox();
      searchBar.select();
    }
    focusUrlBarIfSearchFieldIsNotActive(searchBar);
  },

  /**
   * Loads a search results page, given a set of search terms. Uses the current
   * engine if the search bar is visible, or the default engine otherwise.
   *
   * @param searchText
   *        The search terms to use for the search.
   *
   * @param useNewTab
   *        Boolean indicating whether or not the search should load in a new
   *        tab.
   *
   * @param purpose [optional]
   *        A string meant to indicate the context of the search request. This
   *        allows the search service to provide a different nsISearchSubmission
   *        depending on e.g. where the search is triggered in the UI.
   *
   * @return engine The search engine used to perform a search, or null if no
   *                search was performed.
   */
  _loadSearch(searchText, useNewTab, purpose) {
    let engine;

    // If the search bar is visible, use the current engine, otherwise, fall
    // back to the default engine.
    if (isElementVisible(this.searchBar))
      engine = Services.search.currentEngine;
    else
      engine = Services.search.defaultEngine;

    let submission = engine.getSubmission(searchText, null, purpose); // HTML response

    // getSubmission can return null if the engine doesn't have a URL
    // with a text/html response type.  This is unlikely (since
    // SearchService._addEngineToStore() should fail for such an engine),
    // but let's be on the safe side.
    if (!submission) {
      return null;
    }

    let inBackground = Services.prefs.getBoolPref("browser.search.context.loadInBackground");
    openLinkIn(submission.uri.spec,
               useNewTab ? "tab" : "current",
               { postData: submission.postData,
                 inBackground,
                 relatedToCurrent: true });

    return engine;
  },

  /**
   * Just like _loadSearch, but preserving an old API.
   *
   * @return string Name of the search engine used to perform a search or null
   *         if a search was not performed.
   */
  loadSearch: function BrowserSearch_search(searchText, useNewTab, purpose) {
    let engine = BrowserSearch._loadSearch(searchText, useNewTab, purpose);
    if (!engine) {
      return null;
    }
    return engine.name;
  },

  /**
   * Perform a search initiated from the context menu.
   *
   * This should only be called from the context menu. See
   * BrowserSearch.loadSearch for the preferred API.
   */
  loadSearchFromContext(terms) {
    let engine = BrowserSearch._loadSearch(terms, true, "contextmenu");
    if (engine) {
    }
  },

  pasteAndSearch(event) {
    BrowserSearch.searchBar.select();
    goDoCommand("cmd_paste");
    BrowserSearch.searchBar.handleSearchCommand(event);
  },

  /**
   * Returns the search bar element if it is present in the toolbar, null otherwise.
   */
  get searchBar() {
    return document.getElementById("searchbar");
  },

  get searchEnginesURL() {
    return formatURL("browser.search.searchEnginesURL", true);
  },

  loadAddEngines: function BrowserSearch_loadAddEngines() {
    var newWindowPref = gPrefService.getIntPref("browser.link.open_newwindow");
    var where = newWindowPref == 3 ? "tab" : "window";
    openUILinkIn(this.searchEnginesURL, where);
  },

  _getSearchEngineId(engine) {
    if (engine && engine.identifier) {
      return engine.identifier;
    }

    if (!engine || (engine.name === undefined) ||
        !Services.prefs.getBoolPref("toolkit.telemetry.enabled"))
      return "other";

    return "other-" + engine.name;
  },
<<<<<<< HEAD
=======

  /**
   * Helper to record a search with Telemetry.
   *
   * Telemetry records only search counts and nothing pertaining to the search itself.
   *
   * @param engine
   *        (nsISearchEngine) The engine handling the search.
   * @param source
   *        (string) Where the search originated from. See BrowserUsageTelemetry for
   *        allowed values.
   * @param details [optional]
   *        An optional parameter passed to |BrowserUsageTelemetry.recordSearch|.
   *        See its documentation for allowed options.
   *        Additionally, if the search was a suggested search, |details.selection|
   *        indicates where the item was in the suggestion list and how the user
   *        selected it: {selection: {index: The selected index, kind: "key" or "mouse"}}
   */
  recordSearchInTelemetry(engine, source, details = {}) {
    BrowserUITelemetry.countSearchEvent(source, null, details.selection);
    try {
      BrowserUsageTelemetry.recordSearch(engine, source, details);
    } catch (ex) {
      Cu.reportError(ex);
    }
  },

  /**
   * Helper to record a one-off search with Telemetry.
   *
   * Telemetry records only search counts and nothing pertaining to the search itself.
   *
   * @param engine
   *        (nsISearchEngine) The engine handling the search.
   * @param source
   *        (string) Where the search originated from. See BrowserUsageTelemetry for
   *        allowed values.
   * @param type
   *        (string) Indicates how the user selected the search item.
   * @param where
   *        (string) Where was the search link opened (e.g. new tab, current tab, ..).
   */
  recordOneoffSearchInTelemetry(engine, source, type, where) {
    let id = this._getSearchEngineId(engine) + "." + source;
    BrowserUITelemetry.countOneoffSearchEvent(id, type, where);
    try {
      const details = {type, isOneOff: true};
      BrowserUsageTelemetry.recordSearch(engine, source, details);
    } catch (ex) {
      Cu.reportError(ex);
    }
  }
>>>>>>> 245e82a7
};

XPCOMUtils.defineConstant(this, "BrowserSearch", BrowserSearch);

function FillHistoryMenu(aParent) {
  // Lazily add the hover listeners on first showing and never remove them
  if (!aParent.hasStatusListener) {
    // Show history item's uri in the status bar when hovering, and clear on exit
    aParent.addEventListener("DOMMenuItemActive", function(aEvent) {
      // Only the current page should have the checked attribute, so skip it
      if (!aEvent.target.hasAttribute("checked"))
        XULBrowserWindow.setOverLink(aEvent.target.getAttribute("uri"));
    });
    aParent.addEventListener("DOMMenuItemInactive", function() {
      XULBrowserWindow.setOverLink("");
    });

    aParent.hasStatusListener = true;
  }

  // Remove old entries if any
  let children = aParent.childNodes;
  for (var i = children.length - 1; i >= 0; --i) {
    if (children[i].hasAttribute("index"))
      aParent.removeChild(children[i]);
  }

  const MAX_HISTORY_MENU_ITEMS = 15;

  const tooltipBack = gNavigatorBundle.getString("tabHistory.goBack");
  const tooltipCurrent = gNavigatorBundle.getString("tabHistory.current");
  const tooltipForward = gNavigatorBundle.getString("tabHistory.goForward");

  function updateSessionHistory(sessionHistory, initial) {
    let count = sessionHistory.entries.length;

    if (!initial) {
      if (count <= 1) {
        // if there is only one entry now, close the popup.
        aParent.hidePopup();
        return;
      } else if (aParent.id != "backForwardMenu" && !aParent.parentNode.open) {
        // if the popup wasn't open before, but now needs to be, reopen the menu.
        // It should trigger FillHistoryMenu again. This might happen with the
        // delay from click-and-hold menus but skip this for the context menu
        // (backForwardMenu) rather than figuring out how the menu should be
        // positioned and opened as it is an extreme edgecase.
        aParent.parentNode.open = true;
        return;
      }
    }

    let index = sessionHistory.index;
    let half_length = Math.floor(MAX_HISTORY_MENU_ITEMS / 2);
    let start = Math.max(index - half_length, 0);
    let end = Math.min(start == 0 ? MAX_HISTORY_MENU_ITEMS : index + half_length + 1, count);
    if (end == count) {
      start = Math.max(count - MAX_HISTORY_MENU_ITEMS, 0);
    }

    let existingIndex = 0;

    for (let j = end - 1; j >= start; j--) {
      let entry = sessionHistory.entries[j];
      let uri = entry.url;

      let item = existingIndex < children.length ?
                   children[existingIndex] : document.createElement("menuitem");

      let entryURI = BrowserUtils.makeURI(entry.url, entry.charset, null);
      item.setAttribute("uri", uri);
      item.setAttribute("label", entry.title || uri);
      item.setAttribute("index", j);

      // Cache this so that gotoHistoryIndex doesn't need the original index
      item.setAttribute("historyindex", j - index);

      if (j != index) {
        PlacesUtils.favicons.getFaviconURLForPage(entryURI, function(aURI) {
          if (aURI) {
            let iconURL = PlacesUtils.favicons.getFaviconLinkForIcon(aURI).spec;
            item.style.listStyleImage = "url(" + iconURL + ")";
          }
        });
      }

      if (j < index) {
        item.className = "unified-nav-back menuitem-iconic menuitem-with-favicon";
        item.setAttribute("tooltiptext", tooltipBack);
      } else if (j == index) {
        item.setAttribute("type", "radio");
        item.setAttribute("checked", "true");
        item.className = "unified-nav-current";
        item.setAttribute("tooltiptext", tooltipCurrent);
      } else {
        item.className = "unified-nav-forward menuitem-iconic menuitem-with-favicon";
        item.setAttribute("tooltiptext", tooltipForward);
      }

      if (!item.parentNode) {
        aParent.appendChild(item);
      }

      existingIndex++;
    }

    if (!initial) {
      let existingLength = children.length;
      while (existingIndex < existingLength) {
        aParent.removeChild(aParent.lastChild);
        existingIndex++;
      }
    }
  }

  let sessionHistory = SessionStore.getSessionHistory(gBrowser.selectedTab, updateSessionHistory);
  if (!sessionHistory)
    return false;

  // don't display the popup for a single item
  if (sessionHistory.entries.length <= 1)
    return false;

  updateSessionHistory(sessionHistory, true);
  return true;
}

function addToUrlbarHistory(aUrlToAdd) {
  if (!PrivateBrowsingUtils.isWindowPrivate(window) &&
      aUrlToAdd &&
      !aUrlToAdd.includes(" ") &&
      !/[\x00-\x1F]/.test(aUrlToAdd))
    PlacesUIUtils.markPageAsTyped(aUrlToAdd);
}

function BrowserDownloadsUI() {
  if (PrivateBrowsingUtils.isWindowPrivate(window)) {
    openUILinkIn("about:downloads", "tab");
  } else {
    PlacesCommandHook.showPlacesOrganizer("Downloads");
  }
}

function toOpenWindowByType(inType, uri, features) {
  var topWindow = Services.wm.getMostRecentWindow(inType);

  if (topWindow)
    topWindow.focus();
  else if (features)
    window.open(uri, "_blank", features);
  else
    window.open(uri, "_blank", "chrome,extrachrome,menubar,resizable,scrollbars,status,toolbar");
}

function OpenBrowserWindow(options) {
  var telemetryObj = {};
  TelemetryStopwatch.start("FX_NEW_WINDOW_MS", telemetryObj);

  function newDocumentShown(doc, topic, data) {
    if (topic == "document-shown" &&
        doc != document &&
        doc.defaultView == win) {
      Services.obs.removeObserver(newDocumentShown, "document-shown");
      Services.obs.removeObserver(windowClosed, "domwindowclosed");
      TelemetryStopwatch.finish("FX_NEW_WINDOW_MS", telemetryObj);
    }
  }

  function windowClosed(subject) {
    if (subject == win) {
      Services.obs.removeObserver(newDocumentShown, "document-shown");
      Services.obs.removeObserver(windowClosed, "domwindowclosed");
    }
  }

  // Make sure to remove the 'document-shown' observer in case the window
  // is being closed right after it was opened to avoid leaking.
  Services.obs.addObserver(newDocumentShown, "document-shown", false);
  Services.obs.addObserver(windowClosed, "domwindowclosed", false);

  var charsetArg = new String();
  var handler = Components.classes["@mozilla.org/browser/clh;1"]
                          .getService(Components.interfaces.nsIBrowserHandler);
  var defaultArgs = handler.defaultArgs;
  var wintype = document.documentElement.getAttribute("windowtype");

  var extraFeatures = "";
  if (options && options.private) {
    extraFeatures = ",private";
    if (!PrivateBrowsingUtils.permanentPrivateBrowsing) {
      // Force the new window to load about:privatebrowsing instead of the default home page
      defaultArgs = "about:privatebrowsing";
    }
  } else {
    extraFeatures = ",non-private";
  }

  if (options && options.remote) {
    extraFeatures += ",remote";
  } else if (options && options.remote === false) {
    extraFeatures += ",non-remote";
  }

  // if and only if the current window is a browser window and it has a document with a character
  // set, then extract the current charset menu setting from the current document and use it to
  // initialize the new browser window...
  var win;
  if (window && (wintype == "navigator:browser") && window.content && window.content.document) {
    var DocCharset = window.content.document.characterSet;
    charsetArg = "charset=" + DocCharset;

    // we should "inherit" the charset menu setting in a new window
    win = window.openDialog("chrome://browser/content/", "_blank", "chrome,all,dialog=no" + extraFeatures, defaultArgs, charsetArg);
  } else {
    // forget about the charset information.
    win = window.openDialog("chrome://browser/content/", "_blank", "chrome,all,dialog=no" + extraFeatures, defaultArgs);
  }

  return win;
}

// Only here for backwards compat, we should remove this soon
function BrowserCustomizeToolbar() {
  gCustomizeMode.enter();
}

/**
 * Update the global flag that tracks whether or not any edit UI (the Edit menu,
 * edit-related items in the context menu, and edit-related toolbar buttons
 * is visible, then update the edit commands' enabled state accordingly.  We use
 * this flag to skip updating the edit commands on focus or selection changes
 * when no UI is visible to improve performance (including pageload performance,
 * since focus changes when you load a new page).
 *
 * If UI is visible, we use goUpdateGlobalEditMenuItems to set the commands'
 * enabled state so the UI will reflect it appropriately.
 *
 * If the UI isn't visible, we enable all edit commands so keyboard shortcuts
 * still work and just lazily disable them as needed when the user presses a
 * shortcut.
 *
 * This doesn't work on Mac, since Mac menus flash when users press their
 * keyboard shortcuts, so edit UI is essentially always visible on the Mac,
 * and we need to always update the edit commands.  Thus on Mac this function
 * is a no op.
 */
function updateEditUIVisibility() {
  if (AppConstants.platform == "macosx")
    return;

  let editMenuPopupState = document.getElementById("menu_EditPopup").state;
  let contextMenuPopupState = document.getElementById("contentAreaContextMenu").state;
  let placesContextMenuPopupState = document.getElementById("placesContext").state;

  // The UI is visible if the Edit menu is opening or open, if the context menu
  // is open, or if the toolbar has been customized to include the Cut, Copy,
  // or Paste toolbar buttons.
  gEditUIVisible = editMenuPopupState == "showing" ||
                   editMenuPopupState == "open" ||
                   contextMenuPopupState == "showing" ||
                   contextMenuPopupState == "open" ||
                   placesContextMenuPopupState == "showing" ||
                   placesContextMenuPopupState == "open" ||
                   document.getElementById("edit-controls") ? true : false;

  // If UI is visible, update the edit commands' enabled state to reflect
  // whether or not they are actually enabled for the current focus/selection.
  if (gEditUIVisible)
    goUpdateGlobalEditMenuItems();

  // Otherwise, enable all commands, so that keyboard shortcuts still work,
  // then lazily determine their actual enabled state when the user presses
  // a keyboard shortcut.
  else {
    goSetCommandEnabled("cmd_undo", true);
    goSetCommandEnabled("cmd_redo", true);
    goSetCommandEnabled("cmd_cut", true);
    goSetCommandEnabled("cmd_copy", true);
    goSetCommandEnabled("cmd_paste", true);
    goSetCommandEnabled("cmd_selectAll", true);
    goSetCommandEnabled("cmd_delete", true);
    goSetCommandEnabled("cmd_switchTextDirection", true);
  }
}

/**
 * Opens a new tab with the userContextId specified as an attribute of
 * sourceEvent. This attribute is propagated to the top level originAttributes
 * living on the tab's docShell.
 *
 * @param event
 *        A click event on a userContext File Menu option
 */
function openNewUserContextTab(event) {
  openUILinkIn(BROWSER_NEW_TAB_URL, "tab", {
    userContextId: parseInt(event.target.getAttribute("data-usercontextid")),
  });
}

/**
 * Updates File Menu User Context UI visibility depending on
 * privacy.userContext.enabled pref state.
 */
function updateUserContextUIVisibility() {
  let menu = document.getElementById("menu_newUserContext");
  menu.hidden = !Services.prefs.getBoolPref("privacy.userContext.enabled");
  if (PrivateBrowsingUtils.isWindowPrivate(window)) {
    menu.setAttribute("disabled", "true");
  }
}

/**
 * Updates the User Context UI indicators if the browser is in a non-default context
 */
function updateUserContextUIIndicator() {
  let hbox = document.getElementById("userContext-icons");

  let userContextId = gBrowser.selectedBrowser.getAttribute("usercontextid");
  if (!userContextId) {
    hbox.setAttribute("data-identity-color", "");
    hbox.hidden = true;
    return;
  }

  let identity = ContextualIdentityService.getIdentityFromId(userContextId);
  if (!identity) {
    hbox.setAttribute("data-identity-color", "");
    hbox.hidden = true;
    return;
  }

  hbox.setAttribute("data-identity-color", identity.color);

  let label = document.getElementById("userContext-label");
  label.setAttribute("value", ContextualIdentityService.getUserContextLabel(userContextId));

  let indicator = document.getElementById("userContext-indicator");
  indicator.setAttribute("data-identity-icon", identity.icon);

  hbox.hidden = false;
}

/**
 * Makes the Character Encoding menu enabled or disabled as appropriate.
 * To be called when the View menu or the app menu is opened.
 */
function updateCharacterEncodingMenuState() {
  let charsetMenu = document.getElementById("charsetMenu");
  // gBrowser is null on Mac when the menubar shows in the context of
  // non-browser windows. The above elements may be null depending on
  // what parts of the menubar are present. E.g. no app menu on Mac.
  if (gBrowser && gBrowser.selectedBrowser.mayEnableCharacterEncodingMenu) {
    if (charsetMenu) {
      charsetMenu.removeAttribute("disabled");
    }
  } else if (charsetMenu) {
    charsetMenu.setAttribute("disabled", "true");
  }
}

var XULBrowserWindow = {
  // Stored Status, Link and Loading values
  status: "",
  defaultStatus: "",
  overLink: "",
  startTime: 0,
  statusText: "",
  isBusy: false,
  // Left here for add-on compatibility, see bug 752434
  inContentWhitelist: [],

  QueryInterface(aIID) {
    if (aIID.equals(Ci.nsIWebProgressListener) ||
        aIID.equals(Ci.nsIWebProgressListener2) ||
        aIID.equals(Ci.nsISupportsWeakReference) ||
        aIID.equals(Ci.nsIXULBrowserWindow) ||
        aIID.equals(Ci.nsISupports))
      return this;
    throw Cr.NS_NOINTERFACE;
  },

  get stopCommand() {
    delete this.stopCommand;
    return this.stopCommand = document.getElementById("Browser:Stop");
  },
  get reloadCommand() {
    delete this.reloadCommand;
    return this.reloadCommand = document.getElementById("Browser:Reload");
  },
  get statusTextField() {
    return gBrowser.getStatusPanel();
  },
  get isImage() {
    delete this.isImage;
    return this.isImage = document.getElementById("isImage");
  },
  get canViewSource() {
    delete this.canViewSource;
    return this.canViewSource = document.getElementById("canViewSource");
  },

  init() {
    // Initialize the security button's state and tooltip text.
    var securityUI = gBrowser.securityUI;
    this.onSecurityChange(null, null, securityUI.state, true);
  },

  setJSStatus() {
    // unsupported
  },

  forceInitialBrowserRemote(aRemoteType) {
    let initBrowser =
      document.getAnonymousElementByAttribute(gBrowser, "anonid", "initialBrowser");
    gBrowser.updateBrowserRemoteness(initBrowser, true, { remoteType: aRemoteType });
  },

  forceInitialBrowserNonRemote(aOpener) {
    let initBrowser =
      document.getAnonymousElementByAttribute(gBrowser, "anonid", "initialBrowser");
    gBrowser.updateBrowserRemoteness(initBrowser, false, { opener: aOpener });
  },

  setDefaultStatus(status) {
    this.defaultStatus = status;
    this.updateStatusField();
  },

  setOverLink(url, anchorElt) {
    // Encode bidirectional formatting characters.
    // (RFC 3987 sections 3.2 and 4.1 paragraph 6)
    url = url.replace(/[\u200e\u200f\u202a\u202b\u202c\u202d\u202e]/g,
                      encodeURIComponent);

    if (gURLBar && gURLBar._mayTrimURLs /* corresponds to browser.urlbar.trimURLs */)
      url = trimURL(url);

    this.overLink = url;
    LinkTargetDisplay.update();
  },

  showTooltip(x, y, tooltip, direction) {
    if (Cc["@mozilla.org/widget/dragservice;1"].getService(Ci.nsIDragService).
        getCurrentSession()) {
      return;
    }

    // The x,y coordinates are relative to the <browser> element using
    // the chrome zoom level.
    let elt = document.getElementById("remoteBrowserTooltip");
    elt.label = tooltip;
    elt.style.direction = direction;

    let anchor = gBrowser.selectedBrowser;
    elt.openPopupAtScreen(anchor.boxObject.screenX + x, anchor.boxObject.screenY + y, false, null);
  },

  hideTooltip() {
    let elt = document.getElementById("remoteBrowserTooltip");
    elt.hidePopup();
  },

  getTabCount() {
    return gBrowser.tabs.length;
  },

  updateStatusField() {
    var text, type, types = ["overLink"];
    if (this._busyUI)
      types.push("status");
    types.push("defaultStatus");
    for (type of types) {
      text = this[type];
      if (text)
        break;
    }

    // check the current value so we don't trigger an attribute change
    // and cause needless (slow!) UI updates
    if (this.statusText != text) {
      let field = this.statusTextField;
      field.setAttribute("previoustype", field.getAttribute("type"));
      field.setAttribute("type", type);
      field.label = text;
      field.setAttribute("crop", type == "overLink" ? "center" : "end");
      this.statusText = text;
    }
  },

  // Called before links are navigated to to allow us to retarget them if needed.
  onBeforeLinkTraversal(originalTarget, linkURI, linkNode, isAppTab) {
    let target = BrowserUtils.onBeforeLinkTraversal(originalTarget, linkURI, linkNode, isAppTab);
    SocialUI.closeSocialPanelForLinkTraversal(target, linkNode);
    return target;
  },

  // Check whether this URI should load in the current process
  shouldLoadURI(aDocShell, aURI, aReferrer, aHasPostData, aTriggeringPrincipal) {
    if (!gMultiProcessBrowser)
      return true;

    let browser = aDocShell.QueryInterface(Ci.nsIDocShellTreeItem)
                           .sameTypeRootTreeItem
                           .QueryInterface(Ci.nsIDocShell)
                           .chromeEventHandler;

    // Ignore loads that aren't in the main tabbrowser
    if (browser.localName != "browser" || !browser.getTabBrowser || browser.getTabBrowser() != gBrowser)
      return true;

    if (!E10SUtils.shouldLoadURI(aDocShell, aURI, aReferrer, aHasPostData)) {
      // XXX: Do we want to complain if we have post data but are still
      // redirecting the load? Perhaps a telemetry probe? Theoretically we
      // shouldn't do this, as it throws out data. See bug 1348018.
      E10SUtils.redirectLoad(aDocShell, aURI, aReferrer, aTriggeringPrincipal, false);
      return false;
    }

    return true;
  },

  onProgressChange(aWebProgress, aRequest,
                             aCurSelfProgress, aMaxSelfProgress,
                             aCurTotalProgress, aMaxTotalProgress) {
    // Do nothing.
  },

  onProgressChange64(aWebProgress, aRequest,
                               aCurSelfProgress, aMaxSelfProgress,
                               aCurTotalProgress, aMaxTotalProgress) {
    return this.onProgressChange(aWebProgress, aRequest,
      aCurSelfProgress, aMaxSelfProgress, aCurTotalProgress,
      aMaxTotalProgress);
  },

  // This function fires only for the currently selected tab.
  onStateChange(aWebProgress, aRequest, aStateFlags, aStatus) {
    const nsIWebProgressListener = Ci.nsIWebProgressListener;
    const nsIChannel = Ci.nsIChannel;

    let browser = gBrowser.selectedBrowser;

    if (aStateFlags & nsIWebProgressListener.STATE_START &&
        aStateFlags & nsIWebProgressListener.STATE_IS_NETWORK) {

      if (aRequest && aWebProgress.isTopLevel) {
        // clear out feed data
        browser.feeds = null;

        // clear out search-engine data
        browser.engines = null;
      }

      this.isBusy = true;

      if (!(aStateFlags & nsIWebProgressListener.STATE_RESTORING)) {
        this._busyUI = true;

        // XXX: This needs to be based on window activity...
        this.stopCommand.removeAttribute("disabled");
        CombinedStopReload.switchToStop();
      }
    } else if (aStateFlags & nsIWebProgressListener.STATE_STOP) {
      // This (thanks to the filter) is a network stop or the last
      // request stop outside of loading the document, stop throbbers
      // and progress bars and such
      if (aRequest) {
        let msg = "";
        let location;
        let canViewSource = true;
        // Get the URI either from a channel or a pseudo-object
        if (aRequest instanceof nsIChannel || "URI" in aRequest) {
          location = aRequest.URI;

          // For keyword URIs clear the user typed value since they will be changed into real URIs
          if (location.scheme == "keyword" && aWebProgress.isTopLevel)
            gBrowser.userTypedValue = null;

          canViewSource = !Services.prefs.getBoolPref("view_source.tab") ||
                          location.scheme != "view-source";

          if (location.spec != "about:blank") {
            switch (aStatus) {
              case Components.results.NS_ERROR_NET_TIMEOUT:
                msg = gNavigatorBundle.getString("nv_timeout");
                break;
            }
          }
        }

        this.status = "";
        this.setDefaultStatus(msg);

        // Disable menu entries for images, enable otherwise
        if (browser.documentContentType && BrowserUtils.mimeTypeIsTextBased(browser.documentContentType)) {
          this.isImage.removeAttribute("disabled");
        } else {
          canViewSource = false;
          this.isImage.setAttribute("disabled", "true");
        }

        if (canViewSource) {
          this.canViewSource.removeAttribute("disabled");
        } else {
          this.canViewSource.setAttribute("disabled", "true");
        }
      }

      this.isBusy = false;

      if (this._busyUI) {
        this._busyUI = false;

        this.stopCommand.setAttribute("disabled", "true");
        CombinedStopReload.switchToReload(aRequest instanceof Ci.nsIRequest);
      }
    }
  },

  onLocationChange(aWebProgress, aRequest, aLocationURI, aFlags) {
    var location = aLocationURI ? aLocationURI.spec : "";

    // If displayed, hide the form validation popup.
    FormValidationHandler.hidePopup();

    let pageTooltip = document.getElementById("aHTMLTooltip");
    let tooltipNode = pageTooltip.triggerNode;
    if (tooltipNode) {
      // Optimise for the common case
      if (aWebProgress.isTopLevel) {
        pageTooltip.hidePopup();
      } else {
        for (let tooltipWindow = tooltipNode.ownerGlobal;
             tooltipWindow != tooltipWindow.parent;
             tooltipWindow = tooltipWindow.parent) {
          if (tooltipWindow == aWebProgress.DOMWindow) {
            pageTooltip.hidePopup();
            break;
          }
        }
      }
    }

    let browser = gBrowser.selectedBrowser;

    // Disable menu entries for images, enable otherwise
    if (browser.documentContentType && BrowserUtils.mimeTypeIsTextBased(browser.documentContentType))
      this.isImage.removeAttribute("disabled");
    else
      this.isImage.setAttribute("disabled", "true");

    this.hideOverLinkImmediately = true;
    this.setOverLink("", null);
    this.hideOverLinkImmediately = false;

    // We should probably not do this if the value has changed since the user
    // searched
    // Update urlbar only if a new page was loaded on the primary content area
    // Do not update urlbar if there was a subframe navigation

    if (aWebProgress.isTopLevel) {
      if ((location == "about:blank" && checkEmptyPageOrigin()) ||
          location == "") {  // Second condition is for new tabs, otherwise
                             // reload function is enabled until tab is refreshed.
        this.reloadCommand.setAttribute("disabled", "true");
      } else {
        this.reloadCommand.removeAttribute("disabled");
      }

      URLBarSetURI(aLocationURI);

      BookmarkingUI.onLocationChange();

      gIdentityHandler.onLocationChange();

      SocialUI.updateState();

      gTabletModePageCounter.inc();

      // Utility functions for disabling find
      var shouldDisableFind = function(aDocument) {
        let docElt = aDocument.documentElement;
        return docElt && docElt.getAttribute("disablefastfind") == "true";
      }

      var disableFindCommands = function(aDisable) {
        let findCommands = [document.getElementById("cmd_find"),
                            document.getElementById("cmd_findAgain"),
                            document.getElementById("cmd_findPrevious")];
        for (let elt of findCommands) {
          if (aDisable)
            elt.setAttribute("disabled", "true");
          else
            elt.removeAttribute("disabled");
        }
      }

      var onContentRSChange = function(e) {
        if (e.target.readyState != "interactive" && e.target.readyState != "complete")
          return;

        e.target.removeEventListener("readystatechange", onContentRSChange);
        disableFindCommands(shouldDisableFind(e.target));
      }

      // Disable find commands in documents that ask for them to be disabled.
      if (!gMultiProcessBrowser && aLocationURI &&
          (aLocationURI.schemeIs("about") || aLocationURI.schemeIs("chrome"))) {
        // Don't need to re-enable/disable find commands for same-document location changes
        // (e.g. the replaceStates in about:addons)
        if (!(aFlags & Ci.nsIWebProgressListener.LOCATION_CHANGE_SAME_DOCUMENT)) {
          if (content.document.readyState == "interactive" || content.document.readyState == "complete")
            disableFindCommands(shouldDisableFind(content.document));
          else {
            content.document.addEventListener("readystatechange", onContentRSChange);
          }
        }
      } else
        disableFindCommands(false);

      // Try not to instantiate gCustomizeMode as much as possible,
      // so don't use CustomizeMode.jsm to check for URI or customizing.
      if (location == "about:blank" &&
          gBrowser.selectedTab.hasAttribute("customizemode")) {
        gCustomizeMode.enter();
      } else if (CustomizationHandler.isEnteringCustomizeMode ||
                 CustomizationHandler.isCustomizing()) {
        gCustomizeMode.exit();
      }
    }
    UpdateBackForwardCommands(gBrowser.webNavigation);
    ReaderParent.updateReaderButton(gBrowser.selectedBrowser);

    gGestureSupport.restoreRotationState();

    // See bug 358202, when tabs are switched during a drag operation,
    // timers don't fire on windows (bug 203573)
    if (aRequest)
      setTimeout(function() { XULBrowserWindow.asyncUpdateUI(); }, 0);
    else
      this.asyncUpdateUI();

    if (AppConstants.MOZ_CRASHREPORTER && aLocationURI) {
      let uri = aLocationURI.clone();
      try {
        // If the current URI contains a username/password, remove it.
        uri.userPass = "";
      } catch (ex) { /* Ignore failures on about: URIs. */ }

      try {
        gCrashReporter.annotateCrashReport("URL", uri.spec);
      } catch (ex) {
        // Don't make noise when the crash reporter is built but not enabled.
        if (ex.result != Components.results.NS_ERROR_NOT_INITIALIZED) {
          throw ex;
        }
      }
    }
  },

  asyncUpdateUI() {
    FeedHandler.updateFeeds();
    BrowserSearch.updateOpenSearchBadge();
  },

  // Left here for add-on compatibility, see bug 752434
  hideChromeForLocation() {},

  onStatusChange(aWebProgress, aRequest, aStatus, aMessage) {
    this.status = aMessage;
    this.updateStatusField();
  },

  // Properties used to cache security state used to update the UI
  _state: null,
  _lastLocation: null,

  // This is called in multiple ways:
  //  1. Due to the nsIWebProgressListener.onSecurityChange notification.
  //  2. Called by tabbrowser.xml when updating the current browser.
  //  3. Called directly during this object's initializations.
  // aRequest will be null always in case 2 and 3, and sometimes in case 1 (for
  // instance, there won't be a request when STATE_BLOCKED_TRACKING_CONTENT is observed).
  onSecurityChange(aWebProgress, aRequest, aState, aIsSimulated) {
    // Don't need to do anything if the data we use to update the UI hasn't
    // changed
    let uri = gBrowser.currentURI;
    let spec = uri.spec;
    if (this._state == aState &&
        this._lastLocation == spec) {
      // Switching to a tab of the same URL doesn't change most security
      // information, but tab specific permissions may be different.
      gIdentityHandler.refreshIdentityBlock();
      return;
    }
    this._state = aState;
    this._lastLocation = spec;

    if (typeof(aIsSimulated) != "boolean" && typeof(aIsSimulated) != "undefined") {
      throw "onSecurityChange: aIsSimulated receieved an unexpected type";
    }

    // Make sure the "https" part of the URL is striked out or not,
    // depending on the current mixed active content blocking state.
    gURLBar.formatValue();

    try {
      uri = Services.uriFixup.createExposableURI(uri);
    } catch (e) {}
    gIdentityHandler.updateIdentity(this._state, uri);
    TrackingProtection.onSecurityChange(this._state, aIsSimulated);
  },

  // simulate all change notifications after switching tabs
  onUpdateCurrentBrowser: function XWB_onUpdateCurrentBrowser(aStateFlags, aStatus, aMessage, aTotalProgress) {
    if (FullZoom.updateBackgroundTabs)
      FullZoom.onLocationChange(gBrowser.currentURI, true);
    var nsIWebProgressListener = Components.interfaces.nsIWebProgressListener;
    var loadingDone = aStateFlags & nsIWebProgressListener.STATE_STOP;
    // use a pseudo-object instead of a (potentially nonexistent) channel for getting
    // a correct error message - and make sure that the UI is always either in
    // loading (STATE_START) or done (STATE_STOP) mode
    this.onStateChange(
      gBrowser.webProgress,
      { URI: gBrowser.currentURI },
      loadingDone ? nsIWebProgressListener.STATE_STOP : nsIWebProgressListener.STATE_START,
      aStatus
    );
    // status message and progress value are undefined if we're done with loading
    if (loadingDone)
      return;
    this.onStatusChange(gBrowser.webProgress, null, 0, aMessage);
  },

  navigateAndRestoreByIndex: function XWB_navigateAndRestoreByIndex(aBrowser, aIndex) {
    let tab = gBrowser.getTabForBrowser(aBrowser);
    if (tab) {
      SessionStore.navigateAndRestore(tab, {}, aIndex);
      return;
    }

    throw new Error("Trying to navigateAndRestore a browser which was " +
                    "not attached to this tabbrowser is unsupported");
  }
};

var LinkTargetDisplay = {
  get DELAY_SHOW() {
     delete this.DELAY_SHOW;
     return this.DELAY_SHOW = Services.prefs.getIntPref("browser.overlink-delay");
  },

  DELAY_HIDE: 250,
  _timer: 0,

  get _isVisible() {
    return XULBrowserWindow.statusTextField.label != "";
  },

  update() {
    clearTimeout(this._timer);
    window.removeEventListener("mousemove", this, true);

    if (!XULBrowserWindow.overLink) {
      if (XULBrowserWindow.hideOverLinkImmediately)
        this._hide();
      else
        this._timer = setTimeout(this._hide.bind(this), this.DELAY_HIDE);
      return;
    }

    if (this._isVisible) {
      XULBrowserWindow.updateStatusField();
    } else {
      // Let the display appear when the mouse doesn't move within the delay
      this._showDelayed();
      window.addEventListener("mousemove", this, true);
    }
  },

  handleEvent(event) {
    switch (event.type) {
      case "mousemove":
        // Restart the delay since the mouse was moved
        clearTimeout(this._timer);
        this._showDelayed();
        break;
    }
  },

  _showDelayed() {
    this._timer = setTimeout(function(self) {
      XULBrowserWindow.updateStatusField();
      window.removeEventListener("mousemove", self, true);
    }, this.DELAY_SHOW, this);
  },

  _hide() {
    clearTimeout(this._timer);

    XULBrowserWindow.updateStatusField();
  }
};

var CombinedStopReload = {
  init() {
    if (this._initialized)
      return;

    let reload = document.getElementById("urlbar-reload-button");
    let stop = document.getElementById("urlbar-stop-button");
    if (!stop || !reload || reload.nextSibling != stop)
      return;

    this._initialized = true;
    if (XULBrowserWindow.stopCommand.getAttribute("disabled") != "true")
      reload.setAttribute("displaystop", "true");
    stop.addEventListener("click", this);
    this.reload = reload;
    this.stop = stop;
  },

  uninit() {
    if (!this._initialized)
      return;

    this._cancelTransition();
    this._initialized = false;
    this.stop.removeEventListener("click", this);
    this.reload = null;
    this.stop = null;
  },

  handleEvent(event) {
    // the only event we listen to is "click" on the stop button
    if (event.button == 0 &&
        !this.stop.disabled)
      this._stopClicked = true;
  },

  switchToStop() {
    if (!this._initialized)
      return;

    this._cancelTransition();
    this.reload.setAttribute("displaystop", "true");
  },

  switchToReload(aDelay) {
    if (!this._initialized)
      return;

    this.reload.removeAttribute("displaystop");

    if (!aDelay || this._stopClicked) {
      this._stopClicked = false;
      this._cancelTransition();
      this.reload.disabled = XULBrowserWindow.reloadCommand
                                             .getAttribute("disabled") == "true";
      return;
    }

    if (this._timer)
      return;

    // Temporarily disable the reload button to prevent the user from
    // accidentally reloading the page when intending to click the stop button
    this.reload.disabled = true;
    this._timer = setTimeout(function(self) {
      self._timer = 0;
      self.reload.disabled = XULBrowserWindow.reloadCommand
                                             .getAttribute("disabled") == "true";
    }, 650, this);
  },

  _cancelTransition() {
    if (this._timer) {
      clearTimeout(this._timer);
      this._timer = 0;
    }
  }
};

var TabsProgressListener = {
  // Keep track of which browsers we've started load timers for, since
  // we won't see STATE_START events for pre-rendered tabs.
  _startedLoadTimer: new WeakSet(),

  onStateChange(aBrowser, aWebProgress, aRequest, aStateFlags, aStatus) {
    // Collect telemetry data about tab load times.
    if (aWebProgress.isTopLevel && (!aRequest.originalURI || aRequest.originalURI.spec.scheme != "about")) {
      if (aStateFlags & Ci.nsIWebProgressListener.STATE_IS_WINDOW) {
        if (aStateFlags & Ci.nsIWebProgressListener.STATE_START) {
          this._startedLoadTimer.add(aBrowser);
          TelemetryStopwatch.start("FX_PAGE_LOAD_MS", aBrowser);
          Services.telemetry.getHistogramById("FX_TOTAL_TOP_VISITS").add(true);
        } else if (aStateFlags & Ci.nsIWebProgressListener.STATE_STOP &&
                   this._startedLoadTimer.has(aBrowser)) {
          this._startedLoadTimer.delete(aBrowser);
          TelemetryStopwatch.finish("FX_PAGE_LOAD_MS", aBrowser);
        }
      } else if (aStateFlags & Ci.nsIWebProgressListener.STATE_STOP &&
                 aStatus == Cr.NS_BINDING_ABORTED &&
                 this._startedLoadTimer.has(aBrowser)) {
        this._startedLoadTimer.delete(aBrowser);
        TelemetryStopwatch.cancel("FX_PAGE_LOAD_MS", aBrowser);
      }
    }

    // We used to listen for clicks in the browser here, but when that
    // became unnecessary, removing the code below caused focus issues.
    // This code should be removed. Tracked in bug 1337794.
    let isRemoteBrowser = aBrowser.isRemoteBrowser;
    // We check isRemoteBrowser here to avoid requesting the doc CPOW
    let doc = isRemoteBrowser ? null : aWebProgress.DOMWindow.document;

    if (!isRemoteBrowser &&
        aStateFlags & Ci.nsIWebProgressListener.STATE_STOP &&
        Components.isSuccessCode(aStatus) &&
        doc.documentURI.startsWith("about:") &&
        !doc.documentURI.toLowerCase().startsWith("about:blank") &&
        !doc.documentURI.toLowerCase().startsWith("about:home") &&
        !doc.documentElement.hasAttribute("hasBrowserHandlers")) {
      // STATE_STOP may be received twice for documents, thus store an
      // attribute to ensure handling it just once.
      doc.documentElement.setAttribute("hasBrowserHandlers", "true");
      aBrowser.addEventListener("pagehide", function onPageHide(event) {
        if (event.target.defaultView.frameElement)
          return;
        aBrowser.removeEventListener("pagehide", onPageHide, true);
        if (event.target.documentElement)
          event.target.documentElement.removeAttribute("hasBrowserHandlers");
      }, true);
    }
  },

  onLocationChange(aBrowser, aWebProgress, aRequest, aLocationURI,
                             aFlags) {
    // Filter out location changes caused by anchor navigation
    // or history.push/pop/replaceState.
    if (aFlags & Ci.nsIWebProgressListener.LOCATION_CHANGE_SAME_DOCUMENT) {
      // Reader mode actually cares about these:
      let mm = gBrowser.selectedBrowser.messageManager;
      mm.sendAsyncMessage("Reader:PushState", {isArticle: gBrowser.selectedBrowser.isArticle});
      return;
    }

    // Filter out location changes in sub documents.
    if (!aWebProgress.isTopLevel)
      return;

    // Only need to call locationChange if the PopupNotifications object
    // for this window has already been initialized (i.e. its getter no
    // longer exists)
    if (!Object.getOwnPropertyDescriptor(window, "PopupNotifications").get)
      PopupNotifications.locationChange(aBrowser);

    let tab = gBrowser.getTabForBrowser(aBrowser);
    if (tab && tab._sharingState) {
      gBrowser.setBrowserSharing(aBrowser, {});
    }
    webrtcUI.forgetStreamsFromBrowser(aBrowser);

    gBrowser.getNotificationBox(aBrowser).removeTransientNotifications();

    FullZoom.onLocationChange(aLocationURI, false, aBrowser);
  },
}

function nsBrowserAccess() { }

nsBrowserAccess.prototype = {
  QueryInterface: XPCOMUtils.generateQI([Ci.nsIBrowserDOMWindow, Ci.nsISupports]),

  _openURIInNewTab(aURI, aReferrer, aReferrerPolicy, aIsPrivate,
                             aIsExternal, aForceNotRemote = false,
                             aUserContextId = Ci.nsIScriptSecurityManager.DEFAULT_USER_CONTEXT_ID,
                             aOpener = null, aTriggeringPrincipal = null) {
    let win, needToFocusWin;

    // try the current window.  if we're in a popup, fall back on the most recent browser window
    if (window.toolbar.visible)
      win = window;
    else {
      win = RecentWindow.getMostRecentBrowserWindow({private: aIsPrivate});
      needToFocusWin = true;
    }

    if (!win) {
      // we couldn't find a suitable window, a new one needs to be opened.
      return null;
    }

    if (aIsExternal && (!aURI || aURI.spec == "about:blank")) {
      win.BrowserOpenTab(); // this also focuses the location bar
      win.focus();
      return win.gBrowser.selectedBrowser;
    }

    let loadInBackground = gPrefService.getBoolPref("browser.tabs.loadDivertedInBackground");

    let tab = win.gBrowser.loadOneTab(aURI ? aURI.spec : "about:blank", {
                                      triggeringPrincipal: aTriggeringPrincipal,
                                      referrerURI: aReferrer,
                                      referrerPolicy: aReferrerPolicy,
                                      userContextId: aUserContextId,
                                      fromExternal: aIsExternal,
                                      inBackground: loadInBackground,
                                      forceNotRemote: aForceNotRemote,
                                      opener: aOpener,
                                      });
    let browser = win.gBrowser.getBrowserForTab(tab);

    if (needToFocusWin || (!loadInBackground && aIsExternal))
      win.focus();

    return browser;
  },

  openURI(aURI, aOpener, aWhere, aFlags) {
    // This function should only ever be called if we're opening a URI
    // from a non-remote browser window (via nsContentTreeOwner).
    if (aOpener && Cu.isCrossProcessWrapper(aOpener)) {
      Cu.reportError("nsBrowserAccess.openURI was passed a CPOW for aOpener. " +
                     "openURI should only ever be called from non-remote browsers.");
      throw Cr.NS_ERROR_FAILURE;
    }

    var newWindow = null;
    var isExternal = !!(aFlags & Ci.nsIBrowserDOMWindow.OPEN_EXTERNAL);

    if (aOpener && isExternal) {
      Cu.reportError("nsBrowserAccess.openURI did not expect an opener to be " +
                     "passed if the context is OPEN_EXTERNAL.");
      throw Cr.NS_ERROR_FAILURE;
    }

    if (isExternal && aURI && aURI.schemeIs("chrome")) {
      dump("use --chrome command-line option to load external chrome urls\n");
      return null;
    }

    if (aWhere == Ci.nsIBrowserDOMWindow.OPEN_DEFAULTWINDOW) {
      if (isExternal &&
          gPrefService.prefHasUserValue("browser.link.open_newwindow.override.external"))
        aWhere = gPrefService.getIntPref("browser.link.open_newwindow.override.external");
      else
        aWhere = gPrefService.getIntPref("browser.link.open_newwindow");
    }

    let referrer = aOpener ? makeURI(aOpener.location.href) : null;
    let triggeringPrincipal = null;
    let referrerPolicy = Ci.nsIHttpChannel.REFERRER_POLICY_UNSET;
    if (aOpener && aOpener.document) {
      referrerPolicy = aOpener.document.referrerPolicy;
      triggeringPrincipal = aOpener.document.nodePrincipal;
    }
    let isPrivate = aOpener
                  ? PrivateBrowsingUtils.isContentWindowPrivate(aOpener)
                  : PrivateBrowsingUtils.isWindowPrivate(window);

    switch (aWhere) {
      case Ci.nsIBrowserDOMWindow.OPEN_NEWWINDOW :
        // FIXME: Bug 408379. So how come this doesn't send the
        // referrer like the other loads do?
        var url = aURI ? aURI.spec : "about:blank";
        let features = "all,dialog=no";
        if (isPrivate) {
          features += ",private";
        }
        // Pass all params to openDialog to ensure that "url" isn't passed through
        // loadOneOrMoreURIs, which splits based on "|"
        newWindow = openDialog(getBrowserURL(), "_blank", features, url, null, null, null);
        break;
      case Ci.nsIBrowserDOMWindow.OPEN_NEWTAB :
        // If we have an opener, that means that the caller is expecting access
        // to the nsIDOMWindow of the opened tab right away. For e10s windows,
        // this means forcing the newly opened browser to be non-remote so that
        // we can hand back the nsIDOMWindow. The XULBrowserWindow.shouldLoadURI
        // will do the job of shuttling off the newly opened browser to run in
        // the right process once it starts loading a URI.
        let forceNotRemote = !!aOpener;
        let userContextId = aOpener && aOpener.document
                              ? aOpener.document.nodePrincipal.originAttributes.userContextId
                              : Ci.nsIScriptSecurityManager.DEFAULT_USER_CONTEXT_ID;
        let openerWindow = (aFlags & Ci.nsIBrowserDOMWindow.OPEN_NO_OPENER) ? null : aOpener;
        let browser = this._openURIInNewTab(aURI, referrer, referrerPolicy,
                                            isPrivate, isExternal,
                                            forceNotRemote, userContextId,
                                            openerWindow, triggeringPrincipal);
        if (browser)
          newWindow = browser.contentWindow;
        break;
      default : // OPEN_CURRENTWINDOW or an illegal value
        newWindow = content;
        if (aURI) {
          let loadflags = isExternal ?
                            Ci.nsIWebNavigation.LOAD_FLAGS_FROM_EXTERNAL :
                            Ci.nsIWebNavigation.LOAD_FLAGS_NONE;
          gBrowser.loadURIWithFlags(aURI.spec, {
                                    triggeringPrincipal,
                                    flags: loadflags,
                                    referrerURI: referrer,
                                    referrerPolicy,
                                    });
        }
        if (!gPrefService.getBoolPref("browser.tabs.loadDivertedInBackground"))
          window.focus();
    }
    return newWindow;
  },

  openURIInFrame: function browser_openURIInFrame(aURI, aParams, aWhere, aFlags) {
    if (aWhere != Ci.nsIBrowserDOMWindow.OPEN_NEWTAB) {
      dump("Error: openURIInFrame can only open in new tabs");
      return null;
    }

    var isExternal = !!(aFlags & Ci.nsIBrowserDOMWindow.OPEN_EXTERNAL);

    var userContextId = aParams.openerOriginAttributes &&
                        ("userContextId" in aParams.openerOriginAttributes)
                          ? aParams.openerOriginAttributes.userContextId
                          : Ci.nsIScriptSecurityManager.DEFAULT_USER_CONTEXT_ID

    let referrer = aParams.referrer ? makeURI(aParams.referrer) : null;
    let browser = this._openURIInNewTab(aURI, referrer,
                                        aParams.referrerPolicy,
                                        aParams.isPrivate,
                                        isExternal, false,
                                        userContextId, null,
                                        aParams.triggeringPrincipal);
    if (browser)
      return browser.QueryInterface(Ci.nsIFrameLoaderOwner);

    return null;
  },

  isTabContentWindow(aWindow) {
    return gBrowser.browsers.some(browser => browser.contentWindow == aWindow);
  },

  canClose() {
    return CanCloseWindow();
  },
}

function getTogglableToolbars() {
  let toolbarNodes = Array.slice(gNavToolbox.childNodes);
  toolbarNodes = toolbarNodes.concat(gNavToolbox.externalToolbars);
  toolbarNodes = toolbarNodes.filter(node => node.getAttribute("toolbarname"));
  return toolbarNodes;
}

function onViewToolbarsPopupShowing(aEvent, aInsertPoint) {
  var popup = aEvent.target;
  if (popup != aEvent.currentTarget)
    return;

  // Empty the menu
  for (var i = popup.childNodes.length - 1; i >= 0; --i) {
    var deadItem = popup.childNodes[i];
    if (deadItem.hasAttribute("toolbarId"))
      popup.removeChild(deadItem);
  }

  var firstMenuItem = aInsertPoint || popup.firstChild;

  let toolbarNodes = getTogglableToolbars();

  for (let toolbar of toolbarNodes) {
    let menuItem = document.createElement("menuitem");
    let hidingAttribute = toolbar.getAttribute("type") == "menubar" ?
                          "autohide" : "collapsed";
    menuItem.setAttribute("id", "toggle_" + toolbar.id);
    menuItem.setAttribute("toolbarId", toolbar.id);
    menuItem.setAttribute("type", "checkbox");
    menuItem.setAttribute("label", toolbar.getAttribute("toolbarname"));
    menuItem.setAttribute("checked", toolbar.getAttribute(hidingAttribute) != "true");
    menuItem.setAttribute("accesskey", toolbar.getAttribute("accesskey"));
    if (popup.id != "toolbar-context-menu")
      menuItem.setAttribute("key", toolbar.getAttribute("key"));

    popup.insertBefore(menuItem, firstMenuItem);

    menuItem.addEventListener("command", onViewToolbarCommand);
  }


  let moveToPanel = popup.querySelector(".customize-context-moveToPanel");
  let removeFromToolbar = popup.querySelector(".customize-context-removeFromToolbar");
  // View -> Toolbars menu doesn't have the moveToPanel or removeFromToolbar items.
  if (!moveToPanel || !removeFromToolbar) {
    return;
  }

  // triggerNode can be a nested child element of a toolbaritem.
  let toolbarItem = popup.triggerNode;

  if (toolbarItem && toolbarItem.localName == "toolbarpaletteitem") {
    toolbarItem = toolbarItem.firstChild;
  } else if (toolbarItem && toolbarItem.localName != "toolbar") {
    while (toolbarItem && toolbarItem.parentNode) {
      let parent = toolbarItem.parentNode;
      if ((parent.classList && parent.classList.contains("customization-target")) ||
          parent.getAttribute("overflowfortoolbar") || // Needs to work in the overflow list as well.
          parent.localName == "toolbarpaletteitem" ||
          parent.localName == "toolbar")
        break;
      toolbarItem = parent;
    }
  } else {
    toolbarItem = null;
  }

  let showTabStripItems = toolbarItem && toolbarItem.id == "tabbrowser-tabs";
  for (let node of popup.querySelectorAll('menuitem[contexttype="toolbaritem"]')) {
    node.hidden = showTabStripItems;
  }

  for (let node of popup.querySelectorAll('menuitem[contexttype="tabbar"]')) {
    node.hidden = !showTabStripItems;
  }

  if (showTabStripItems) {
    PlacesCommandHook.updateBookmarkAllTabsCommand();

    let haveMultipleTabs = gBrowser.visibleTabs.length > 1;
    document.getElementById("toolbar-context-reloadAllTabs").disabled = !haveMultipleTabs;

    document.getElementById("toolbar-context-undoCloseTab").disabled =
      SessionStore.getClosedTabCount(window) == 0;
    return;
  }

  // In some cases, we will exit the above loop with toolbarItem being the
  // xul:document. That has no parentNode, and we should disable the items in
  // this case.
  let movable = toolbarItem && toolbarItem.parentNode &&
                CustomizableUI.isWidgetRemovable(toolbarItem);
  if (movable) {
    moveToPanel.removeAttribute("disabled");
    removeFromToolbar.removeAttribute("disabled");
  } else {
    moveToPanel.setAttribute("disabled", true);
    removeFromToolbar.setAttribute("disabled", true);
  }
}

function onViewToolbarCommand(aEvent) {
  var toolbarId = aEvent.originalTarget.getAttribute("toolbarId");
  var isVisible = aEvent.originalTarget.getAttribute("checked") == "true";
  CustomizableUI.setToolbarVisibility(toolbarId, isVisible);
}

function setToolbarVisibility(toolbar, isVisible, persist = true) {
  let hidingAttribute;
  if (toolbar.getAttribute("type") == "menubar") {
    hidingAttribute = "autohide";
    if (AppConstants.platform == "linux") {
      Services.prefs.setBoolPref("ui.key.menuAccessKeyFocuses", !isVisible);
    }
  } else {
    hidingAttribute = "collapsed";
  }

  toolbar.setAttribute(hidingAttribute, !isVisible);
  if (persist) {
    document.persist(toolbar.id, hidingAttribute);
  }

  let eventParams = {
    detail: {
      visible: isVisible
    },
    bubbles: true
  };
  let event = new CustomEvent("toolbarvisibilitychange", eventParams);
  toolbar.dispatchEvent(event);

  PlacesToolbarHelper.init();
  BookmarkingUI.onToolbarVisibilityChange();
  if (isVisible)
    ToolbarIconColor.inferFromText();
}

var TabletModeUpdater = {
  init() {
    if (AppConstants.isPlatformAndVersionAtLeast("win", "10")) {
      this.update(WindowsUIUtils.inTabletMode);
      Services.obs.addObserver(this, "tablet-mode-change", false);
    }
  },

  uninit() {
    if (AppConstants.isPlatformAndVersionAtLeast("win", "10")) {
      Services.obs.removeObserver(this, "tablet-mode-change");
    }
  },

  observe(subject, topic, data) {
    this.update(data == "tablet-mode");
  },

  update(isInTabletMode) {
    let wasInTabletMode = document.documentElement.hasAttribute("tabletmode");
    if (isInTabletMode) {
      document.documentElement.setAttribute("tabletmode", "true");
    } else {
      document.documentElement.removeAttribute("tabletmode");
    }
    if (wasInTabletMode != isInTabletMode) {
      TabsInTitlebar.updateAppearance(true);
    }
  },
};

var gTabletModePageCounter = {
  enabled: false,
  inc() {
    this.enabled = AppConstants.isPlatformAndVersionAtLeast("win", "10.0");
    if (!this.enabled) {
      this.inc = () => {};
      return;
    }
    this.inc = this._realInc;
    this.inc();
  },

  _desktopCount: 0,
  _tabletCount: 0,
  _realInc() {
    let inTabletMode = document.documentElement.hasAttribute("tabletmode");
    this[inTabletMode ? "_tabletCount" : "_desktopCount"]++;
  },

  finish() {
    if (this.enabled) {
      let histogram = Services.telemetry.getKeyedHistogramById("FX_TABLETMODE_PAGE_LOAD");
      histogram.add("tablet", this._tabletCount);
      histogram.add("desktop", this._desktopCount);
    }
  },
};

function displaySecurityInfo() {
  BrowserPageInfo(null, "securityTab");
}


var gHomeButton = {
  prefDomain: "browser.startup.homepage",
  observe(aSubject, aTopic, aPrefName) {
    if (aTopic != "nsPref:changed" || aPrefName != this.prefDomain)
      return;

    this.updateTooltip();
  },

  updateTooltip(homeButton) {
    if (!homeButton)
      homeButton = document.getElementById("home-button");
    if (homeButton) {
      var homePage = this.getHomePage();
      homePage = homePage.replace(/\|/g, ", ");
      if (["about:home", "about:newtab"].includes(homePage.toLowerCase()))
        homeButton.setAttribute("tooltiptext", homeButton.getAttribute("aboutHomeOverrideTooltip"));
      else
        homeButton.setAttribute("tooltiptext", homePage);
    }
  },

  getHomePage() {
    var url;
    try {
      url = gPrefService.getComplexValue(this.prefDomain,
                                Components.interfaces.nsIPrefLocalizedString).data;
    } catch (e) {
    }

    // use this if we can't find the pref
    if (!url) {
      var configBundle = Services.strings
                                 .createBundle("chrome://branding/locale/browserconfig.properties");
      url = configBundle.GetStringFromName(this.prefDomain);
    }

    return url;
  },
};

const nodeToTooltipMap = {
  "bookmarks-menu-button": "bookmarksMenuButton.tooltip",
  "new-window-button": "newWindowButton.tooltip",
  "new-tab-button": "newTabButton.tooltip",
  "tabs-newtab-button": "newTabButton.tooltip",
  "fullscreen-button": "fullscreenButton.tooltip",
  "downloads-button": "downloads.tooltip",
};
const nodeToShortcutMap = {
  "bookmarks-menu-button": "manBookmarkKb",
  "new-window-button": "key_newNavigator",
  "new-tab-button": "key_newNavigatorTab",
  "tabs-newtab-button": "key_newNavigatorTab",
  "fullscreen-button": "key_fullScreen",
  "downloads-button": "key_openDownloads"
};

if (AppConstants.platform == "macosx") {
  nodeToTooltipMap["print-button"] = "printButton.tooltip";
  nodeToShortcutMap["print-button"] = "printKb";
}

const gDynamicTooltipCache = new Map();
function UpdateDynamicShortcutTooltipText(aTooltip) {
  let nodeId = aTooltip.triggerNode.id || aTooltip.triggerNode.getAttribute("anonid");
  if (!gDynamicTooltipCache.has(nodeId) && nodeId in nodeToTooltipMap) {
    let strId = nodeToTooltipMap[nodeId];
    let args = [];
    if (nodeId in nodeToShortcutMap) {
      let shortcutId = nodeToShortcutMap[nodeId];
      let shortcut = document.getElementById(shortcutId);
      if (shortcut) {
        args.push(ShortcutUtils.prettifyShortcut(shortcut));
      }
    }
    gDynamicTooltipCache.set(nodeId, gNavigatorBundle.getFormattedString(strId, args));
  }
  aTooltip.setAttribute("label", gDynamicTooltipCache.get(nodeId));
}

function getBrowserSelection(aCharLen) {
  Deprecated.warning("getBrowserSelection",
                     "https://bugzilla.mozilla.org/show_bug.cgi?id=1134769");

  let focusedElement = document.activeElement;
  if (focusedElement && focusedElement.localName == "browser" &&
      focusedElement.isRemoteBrowser) {
    throw "getBrowserSelection doesn't support child process windows";
  }

  return BrowserUtils.getSelectionDetails(window, aCharLen).text;
}

var gWebPanelURI;
function openWebPanel(title, uri) {
  // Ensure that the web panels sidebar is open.
  SidebarUI.show("viewWebPanelsSidebar");

  // Set the title of the panel.
  SidebarUI.title = title;

  // Tell the Web Panels sidebar to load the bookmark.
  if (SidebarUI.browser.docShell && SidebarUI.browser.contentDocument &&
      SidebarUI.browser.contentDocument.getElementById("web-panels-browser")) {
    SidebarUI.browser.contentWindow.loadWebPanel(uri);
    if (gWebPanelURI) {
      gWebPanelURI = "";
      SidebarUI.browser.removeEventListener("load", asyncOpenWebPanel, true);
    }
  } else {
    // The panel is still being constructed.  Attach an onload handler.
    if (!gWebPanelURI) {
      SidebarUI.browser.addEventListener("load", asyncOpenWebPanel, true);
    }
    gWebPanelURI = uri;
  }
}

function asyncOpenWebPanel(event) {
  if (gWebPanelURI && SidebarUI.browser.contentDocument &&
      SidebarUI.browser.contentDocument.getElementById("web-panels-browser")) {
    SidebarUI.browser.contentWindow.loadWebPanel(gWebPanelURI);
  }
  gWebPanelURI = "";
  SidebarUI.browser.removeEventListener("load", asyncOpenWebPanel, true);
}

/*
 * - [ Dependencies ] ---------------------------------------------------------
 *  utilityOverlay.js:
 *    - gatherTextUnder
 */

/**
 * Extracts linkNode and href for the current click target.
 *
 * @param event
 *        The click event.
 * @return [href, linkNode].
 *
 * @note linkNode will be null if the click wasn't on an anchor
 *       element (or XLink).
 */
function hrefAndLinkNodeForClickEvent(event) {
  function isHTMLLink(aNode) {
    // Be consistent with what nsContextMenu.js does.
    return ((aNode instanceof HTMLAnchorElement && aNode.href) ||
            (aNode instanceof HTMLAreaElement && aNode.href) ||
            aNode instanceof HTMLLinkElement);
  }

  let node = event.target;
  while (node && !isHTMLLink(node)) {
    node = node.parentNode;
  }

  if (node)
    return [node.href, node];

  // If there is no linkNode, try simple XLink.
  let href, baseURI;
  node = event.target;
  while (node && !href) {
    if (node.nodeType == Node.ELEMENT_NODE &&
        (node.localName == "a" ||
         node.namespaceURI == "http://www.w3.org/1998/Math/MathML")) {
      href = node.getAttribute("href") ||
             node.getAttributeNS("http://www.w3.org/1999/xlink", "href");

      if (href) {
        baseURI = node.baseURI;
        break;
      }
    }
    node = node.parentNode;
  }

  // In case of XLink, we don't return the node we got href from since
  // callers expect <a>-like elements.
  return [href ? makeURLAbsolute(baseURI, href) : null, null];
}

/**
 * Called whenever the user clicks in the content area.
 *
 * @param event
 *        The click event.
 * @param isPanelClick
 *        Whether the event comes from a web panel.
 * @note default event is prevented if the click is handled.
 */
function contentAreaClick(event, isPanelClick) {
  if (!event.isTrusted || event.defaultPrevented || event.button == 2)
    return;

  let [href, linkNode] = hrefAndLinkNodeForClickEvent(event);
  if (!href) {
    // Not a link, handle middle mouse navigation.
    if (event.button == 1 &&
        gPrefService.getBoolPref("middlemouse.contentLoadURL") &&
        !gPrefService.getBoolPref("general.autoScroll")) {
      middleMousePaste(event);
      event.preventDefault();
    }
    return;
  }

  // This code only applies if we have a linkNode (i.e. clicks on real anchor
  // elements, as opposed to XLink).
  if (linkNode && event.button == 0 &&
      !event.ctrlKey && !event.shiftKey && !event.altKey && !event.metaKey) {
    // A Web panel's links should target the main content area.  Do this
    // if no modifier keys are down and if there's no target or the target
    // equals _main (the IE convention) or _content (the Mozilla convention).
    let target = linkNode.target;
    let mainTarget = !target || target == "_content" || target == "_main";
    if (isPanelClick && mainTarget) {
      // javascript and data links should be executed in the current browser.
      if (linkNode.getAttribute("onclick") ||
          href.startsWith("javascript:") ||
          href.startsWith("data:"))
        return;

      try {
        urlSecurityCheck(href, linkNode.ownerDocument.nodePrincipal);
      } catch (ex) {
        // Prevent loading unsecure destinations.
        event.preventDefault();
        return;
      }

      loadURI(href, null, null, false);
      event.preventDefault();
      return;
    }

    if (linkNode.getAttribute("rel") == "sidebar") {
      // This is the Opera convention for a special link that, when clicked,
      // allows to add a sidebar panel.  The link's title attribute contains
      // the title that should be used for the sidebar panel.
      PlacesUIUtils.showBookmarkDialog({ action: "add"
                                       , type: "bookmark"
                                       , uri: makeURI(href)
                                       , title: linkNode.getAttribute("title")
                                       , loadBookmarkInSidebar: true
                                       , hiddenRows: [ "description"
                                                     , "location"
                                                     , "keyword" ]
                                       }, window);
      event.preventDefault();
      return;
    }
  }

  handleLinkClick(event, href, linkNode);

  // Mark the page as a user followed link.  This is done so that history can
  // distinguish automatic embed visits from user activated ones.  For example
  // pages loaded in frames are embed visits and lost with the session, while
  // visits across frames should be preserved.
  try {
    if (!PrivateBrowsingUtils.isWindowPrivate(window))
      PlacesUIUtils.markPageAsFollowedLink(href);
  } catch (ex) { /* Skip invalid URIs. */ }
}

/**
 * Handles clicks on links.
 *
 * @return true if the click event was handled, false otherwise.
 */
function handleLinkClick(event, href, linkNode) {
  if (event.button == 2) // right click
    return false;

  var where = whereToOpenLink(event);
  if (where == "current")
    return false;

  var doc = event.target.ownerDocument;

  if (where == "save") {
    saveURL(href, linkNode ? gatherTextUnder(linkNode) : "", null, true,
            true, doc.documentURIObject, doc);
    event.preventDefault();
    return true;
  }

  var referrerURI = doc.documentURIObject;
  // if the mixedContentChannel is present and the referring URI passes
  // a same origin check with the target URI, we can preserve the users
  // decision of disabling MCB on a page for it's child tabs.
  var persistAllowMixedContentInChildTab = false;

  if (where == "tab" && gBrowser.docShell.mixedContentChannel) {
    const sm = Services.scriptSecurityManager;
    try {
      var targetURI = makeURI(href);
      sm.checkSameOriginURI(referrerURI, targetURI, false);
      persistAllowMixedContentInChildTab = true;
    } catch (e) { }
  }

  // first get document wide referrer policy, then
  // get referrer attribute from clicked link and parse it and
  // allow per element referrer to overrule the document wide referrer if enabled
  let referrerPolicy = doc.referrerPolicy;
  if (Services.prefs.getBoolPref("network.http.enablePerElementReferrer") &&
      linkNode) {
    let referrerAttrValue = Services.netUtils.parseAttributePolicyString(linkNode.
                            getAttribute("referrerpolicy"));
    if (referrerAttrValue != Ci.nsIHttpChannel.REFERRER_POLICY_UNSET) {
      referrerPolicy = referrerAttrValue;
    }
  }

  urlSecurityCheck(href, doc.nodePrincipal);
  let params = {
    charset: doc.characterSet,
    allowMixedContent: persistAllowMixedContentInChildTab,
    referrerURI,
    referrerPolicy,
    noReferrer: BrowserUtils.linkHasNoReferrer(linkNode),
    originPrincipal: doc.nodePrincipal,
  };

  // The new tab/window must use the same userContextId
  if (doc.nodePrincipal.originAttributes.userContextId) {
    params.userContextId = doc.nodePrincipal.originAttributes.userContextId;
  }

  openLinkIn(href, where, params);
  event.preventDefault();
  return true;
}

function middleMousePaste(event) {
  let clipboard = readFromClipboard();
  if (!clipboard)
    return;

  // Strip embedded newlines and surrounding whitespace, to match the URL
  // bar's behavior (stripsurroundingwhitespace)
  clipboard = clipboard.replace(/\s*\n\s*/g, "");

  clipboard = stripUnsafeProtocolOnPaste(clipboard);

  // if it's not the current tab, we don't need to do anything because the
  // browser doesn't exist.
  let where = whereToOpenLink(event, true, false);
  let lastLocationChange;
  if (where == "current") {
    lastLocationChange = gBrowser.selectedBrowser.lastLocationChange;
  }

  getShortcutOrURIAndPostData(clipboard).then(data => {
    try {
      makeURI(data.url);
    } catch (ex) {
      // Not a valid URI.
      return;
    }

    try {
      addToUrlbarHistory(data.url);
    } catch (ex) {
      // Things may go wrong when adding url to session history,
      // but don't let that interfere with the loading of the url.
      Cu.reportError(ex);
    }

    if (where != "current" ||
        lastLocationChange == gBrowser.selectedBrowser.lastLocationChange) {
      openUILink(data.url, event,
                 { ignoreButton: true,
                   disallowInheritPrincipal: !data.mayInheritPrincipal });
    }
  });

  event.stopPropagation();
}

function stripUnsafeProtocolOnPaste(pasteData) {
  // Don't allow pasting javascript URIs since we don't support
  // LOAD_FLAGS_DISALLOW_INHERIT_PRINCIPAL for those.
  let changed = false;
  let pasteDataNoJS = pasteData.replace(/\r?\n/g, "")
                               .replace(/^(?:\s*javascript:)+/i,
                                        () => {
                                                changed = true;
                                                return "";
                                              });
  return changed ? pasteDataNoJS : pasteData;
}

// handleDroppedLink has the following 2 overloads:
//   handleDroppedLink(event, url, name)
//   handleDroppedLink(event, links)
function handleDroppedLink(event, urlOrLinks, name) {
  let links;
  if (Array.isArray(urlOrLinks)) {
    links = urlOrLinks;
  } else {
    links = [{ url: urlOrLinks, name, type: "" }];
  }

  let lastLocationChange = gBrowser.selectedBrowser.lastLocationChange;

  let userContextId = gBrowser.selectedBrowser.getAttribute("usercontextid");

  // event is null if links are dropped in content process.
  // inBackground should be false, as it's loading into current browser.
  let inBackground = false;
  if (event) {
    inBackground = Services.prefs.getBoolPref("browser.tabs.loadInBackground");
    if (event.shiftKey)
      inBackground = !inBackground;
  }

  Task.spawn(function*() {
    let urls = [];
    let postDatas = [];
    for (let link of links) {
      let data = yield getShortcutOrURIAndPostData(link.url);
      urls.push(data.url);
      postDatas.push(data.postData);
    }
    if (lastLocationChange == gBrowser.selectedBrowser.lastLocationChange) {
      gBrowser.loadTabs(urls, {
        inBackground,
        replace: true,
        allowThirdPartyFixup: false,
        postDatas,
        userContextId,
      });
    }
  });

  // If links are dropped in content process, event.preventDefault() should be
  // called in content process.
  if (event) {
    // Keep the event from being handled by the dragDrop listeners
    // built-in to gecko if they happen to be above us.
    event.preventDefault();
  }
}

function BrowserSetForcedCharacterSet(aCharset) {
  if (aCharset) {
    gBrowser.selectedBrowser.characterSet = aCharset;
    // Save the forced character-set
    if (!PrivateBrowsingUtils.isWindowPrivate(window))
      PlacesUtils.setCharsetForURI(getWebNavigation().currentURI, aCharset);
  }
  BrowserCharsetReload();
}

function BrowserCharsetReload() {
  BrowserReloadWithFlags(nsIWebNavigation.LOAD_FLAGS_CHARSET_CHANGE);
}

function UpdateCurrentCharset(target) {
  let selectedCharset = CharsetMenu.foldCharset(gBrowser.selectedBrowser.characterSet);
  for (let menuItem of target.getElementsByTagName("menuitem")) {
    let isSelected = menuItem.getAttribute("charset") === selectedCharset;
    menuItem.setAttribute("checked", isSelected);
  }
}

var gPageStyleMenu = {
  // This maps from a <browser> element (or, more specifically, a
  // browser's permanentKey) to an Object that contains the most recent
  // information about the browser content's stylesheets. That Object
  // is populated via the PageStyle:StyleSheets message from the content
  // process. The Object should have the following structure:
  //
  // filteredStyleSheets (Array):
  //   An Array of objects with a filtered list representing all stylesheets
  //   that the current page offers. Each object has the following members:
  //
  //   title (String):
  //     The title of the stylesheet
  //
  //   disabled (bool):
  //     Whether or not the stylesheet is currently applied
  //
  //   href (String):
  //     The URL of the stylesheet. Stylesheets loaded via a data URL will
  //     have this property set to null.
  //
  // authorStyleDisabled (bool):
  //   Whether or not the user currently has "No Style" selected for
  //   the current page.
  //
  // preferredStyleSheetSet (bool):
  //   Whether or not the user currently has the "Default" style selected
  //   for the current page.
  //
  _pageStyleSheets: new WeakMap(),

  init() {
    let mm = window.messageManager;
    mm.addMessageListener("PageStyle:StyleSheets", (msg) => {
      this._pageStyleSheets.set(msg.target.permanentKey, msg.data);
    });
  },

  /**
   * Returns an array of Objects representing stylesheets in a
   * browser. Note that the pageshow event needs to fire in content
   * before this information will be available.
   *
   * @param browser (optional)
   *        The <xul:browser> to search for stylesheets. If omitted, this
   *        defaults to the currently selected tab's browser.
   * @returns Array
   *        An Array of Objects representing stylesheets in the browser.
   *        See the documentation for gPageStyleMenu for a description
   *        of the Object structure.
   */
  getBrowserStyleSheets(browser) {
    if (!browser) {
      browser = gBrowser.selectedBrowser;
    }

    let data = this._pageStyleSheets.get(browser.permanentKey);
    if (!data) {
      return [];
    }
    return data.filteredStyleSheets;
  },

  _getStyleSheetInfo(browser) {
    let data = this._pageStyleSheets.get(browser.permanentKey);
    if (!data) {
      return {
        filteredStyleSheets: [],
        authorStyleDisabled: false,
        preferredStyleSheetSet: true
      };
    }

    return data;
  },

  fillPopup(menuPopup) {
    let styleSheetInfo = this._getStyleSheetInfo(gBrowser.selectedBrowser);
    var noStyle = menuPopup.firstChild;
    var persistentOnly = noStyle.nextSibling;
    var sep = persistentOnly.nextSibling;
    while (sep.nextSibling)
      menuPopup.removeChild(sep.nextSibling);

    let styleSheets = styleSheetInfo.filteredStyleSheets;
    var currentStyleSheets = {};
    var styleDisabled = styleSheetInfo.authorStyleDisabled;
    var haveAltSheets = false;
    var altStyleSelected = false;

    for (let currentStyleSheet of styleSheets) {
      if (!currentStyleSheet.disabled)
        altStyleSelected = true;

      haveAltSheets = true;

      let lastWithSameTitle = null;
      if (currentStyleSheet.title in currentStyleSheets)
        lastWithSameTitle = currentStyleSheets[currentStyleSheet.title];

      if (!lastWithSameTitle) {
        let menuItem = document.createElement("menuitem");
        menuItem.setAttribute("type", "radio");
        menuItem.setAttribute("label", currentStyleSheet.title);
        menuItem.setAttribute("data", currentStyleSheet.title);
        menuItem.setAttribute("checked", !currentStyleSheet.disabled && !styleDisabled);
        menuItem.setAttribute("oncommand", "gPageStyleMenu.switchStyleSheet(this.getAttribute('data'));");
        menuPopup.appendChild(menuItem);
        currentStyleSheets[currentStyleSheet.title] = menuItem;
      } else if (currentStyleSheet.disabled) {
        lastWithSameTitle.removeAttribute("checked");
      }
    }

    noStyle.setAttribute("checked", styleDisabled);
    persistentOnly.setAttribute("checked", !altStyleSelected && !styleDisabled);
    persistentOnly.hidden = styleSheetInfo.preferredStyleSheetSet ? haveAltSheets : false;
    sep.hidden = (noStyle.hidden && persistentOnly.hidden) || !haveAltSheets;
  },

  switchStyleSheet(title) {
    let mm = gBrowser.selectedBrowser.messageManager;
    mm.sendAsyncMessage("PageStyle:Switch", {title});
  },

  disableStyle() {
    let mm = gBrowser.selectedBrowser.messageManager;
    mm.sendAsyncMessage("PageStyle:Disable");
  },
};

/* Legacy global page-style functions */
var stylesheetFillPopup = gPageStyleMenu.fillPopup.bind(gPageStyleMenu);
function stylesheetSwitchAll(contentWindow, title) {
  // We ignore the contentWindow param. Add-ons don't appear to use
  // it, and it's difficult to support in e10s (where it will be a
  // CPOW).
  gPageStyleMenu.switchStyleSheet(title);
}
function setStyleDisabled(disabled) {
  if (disabled)
    gPageStyleMenu.disableStyle();
}


var LanguageDetectionListener = {
  init() {
    window.messageManager.addMessageListener("Translation:DocumentState", msg => {
      Translation.documentStateReceived(msg.target, msg.data);
    });
  }
};


var BrowserOffline = {
  _inited: false,

  // BrowserOffline Public Methods
  init() {
    if (!this._uiElement)
      this._uiElement = document.getElementById("workOfflineMenuitemState");

    Services.obs.addObserver(this, "network:offline-status-changed", false);

    this._updateOfflineUI(Services.io.offline);

    this._inited = true;
  },

  uninit() {
    if (this._inited) {
      Services.obs.removeObserver(this, "network:offline-status-changed");
    }
  },

  toggleOfflineStatus() {
    var ioService = Services.io;

    if (!ioService.offline && !this._canGoOffline()) {
      this._updateOfflineUI(false);
      return;
    }

    ioService.offline = !ioService.offline;
  },

  // nsIObserver
  observe(aSubject, aTopic, aState) {
    if (aTopic != "network:offline-status-changed")
      return;

    // This notification is also received because of a loss in connectivity,
    // which we ignore by updating the UI to the current value of io.offline
    this._updateOfflineUI(Services.io.offline);
  },

  // BrowserOffline Implementation Methods
  _canGoOffline() {
    try {
      var cancelGoOffline = Cc["@mozilla.org/supports-PRBool;1"].createInstance(Ci.nsISupportsPRBool);
      Services.obs.notifyObservers(cancelGoOffline, "offline-requested", null);

      // Something aborted the quit process.
      if (cancelGoOffline.data)
        return false;
    } catch (ex) {
    }

    return true;
  },

  _uiElement: null,
  _updateOfflineUI(aOffline) {
    var offlineLocked = gPrefService.prefIsLocked("network.online");
    if (offlineLocked)
      this._uiElement.setAttribute("disabled", "true");

    this._uiElement.setAttribute("checked", aOffline);
  }
};

var OfflineApps = {
  warnUsage(browser, uri) {
    if (!browser)
      return;

    let mainAction = {
      label: gNavigatorBundle.getString("offlineApps.manageUsage"),
      accessKey: gNavigatorBundle.getString("offlineApps.manageUsageAccessKey"),
      callback: this.manage
    };

    let warnQuotaKB = Services.prefs.getIntPref("offline-apps.quota.warn");
    // This message shows the quota in MB, and so we divide the quota (in kb) by 1024.
    let message = gNavigatorBundle.getFormattedString("offlineApps.usage",
                                                      [ uri.host,
                                                        warnQuotaKB / 1024 ]);

    let anchorID = "indexedDB-notification-icon";
    let options = {
      persistent: true,
      hideClose: true,
    };
    PopupNotifications.show(browser, "offline-app-usage", message,
                            anchorID, mainAction, null, options);

    // Now that we've warned once, prevent the warning from showing up
    // again.
    Services.perms.add(uri, "offline-app",
                       Ci.nsIOfflineCacheUpdateService.ALLOW_NO_WARN);
  },

  // XXX: duplicated in preferences/advanced.js
  _getOfflineAppUsage(host, groups) {
    let cacheService = Cc["@mozilla.org/network/application-cache-service;1"].
                       getService(Ci.nsIApplicationCacheService);
    if (!groups) {
      try {
        groups = cacheService.getGroups();
      } catch (ex) {
        return 0;
      }
    }

    let usage = 0;
    for (let group of groups) {
      let uri = Services.io.newURI(group);
      if (uri.asciiHost == host) {
        let cache = cacheService.getActiveCache(group);
        usage += cache.usage;
      }
    }

    return usage;
  },

  _usedMoreThanWarnQuota(uri) {
    // if the user has already allowed excessive usage, don't bother checking
    if (Services.perms.testExactPermission(uri, "offline-app") !=
        Ci.nsIOfflineCacheUpdateService.ALLOW_NO_WARN) {
      let usageBytes = this._getOfflineAppUsage(uri.asciiHost);
      let warnQuotaKB = Services.prefs.getIntPref("offline-apps.quota.warn");
      // The pref is in kb, the usage we get is in bytes, so multiply the quota
      // to compare correctly:
      if (usageBytes >= warnQuotaKB * 1024) {
        return true;
      }
    }

    return false;
  },

  requestPermission(browser, docId, uri) {
    let host = uri.asciiHost;
    let notificationID = "offline-app-requested-" + host;
    let notification = PopupNotifications.getNotification(notificationID, browser);

    if (notification) {
      notification.options.controlledItems.push([
        Cu.getWeakReference(browser), docId, uri
      ]);
    } else {
      let mainAction = {
        label: gNavigatorBundle.getString("offlineApps.allowStoring.label"),
        accessKey: gNavigatorBundle.getString("offlineApps.allowStoring.accesskey"),
        callback() {
          for (let [ciBrowser, ciDocId, ciUri] of notification.options.controlledItems) {
            OfflineApps.allowSite(ciBrowser, ciDocId, ciUri);
          }
        }
      };
      let secondaryActions = [{
        label: gNavigatorBundle.getString("offlineApps.dontAllow.label"),
        accessKey: gNavigatorBundle.getString("offlineApps.dontAllow.accesskey"),
        callback() {
          for (let [, , ciUri] of notification.options.controlledItems) {
            OfflineApps.disallowSite(ciUri);
          }
        }
      }];
      let message = gNavigatorBundle.getFormattedString("offlineApps.available2",
                                                        [host]);
      let anchorID = "indexedDB-notification-icon";
      let options = {
        persistent: true,
        hideClose: true,
        controlledItems : [[Cu.getWeakReference(browser), docId, uri]]
      };
      notification = PopupNotifications.show(browser, notificationID, message,
                                             anchorID, mainAction,
                                             secondaryActions, options);
    }
  },

  disallowSite(uri) {
    Services.perms.add(uri, "offline-app", Services.perms.DENY_ACTION);
  },

  allowSite(browserRef, docId, uri) {
    Services.perms.add(uri, "offline-app", Services.perms.ALLOW_ACTION);

    // When a site is enabled while loading, manifest resources will
    // start fetching immediately.  This one time we need to do it
    // ourselves.
    let browser = browserRef.get();
    if (browser && browser.messageManager) {
      browser.messageManager.sendAsyncMessage("OfflineApps:StartFetching", {
        docId,
      });
    }
  },

  manage() {
    openAdvancedPreferences("networkTab");
  },

  receiveMessage(msg) {
    switch (msg.name) {
      case "OfflineApps:CheckUsage":
        let uri = makeURI(msg.data.uri);
        if (this._usedMoreThanWarnQuota(uri)) {
          this.warnUsage(msg.target, uri);
        }
        break;
      case "OfflineApps:RequestPermission":
        this.requestPermission(msg.target, msg.data.docId, makeURI(msg.data.uri));
        break;
    }
  },

  init() {
    let mm = window.messageManager;
    mm.addMessageListener("OfflineApps:CheckUsage", this);
    mm.addMessageListener("OfflineApps:RequestPermission", this);
  },
};

var IndexedDBPromptHelper = {
  _permissionsPrompt: "indexedDB-permissions-prompt",
  _permissionsResponse: "indexedDB-permissions-response",

  _notificationIcon: "indexedDB-notification-icon",

  init:
  function IndexedDBPromptHelper_init() {
    Services.obs.addObserver(this, this._permissionsPrompt, false);
  },

  uninit:
  function IndexedDBPromptHelper_uninit() {
    Services.obs.removeObserver(this, this._permissionsPrompt);
  },

  observe:
  function IndexedDBPromptHelper_observe(subject, topic, data) {
    if (topic != this._permissionsPrompt) {
      throw new Error("Unexpected topic!");
    }

    var requestor = subject.QueryInterface(Ci.nsIInterfaceRequestor);

    var browser = requestor.getInterface(Ci.nsIDOMNode);
    if (browser.ownerGlobal != window) {
      // Only listen for notifications for browsers in our chrome window.
      return;
    }

    // Get the host name if available or the file path otherwise.
    var host = browser.currentURI.asciiHost || browser.currentURI.path;

    var message;
    var responseTopic;
    if (topic == this._permissionsPrompt) {
      message = gNavigatorBundle.getFormattedString("offlineApps.available2",
                                                    [ host ]);
      responseTopic = this._permissionsResponse;
    }

    var observer = requestor.getInterface(Ci.nsIObserver);

    var mainAction = {
      label: gNavigatorBundle.getString("offlineApps.allowStoring.label"),
      accessKey: gNavigatorBundle.getString("offlineApps.allowStoring.accesskey"),
      callback() {
        observer.observe(null, responseTopic,
                         Ci.nsIPermissionManager.ALLOW_ACTION);
      }
    };

    var secondaryActions = [
      {
        label: gNavigatorBundle.getString("offlineApps.dontAllow.label"),
        accessKey: gNavigatorBundle.getString("offlineApps.dontAllow.accesskey"),
        callback() {
          observer.observe(null, responseTopic,
                           Ci.nsIPermissionManager.DENY_ACTION);
        }
      }
    ];

    PopupNotifications.show(
      browser, topic, message, this._notificationIcon, mainAction, secondaryActions,
      {
        persistent: true,
        hideClose: !Services.prefs.getBoolPref("privacy.permissionPrompts.showCloseButton"),
      });
  }
};

function CanCloseWindow() {
  // Avoid redundant calls to canClose from showing multiple
  // PermitUnload dialogs.
  if (Services.startup.shuttingDown || window.skipNextCanClose) {
    return true;
  }

  for (let browser of gBrowser.browsers) {
    let {permitUnload, timedOut} = browser.permitUnload();
    if (timedOut) {
      return true;
    }
    if (!permitUnload) {
      return false;
    }
  }
  return true;
}

function WindowIsClosing() {
  if (!closeWindow(false, warnAboutClosingWindow))
    return false;

  // In theory we should exit here and the Window's internal Close
  // method should trigger canClose on nsBrowserAccess. However, by
  // that point it's too late to be able to show a prompt for
  // PermitUnload. So we do it here, when we still can.
  if (CanCloseWindow()) {
    // This flag ensures that the later canClose call does nothing.
    // It's only needed to make tests pass, since they detect the
    // prompt even when it's not actually shown.
    window.skipNextCanClose = true;
    return true;
  }

  return false;
}

/**
 * Checks if this is the last full *browser* window around. If it is, this will
 * be communicated like quitting. Otherwise, we warn about closing multiple tabs.
 * @returns true if closing can proceed, false if it got cancelled.
 */
function warnAboutClosingWindow() {
  // Popups aren't considered full browser windows; we also ignore private windows.
  let isPBWindow = PrivateBrowsingUtils.isWindowPrivate(window) &&
        !PrivateBrowsingUtils.permanentPrivateBrowsing;
  if (!isPBWindow && !toolbar.visible)
    return gBrowser.warnAboutClosingTabs(gBrowser.closingTabsEnum.ALL);

  // Figure out if there's at least one other browser window around.
  let otherPBWindowExists = false;
  let nonPopupPresent = false;
  for (let win of browserWindows()) {
    if (!win.closed && win != window) {
      if (isPBWindow && PrivateBrowsingUtils.isWindowPrivate(win))
        otherPBWindowExists = true;
      if (win.toolbar.visible)
        nonPopupPresent = true;
      // If the current window is not in private browsing mode we don't need to
      // look for other pb windows, we can leave the loop when finding the
      // first non-popup window. If however the current window is in private
      // browsing mode then we need at least one other pb and one non-popup
      // window to break out early.
      if ((!isPBWindow || otherPBWindowExists) && nonPopupPresent)
        break;
    }
  }

  if (isPBWindow && !otherPBWindowExists) {
    let exitingCanceled = Cc["@mozilla.org/supports-PRBool;1"].
                          createInstance(Ci.nsISupportsPRBool);
    exitingCanceled.data = false;
    Services.obs.notifyObservers(exitingCanceled,
                                 "last-pb-context-exiting",
                                 null);
    if (exitingCanceled.data)
      return false;
  }

  if (nonPopupPresent) {
    return isPBWindow || gBrowser.warnAboutClosingTabs(gBrowser.closingTabsEnum.ALL);
  }

  let os = Services.obs;

  let closingCanceled = Cc["@mozilla.org/supports-PRBool;1"].
                        createInstance(Ci.nsISupportsPRBool);
  os.notifyObservers(closingCanceled,
                     "browser-lastwindow-close-requested", null);
  if (closingCanceled.data)
    return false;

  os.notifyObservers(null, "browser-lastwindow-close-granted", null);

  // OS X doesn't quit the application when the last window is closed, but keeps
  // the session alive. Hence don't prompt users to save tabs, but warn about
  // closing multiple tabs.
  return AppConstants.platform != "macosx"
         || (isPBWindow || gBrowser.warnAboutClosingTabs(gBrowser.closingTabsEnum.ALL));
}

var MailIntegration = {
  sendLinkForBrowser(aBrowser) {
    this.sendMessage(aBrowser.currentURI.spec, aBrowser.contentTitle);
  },

  sendMessage(aBody, aSubject) {
    // generate a mailto url based on the url and the url's title
    var mailtoUrl = "mailto:";
    if (aBody) {
      mailtoUrl += "?body=" + encodeURIComponent(aBody);
      mailtoUrl += "&subject=" + encodeURIComponent(aSubject);
    }

    var uri = makeURI(mailtoUrl);

    // now pass this uri to the operating system
    this._launchExternalUrl(uri);
  },

  // a generic method which can be used to pass arbitrary urls to the operating
  // system.
  // aURL --> a nsIURI which represents the url to launch
  _launchExternalUrl(aURL) {
    var extProtocolSvc =
       Cc["@mozilla.org/uriloader/external-protocol-service;1"]
         .getService(Ci.nsIExternalProtocolService);
    if (extProtocolSvc)
      extProtocolSvc.loadUrl(aURL);
  }
};

function BrowserOpenAddonsMgr(aView) {
  return new Promise(resolve => {
    if (aView) {
      let emWindow;
      let browserWindow;

      var receivePong = function(aSubject, aTopic, aData) {
        let browserWin = aSubject.QueryInterface(Ci.nsIInterfaceRequestor)
                                 .getInterface(Ci.nsIWebNavigation)
                                 .QueryInterface(Ci.nsIDocShellTreeItem)
                                 .rootTreeItem
                                 .QueryInterface(Ci.nsIInterfaceRequestor)
                                 .getInterface(Ci.nsIDOMWindow);
        if (!emWindow || browserWin == window /* favor the current window */) {
          emWindow = aSubject;
          browserWindow = browserWin;
        }
      }
      Services.obs.addObserver(receivePong, "EM-pong", false);
      Services.obs.notifyObservers(null, "EM-ping", "");
      Services.obs.removeObserver(receivePong, "EM-pong");

      if (emWindow) {
        emWindow.loadView(aView);
        browserWindow.gBrowser.selectedTab =
          browserWindow.gBrowser._getTabForContentWindow(emWindow);
        emWindow.focus();
        resolve(emWindow);
        return;
      }
    }

    switchToTabHavingURI("about:addons", true);

    if (aView) {
      // This must be a new load, else the ping/pong would have
      // found the window above.
      Services.obs.addObserver(function observer(aSubject, aTopic, aData) {
        Services.obs.removeObserver(observer, aTopic);
        aSubject.loadView(aView);
        resolve(aSubject);
      }, "EM-loaded", false);
    } else {
      resolve();
    }
  });
}

function AddKeywordForSearchField() {
  let mm = gBrowser.selectedBrowser.messageManager;

  let onMessage = (message) => {
    mm.removeMessageListener("ContextMenu:SearchFieldBookmarkData:Result", onMessage);

    let bookmarkData = message.data;
    let title = gNavigatorBundle.getFormattedString("addKeywordTitleAutoFill",
                                                    [bookmarkData.title]);
    PlacesUIUtils.showBookmarkDialog({ action: "add"
                                     , type: "bookmark"
                                     , uri: makeURI(bookmarkData.spec)
                                     , title
                                     , description: bookmarkData.description
                                     , keyword: ""
                                     , postData: bookmarkData.postData
                                     , charSet: bookmarkData.charset
                                     , hiddenRows: [ "location"
                                                   , "description"
                                                   , "tags"
                                                   , "loadInSidebar" ]
                                     }, window);
  }
  mm.addMessageListener("ContextMenu:SearchFieldBookmarkData:Result", onMessage);

  mm.sendAsyncMessage("ContextMenu:SearchFieldBookmarkData", {}, { target: gContextMenu.target });
}

/**
 * Re-open a closed tab.
 * @param aIndex
 *        The index of the tab (via SessionStore.getClosedTabData)
 * @returns a reference to the reopened tab.
 */
function undoCloseTab(aIndex) {
  // wallpaper patch to prevent an unnecessary blank tab (bug 343895)
  var blankTabToRemove = null;
  if (gBrowser.tabs.length == 1 && isTabEmpty(gBrowser.selectedTab))
    blankTabToRemove = gBrowser.selectedTab;

  var tab = null;
  if (SessionStore.getClosedTabCount(window) > (aIndex || 0)) {
    tab = SessionStore.undoCloseTab(window, aIndex || 0);

    if (blankTabToRemove)
      gBrowser.removeTab(blankTabToRemove);
  }

  return tab;
}

/**
 * Re-open a closed window.
 * @param aIndex
 *        The index of the window (via SessionStore.getClosedWindowData)
 * @returns a reference to the reopened window.
 */
function undoCloseWindow(aIndex) {
  let window = null;
  if (SessionStore.getClosedWindowCount() > (aIndex || 0))
    window = SessionStore.undoCloseWindow(aIndex || 0);

  return window;
}

/*
 * Determines if a tab is "empty", usually used in the context of determining
 * if it's ok to close the tab.
 */
function isTabEmpty(aTab) {
  if (aTab.hasAttribute("busy"))
    return false;

  if (aTab.hasAttribute("customizemode"))
    return false;

  let browser = aTab.linkedBrowser;
  if (!isBlankPageURL(browser.currentURI.spec))
    return false;

  if (!checkEmptyPageOrigin(browser))
    return false;

  if (browser.canGoForward || browser.canGoBack)
    return false;

  return true;
}

/**
 * Check whether a page can be considered as 'empty', that its URI
 * reflects its origin, and that if it's loaded in a tab, that tab
 * could be considered 'empty' (e.g. like the result of opening
 * a 'blank' new tab).
 *
 * We have to do more than just check the URI, because especially
 * for things like about:blank, it is possible that the opener or
 * some other page has control over the contents of the page.
 *
 * @param browser {Browser}
 *        The browser whose page we're checking (the selected browser
 *        in this window if omitted).
 * @param uri {nsIURI}
 *        The URI against which we're checking (the browser's currentURI
 *        if omitted).
 *
 * @return false if the page was opened by or is controlled by arbitrary web
 *         content, unless that content corresponds with the URI.
 *         true if the page is blank and controlled by a principal matching
 *         that URI (or the system principal if the principal has no URI)
 */
function checkEmptyPageOrigin(browser = gBrowser.selectedBrowser,
                              uri = browser.currentURI) {
  // If another page opened this page with e.g. window.open, this page might
  // be controlled by its opener - return false.
  if (browser.hasContentOpener) {
    return false;
  }
  let contentPrincipal = browser.contentPrincipal;
  // Not all principals have URIs...
  if (contentPrincipal.URI) {
    // There are two specialcases involving about:blank. One is where
    // the user has manually loaded it and it got created with a null
    // principal. The other involves the case where we load
    // some other empty page in a browser and the current page is the
    // initial about:blank page (which has that as its principal, not
    // just URI in which case it could be web-based). Especially in
    // e10s, we need to tackle that case specifically to avoid race
    // conditions when updating the URL bar.
    if ((uri.spec == "about:blank" && contentPrincipal.isNullPrincipal) ||
        contentPrincipal.URI.spec == "about:blank") {
      return true;
    }
    return contentPrincipal.URI.equals(uri);
  }
  // ... so for those that don't have them, enforce that the page has the
  // system principal (this matches e.g. on about:newtab).
  let ssm = Services.scriptSecurityManager;
  return ssm.isSystemPrincipal(contentPrincipal);
}

function BrowserOpenSyncTabs() {
  gSyncUI.openSyncedTabsPanel();
}

/**
 * Format a URL
 * eg:
 * echo formatURL("https://addons.mozilla.org/%LOCALE%/%APP%/%VERSION%/");
 * > https://addons.mozilla.org/en-US/firefox/3.0a1/
 *
 * Currently supported built-ins are LOCALE, APP, and any value from nsIXULAppInfo, uppercased.
 */
function formatURL(aFormat, aIsPref) {
  var formatter = Cc["@mozilla.org/toolkit/URLFormatterService;1"].getService(Ci.nsIURLFormatter);
  return aIsPref ? formatter.formatURLPref(aFormat) : formatter.formatURL(aFormat);
}

/**
 * Utility object to handle manipulations of the identity indicators in the UI
 */
var gIdentityHandler = {
  /**
   * nsIURI for which the identity UI is displayed. This has been already
   * processed by nsIURIFixup.createExposableURI.
   */
  _uri: null,

  /**
   * We only know the connection type if this._uri has a defined "host" part.
   *
   * These URIs, like "about:" and "data:" URIs, will usually be treated as a
   * non-secure connection, unless they refer to an internally implemented
   * browser page or resolve to "file:" URIs.
   */
  _uriHasHost: false,

  /**
   * Whether this._uri refers to an internally implemented browser page.
   *
   * Note that this is set for some "about:" pages, but general "chrome:" URIs
   * are not included in this category by default.
   */
  _isSecureInternalUI: false,

  /**
   * nsISSLStatus metadata provided by gBrowser.securityUI the last time the
   * identity UI was updated, or null if the connection is not secure.
   */
  _sslStatus: null,

  /**
   * Bitmask provided by nsIWebProgressListener.onSecurityChange.
   */
  _state: 0,

  /**
   * This flag gets set if the identity popup was opened by a keypress,
   * to be able to focus it on the popupshown event.
   */
  _popupTriggeredByKeyboard: false,

  get _isBroken() {
    return this._state & Ci.nsIWebProgressListener.STATE_IS_BROKEN;
  },

  get _isSecure() {
    // If a <browser> is included within a chrome document, then this._state
    // will refer to the security state for the <browser> and not the top level
    // document. In this case, don't upgrade the security state in the UI
    // with the secure state of the embedded <browser>.
    return !this._isURILoadedFromFile && this._state & Ci.nsIWebProgressListener.STATE_IS_SECURE;
  },

  get _isEV() {
    // If a <browser> is included within a chrome document, then this._state
    // will refer to the security state for the <browser> and not the top level
    // document. In this case, don't upgrade the security state in the UI
    // with the EV state of the embedded <browser>.
    return !this._isURILoadedFromFile && this._state & Ci.nsIWebProgressListener.STATE_IDENTITY_EV_TOPLEVEL;
  },

  get _isMixedActiveContentLoaded() {
    return this._state & Ci.nsIWebProgressListener.STATE_LOADED_MIXED_ACTIVE_CONTENT;
  },

  get _isMixedActiveContentBlocked() {
    return this._state & Ci.nsIWebProgressListener.STATE_BLOCKED_MIXED_ACTIVE_CONTENT;
  },

  get _isMixedPassiveContentLoaded() {
    return this._state & Ci.nsIWebProgressListener.STATE_LOADED_MIXED_DISPLAY_CONTENT;
  },

  get _isCertUserOverridden() {
    return this._state & Ci.nsIWebProgressListener.STATE_CERT_USER_OVERRIDDEN;
  },

  get _hasInsecureLoginForms() {
    // checks if the page has been flagged for an insecure login. Also checks
    // if the pref to degrade the UI is set to true
    return LoginManagerParent.hasInsecureLoginForms(gBrowser.selectedBrowser) &&
           Services.prefs.getBoolPref("security.insecure_password.ui.enabled");
  },

  // smart getters
  get _identityPopup() {
    delete this._identityPopup;
    return this._identityPopup = document.getElementById("identity-popup");
  },
  get _identityBox() {
    delete this._identityBox;
    return this._identityBox = document.getElementById("identity-box");
  },
  get _identityPopupMultiView() {
    delete this._identityPopupMultiView;
    return this._identityPopupMultiView = document.getElementById("identity-popup-multiView");
  },
  get _identityPopupContentHosts() {
    delete this._identityPopupContentHosts;
    let selector = ".identity-popup-host";
    return this._identityPopupContentHosts = [
      ...this._identityPopupMultiView._mainView.querySelectorAll(selector),
      ...document.querySelectorAll(selector)
    ];
  },
  get _identityPopupContentHostless() {
    delete this._identityPopupContentHostless;
    let selector = ".identity-popup-hostless";
    return this._identityPopupContentHostless = [
      ...this._identityPopupMultiView._mainView.querySelectorAll(selector),
      ...document.querySelectorAll(selector)
    ];
  },
  get _identityPopupContentOwner() {
    delete this._identityPopupContentOwner;
    return this._identityPopupContentOwner =
      document.getElementById("identity-popup-content-owner");
  },
  get _identityPopupContentSupp() {
    delete this._identityPopupContentSupp;
    return this._identityPopupContentSupp =
      document.getElementById("identity-popup-content-supplemental");
  },
  get _identityPopupContentVerif() {
    delete this._identityPopupContentVerif;
    return this._identityPopupContentVerif =
      document.getElementById("identity-popup-content-verifier");
  },
  get _identityPopupMixedContentLearnMore() {
    delete this._identityPopupMixedContentLearnMore;
    return this._identityPopupMixedContentLearnMore =
      document.getElementById("identity-popup-mcb-learn-more");
  },
  get _identityPopupInsecureLoginFormsLearnMore() {
    delete this._identityPopupInsecureLoginFormsLearnMore;
    return this._identityPopupInsecureLoginFormsLearnMore =
      document.getElementById("identity-popup-insecure-login-forms-learn-more");
  },
  get _identityIconLabels() {
    delete this._identityIconLabels;
    return this._identityIconLabels = document.getElementById("identity-icon-labels");
  },
  get _identityIconLabel() {
    delete this._identityIconLabel;
    return this._identityIconLabel = document.getElementById("identity-icon-label");
  },
  get _connectionIcon() {
    delete this._connectionIcon;
    return this._connectionIcon = document.getElementById("connection-icon");
  },
  get _overrideService() {
    delete this._overrideService;
    return this._overrideService = Cc["@mozilla.org/security/certoverride;1"]
                                     .getService(Ci.nsICertOverrideService);
  },
  get _identityIconCountryLabel() {
    delete this._identityIconCountryLabel;
    return this._identityIconCountryLabel = document.getElementById("identity-icon-country-label");
  },
  get _identityIcon() {
    delete this._identityIcon;
    return this._identityIcon = document.getElementById("identity-icon");
  },
  get _permissionList() {
    delete this._permissionList;
    return this._permissionList = document.getElementById("identity-popup-permission-list");
  },
  get _permissionEmptyHint() {
    delete this._permissionEmptyHint;
    return this._permissionEmptyHint = document.getElementById("identity-popup-permission-empty-hint");
  },
  get _permissionReloadHint() {
    delete this._permissionReloadHint;
    return this._permissionReloadHint = document.getElementById("identity-popup-permission-reload-hint");
  },
  get _permissionAnchors() {
    delete this._permissionAnchors;
    let permissionAnchors = {};
    for (let anchor of document.getElementById("blocked-permissions-container").children) {
      permissionAnchors[anchor.getAttribute("data-permission-id")] = anchor;
    }
    return this._permissionAnchors = permissionAnchors;
  },

  /**
   * Handler for mouseclicks on the "More Information" button in the
   * "identity-popup" panel.
   */
  handleMoreInfoClick(event) {
    displaySecurityInfo();
    event.stopPropagation();
    this._identityPopup.hidePopup();
  },

  toggleSubView(name, anchor) {
    let view = this._identityPopupMultiView;
    if (view.showingSubView) {
      view.showMainView();
    } else {
      view.showSubView(`identity-popup-${name}View`, anchor);
    }

    // If an element is focused that's not the anchor, clear the focus.
    // Elements of hidden views have -moz-user-focus:ignore but setting that
    // per CSS selector doesn't blur a focused element in those hidden views.
    if (Services.focus.focusedElement != anchor) {
      Services.focus.clearFocus(window);
    }
  },

  disableMixedContentProtection() {
    // Use telemetry to measure how often unblocking happens
    const kMIXED_CONTENT_UNBLOCK_EVENT = 2;
    let histogram =
      Services.telemetry.getHistogramById(
        "MIXED_CONTENT_UNBLOCK_COUNTER");
    histogram.add(kMIXED_CONTENT_UNBLOCK_EVENT);
    // Reload the page with the content unblocked
    BrowserReloadWithFlags(
      Ci.nsIWebNavigation.LOAD_FLAGS_ALLOW_MIXED_CONTENT);
    this._identityPopup.hidePopup();
  },

  enableMixedContentProtection() {
    gBrowser.selectedBrowser.messageManager.sendAsyncMessage(
      "MixedContent:ReenableProtection", {});
    BrowserReload();
    this._identityPopup.hidePopup();
  },

  removeCertException() {
    if (!this._uriHasHost) {
      Cu.reportError("Trying to revoke a cert exception on a URI without a host?");
      return;
    }
    let host = this._uri.host;
    let port = this._uri.port > 0 ? this._uri.port : 443;
    this._overrideService.clearValidityOverride(host, port);
    BrowserReloadSkipCache();
    this._identityPopup.hidePopup();
  },

  /**
   * Helper to parse out the important parts of _sslStatus (of the SSL cert in
   * particular) for use in constructing identity UI strings
  */
  getIdentityData() {
    var result = {};
    var cert = this._sslStatus.serverCert;

    // Human readable name of Subject
    result.subjectOrg = cert.organization;

    // SubjectName fields, broken up for individual access
    if (cert.subjectName) {
      result.subjectNameFields = {};
      cert.subjectName.split(",").forEach(function(v) {
        var field = v.split("=");
        this[field[0]] = field[1];
      }, result.subjectNameFields);

      // Call out city, state, and country specifically
      result.city = result.subjectNameFields.L;
      result.state = result.subjectNameFields.ST;
      result.country = result.subjectNameFields.C;
    }

    // Human readable name of Certificate Authority
    result.caOrg =  cert.issuerOrganization || cert.issuerCommonName;
    result.cert = cert;

    return result;
  },

  /**
   * Update the identity user interface for the page currently being displayed.
   *
   * This examines the SSL certificate metadata, if available, as well as the
   * connection type and other security-related state information for the page.
   *
   * @param state
   *        Bitmask provided by nsIWebProgressListener.onSecurityChange.
   * @param uri
   *        nsIURI for which the identity UI should be displayed, already
   *        processed by nsIURIFixup.createExposableURI.
   */
  updateIdentity(state, uri) {
    let shouldHidePopup = this._uri && (this._uri.spec != uri.spec);
    this._state = state;

    // Firstly, populate the state properties required to display the UI. See
    // the documentation of the individual properties for details.
    this.setURI(uri);
    this._sslStatus = gBrowser.securityUI
                              .QueryInterface(Ci.nsISSLStatusProvider)
                              .SSLStatus;
    if (this._sslStatus) {
      this._sslStatus.QueryInterface(Ci.nsISSLStatus);
    }

    // Then, update the user interface with the available data.
    this.refreshIdentityBlock();
    // Handle a location change while the Control Center is focused
    // by closing the popup (bug 1207542)
    if (shouldHidePopup) {
      this._identityPopup.hidePopup();
    }
    this.showWeakCryptoInfoBar();

    // NOTE: We do NOT update the identity popup (the control center) when
    // we receive a new security state on the existing page (i.e. from a
    // subframe). If the user opened the popup and looks at the provided
    // information we don't want to suddenly change the panel contents.
  },

  /**
   * This is called asynchronously when requested by the Logins module, after
   * the insecure login forms state for the page has been updated.
   */
  refreshForInsecureLoginForms() {
    // Check this._uri because we don't want to refresh the user interface if
    // this is called before the first page load in the window for any reason.
    if (!this._uri) {
      Cu.reportError("Unexpected early call to refreshForInsecureLoginForms.");
      return;
    }
    this.refreshIdentityBlock();
  },

  updateSharingIndicator() {
    let tab = gBrowser.selectedTab;
    let sharing = tab.getAttribute("sharing");
    if (sharing)
      this._identityBox.setAttribute("sharing", sharing);
    else
      this._identityBox.removeAttribute("sharing");

    this._sharingState = tab._sharingState;

    if (this._identityPopup.state == "open") {
      this._handleHeightChange(() => this.updateSitePermissions());
    }
  },

  /**
   * Attempt to provide proper IDN treatment for host names
   */
  getEffectiveHost() {
    if (!this._IDNService)
      this._IDNService = Cc["@mozilla.org/network/idn-service;1"]
                         .getService(Ci.nsIIDNService);
    try {
      return this._IDNService.convertToDisplayIDN(this._uri.host, {});
    } catch (e) {
      // If something goes wrong (e.g. host is an IP address) just fail back
      // to the full domain.
      return this._uri.host;
    }
  },

  /**
   * Return the CSS class name to set on the "fullscreen-warning" element to
   * display information about connection security in the notification shown
   * when a site enters the fullscreen mode.
   */
  get pointerlockFsWarningClassName() {
    // Note that the fullscreen warning does not handle _isSecureInternalUI.
    if (this._uriHasHost && this._isEV) {
      return "verifiedIdentity";
    }
    if (this._uriHasHost && this._isSecure) {
      return "verifiedDomain";
    }
    return "unknownIdentity";
  },

  /**
   * Updates the identity block user interface with the data from this object.
   */
  refreshIdentityBlock() {
    if (!this._identityBox) {
      return;
    }

    let icon_label = "";
    let tooltip = "";
    let icon_country_label = "";
    let icon_labels_dir = "ltr";

    if (this._isSecureInternalUI) {
      this._identityBox.className = "chromeUI";
      let brandBundle = document.getElementById("bundle_brand");
      icon_label = brandBundle.getString("brandShorterName");
    } else if (this._uriHasHost && this._isEV) {
      this._identityBox.className = "verifiedIdentity";
      if (this._isMixedActiveContentBlocked) {
        this._identityBox.classList.add("mixedActiveBlocked");
      }

      if (!this._isCertUserOverridden) {
        // If it's identified, then we can populate the dialog with credentials
        let iData = this.getIdentityData();
        tooltip = gNavigatorBundle.getFormattedString("identity.identified.verifier",
                                                      [iData.caOrg]);
        icon_label = iData.subjectOrg;
        if (iData.country)
          icon_country_label = "(" + iData.country + ")";

        // If the organization name starts with an RTL character, then
        // swap the positions of the organization and country code labels.
        // The Unicode ranges reflect the definition of the UCS2_CHAR_IS_BIDI
        // macro in intl/unicharutil/util/nsBidiUtils.h. When bug 218823 gets
        // fixed, this test should be replaced by one adhering to the
        // Unicode Bidirectional Algorithm proper (at the paragraph level).
        icon_labels_dir = /^[\u0590-\u08ff\ufb1d-\ufdff\ufe70-\ufefc]/.test(icon_label) ?
                          "rtl" : "ltr";
      }

    } else if (this._uriHasHost && this._isSecure) {
      this._identityBox.className = "verifiedDomain";
      if (this._isMixedActiveContentBlocked) {
        this._identityBox.classList.add("mixedActiveBlocked");
      }
      if (!this._isCertUserOverridden) {
        // It's a normal cert, verifier is the CA Org.
        tooltip = gNavigatorBundle.getFormattedString("identity.identified.verifier",
                                                      [this.getIdentityData().caOrg]);
      }
    } else {
      this._identityBox.className = "unknownIdentity";
      if (this._isBroken) {
        if (this._isMixedActiveContentLoaded) {
          this._identityBox.classList.add("mixedActiveContent");
        } else if (this._isMixedActiveContentBlocked) {
          this._identityBox.classList.add("mixedDisplayContentLoadedActiveBlocked");
        } else if (this._isMixedPassiveContentLoaded) {
          this._identityBox.classList.add("mixedDisplayContent");
        } else {
          this._identityBox.classList.add("weakCipher");
        }
      }
      if (this._hasInsecureLoginForms) {
        // Insecure login forms can only be present on "unknown identity"
        // pages, either already insecure or with mixed active content loaded.
        this._identityBox.classList.add("insecureLoginForms");
      }
    }

    if (this._isCertUserOverridden) {
      this._identityBox.classList.add("certUserOverridden");
      // Cert is trusted because of a security exception, verifier is a special string.
      tooltip = gNavigatorBundle.getString("identity.identified.verified_by_you");
    }

    let permissionAnchors = this._permissionAnchors;

    // hide all permission icons
    for (let icon of Object.values(permissionAnchors)) {
      icon.removeAttribute("showing");
    }

    // keeps track if we should show an indicator that there are active permissions
    let hasGrantedPermissions = false;

    // show permission icons
    let permissions = SitePermissions.getAllForBrowser(gBrowser.selectedBrowser);
    for (let permission of permissions) {
      if (permission.state == SitePermissions.BLOCK) {

        let icon = permissionAnchors[permission.id];
        if (icon) {
          icon.setAttribute("showing", "true");
        }

      } else if (permission.state != SitePermissions.UNKNOWN) {
        hasGrantedPermissions = true;
      }
    }

    if (hasGrantedPermissions) {
      this._identityBox.classList.add("grantedPermissions");
    }

    // Push the appropriate strings out to the UI
    this._connectionIcon.tooltipText = tooltip;
    this._identityIconLabels.tooltipText = tooltip;
    this._identityIcon.tooltipText = gNavigatorBundle.getString("identity.icon.tooltip");
    this._identityIconLabel.value = icon_label;
    this._identityIconCountryLabel.value = icon_country_label;
    // Set cropping and direction
    this._identityIconLabel.crop = icon_country_label ? "end" : "center";
    this._identityIconLabel.parentNode.style.direction = icon_labels_dir;
    // Hide completely if the organization label is empty
    this._identityIconLabel.parentNode.collapsed = icon_label ? false : true;
  },

  /**
   * Show the weak crypto notification bar.
   */
  showWeakCryptoInfoBar() {
    if (!this._uriHasHost || !this._isBroken || !this._sslStatus.cipherName ||
        this._sslStatus.cipherName.indexOf("_RC4_") < 0) {
      return;
    }

    let notificationBox = gBrowser.getNotificationBox();
    let notification = notificationBox.getNotificationWithValue("weak-crypto");
    if (notification) {
      return;
    }

    let brandBundle = document.getElementById("bundle_brand");
    let brandShortName = brandBundle.getString("brandShortName");
    let message = gNavigatorBundle.getFormattedString("weakCryptoOverriding.message",
                                                      [brandShortName]);

    let host = this._uri.host;
    let port = 443;
    try {
      if (this._uri.port > 0) {
        port = this._uri.port;
      }
    } catch (e) {}

    let buttons = [{
      label: gNavigatorBundle.getString("revokeOverride.label"),
      accessKey: gNavigatorBundle.getString("revokeOverride.accesskey"),
      callback(aNotification, aButton) {
        try {
          let weakCryptoOverride = Cc["@mozilla.org/security/weakcryptooverride;1"]
                                     .getService(Ci.nsIWeakCryptoOverride);
          weakCryptoOverride.removeWeakCryptoOverride(host, port,
            PrivateBrowsingUtils.isBrowserPrivate(gBrowser.selectedBrowser));
          BrowserReloadWithFlags(nsIWebNavigation.LOAD_FLAGS_BYPASS_CACHE);
        } catch (e) {
          Cu.reportError(e);
        }
      }
    }];

    const priority = notificationBox.PRIORITY_WARNING_MEDIUM;
    notificationBox.appendNotification(message, "weak-crypto", null,
                                       priority, buttons);
  },

  /**
   * Set up the title and content messages for the identity message popup,
   * based on the specified mode, and the details of the SSL cert, where
   * applicable
   */
  refreshIdentityPopup() {
    // Update "Learn More" for Mixed Content Blocking and Insecure Login Forms.
    let baseURL = Services.urlFormatter.formatURLPref("app.support.baseURL");
    this._identityPopupMixedContentLearnMore
        .setAttribute("href", baseURL + "mixed-content");
    this._identityPopupInsecureLoginFormsLearnMore
        .setAttribute("href", baseURL + "insecure-password");

    // Determine connection security information.
    let connection = "not-secure";
    if (this._isSecureInternalUI) {
      connection = "chrome";
    } else if (this._isURILoadedFromFile) {
      connection = "file";
    } else if (this._isEV) {
      connection = "secure-ev";
    } else if (this._isCertUserOverridden) {
      connection = "secure-cert-user-overridden";
    } else if (this._isSecure) {
      connection = "secure";
    }

    // Determine if there are insecure login forms.
    let loginforms = "secure";
    if (this._hasInsecureLoginForms) {
      loginforms = "insecure";
    }

    // Determine the mixed content state.
    let mixedcontent = [];
    if (this._isMixedPassiveContentLoaded) {
      mixedcontent.push("passive-loaded");
    }
    if (this._isMixedActiveContentLoaded) {
      mixedcontent.push("active-loaded");
    } else if (this._isMixedActiveContentBlocked) {
      mixedcontent.push("active-blocked");
    }
    mixedcontent = mixedcontent.join(" ");

    // We have no specific flags for weak ciphers (yet). If a connection is
    // broken and we can't detect any mixed content loaded then it's a weak
    // cipher.
    let ciphers = "";
    if (this._isBroken && !this._isMixedActiveContentLoaded && !this._isMixedPassiveContentLoaded) {
      ciphers = "weak";
    }

    // Update all elements.
    let elementIDs = [
      "identity-popup",
      "identity-popup-securityView-body",
    ];

    function updateAttribute(elem, attr, value) {
      if (value) {
        elem.setAttribute(attr, value);
      } else {
        elem.removeAttribute(attr);
      }
    }

    for (let id of elementIDs) {
      let element = document.getElementById(id);
      updateAttribute(element, "connection", connection);
      updateAttribute(element, "loginforms", loginforms);
      updateAttribute(element, "ciphers", ciphers);
      updateAttribute(element, "mixedcontent", mixedcontent);
      updateAttribute(element, "isbroken", this._isBroken);
    }

    // Initialize the optional strings to empty values
    let supplemental = "";
    let verifier = "";
    let host = "";
    let owner = "";
    let hostless = false;

    try {
      host = this.getEffectiveHost();
    } catch (e) {
      // Some URIs might have no hosts.
    }

    // Fallback for special protocols.
    if (!host) {
      host = this._uri.specIgnoringRef;
      // Special URIs without a host (eg, about:) should crop the end so
      // the protocol can be seen.
      hostless = true;
    }

    // Fill in the CA name if we have a valid TLS certificate.
    if (this._isSecure || this._isCertUserOverridden) {
      verifier = this._identityIconLabels.tooltipText;
    }

    // Fill in organization information if we have a valid EV certificate.
    if (this._isEV) {
      let iData = this.getIdentityData();
      host = owner = iData.subjectOrg;
      verifier = this._identityIconLabels.tooltipText;

      // Build an appropriate supplemental block out of whatever location data we have
      if (iData.city)
        supplemental += iData.city + "\n";
      if (iData.state && iData.country)
        supplemental += gNavigatorBundle.getFormattedString("identity.identified.state_and_country",
                                                            [iData.state, iData.country]);
      else if (iData.state) // State only
        supplemental += iData.state;
      else if (iData.country) // Country only
        supplemental += iData.country;
    }

    // Push the appropriate strings out to the UI.
    this._identityPopupContentHosts.forEach((el) => {
      el.textContent = host;
      el.hidden = hostless;
    });
    this._identityPopupContentHostless.forEach((el) => {
      el.setAttribute("value", host);
      el.hidden = !hostless;
    });
    this._identityPopupContentOwner.textContent = owner;
    this._identityPopupContentSupp.textContent = supplemental;
    this._identityPopupContentVerif.textContent = verifier;

    // Update per-site permissions section.
    this.updateSitePermissions();
  },

  setURI(uri) {
    this._uri = uri;

    try {
      this._uri.host;
      this._uriHasHost = true;
    } catch (ex) {
      this._uriHasHost = false;
    }

    let whitelist = /^(?:accounts|addons|cache|config|crashes|customizing|downloads|healthreport|home|license|newaddon|permissions|preferences|privatebrowsing|rights|searchreset|sessionrestore|support|welcomeback)(?:[?#]|$)/i;
    this._isSecureInternalUI = uri.schemeIs("about") && whitelist.test(uri.path);

    // Create a channel for the sole purpose of getting the resolved URI
    // of the request to determine if it's loaded from the file system.
    this._isURILoadedFromFile = false;
    let chanOptions = {uri: this._uri, loadUsingSystemPrincipal: true};
    let resolvedURI;
    try {
      resolvedURI = NetUtil.newChannel(chanOptions).URI;
      if (resolvedURI.schemeIs("jar")) {
        // Given a URI "jar:<jar-file-uri>!/<jar-entry>"
        // create a new URI using <jar-file-uri>!/<jar-entry>
        resolvedURI = NetUtil.newURI(resolvedURI.path);
      }
      // Check the URI again after resolving.
      this._isURILoadedFromFile = resolvedURI.schemeIs("file");
    } catch (ex) {
      // NetUtil's methods will throw for malformed URIs and the like
    }
  },

  /**
   * Click handler for the identity-box element in primary chrome.
   */
  handleIdentityButtonEvent(event) {
    event.stopPropagation();

    if ((event.type == "click" && event.button != 0) ||
        (event.type == "keypress" && event.charCode != KeyEvent.DOM_VK_SPACE &&
         event.keyCode != KeyEvent.DOM_VK_RETURN)) {
      return; // Left click, space or enter only
    }

    // Don't allow left click, space or enter if the location has been modified,
    // so long as we're not sharing any devices.
    // If we are sharing a device, the identity block is prevented by CSS from
    // being focused (and therefore, interacted with) by the user. However, we
    // want to allow opening the identity popup from the device control menu,
    // which calls click() on the identity button, so we don't return early.
    if (!this._sharingState &&
        gURLBar.getAttribute("pageproxystate") != "valid") {
      return;
    }

    this._popupTriggeredByKeyboard = event.type == "keypress";

    // Make sure that the display:none style we set in xul is removed now that
    // the popup is actually needed
    this._identityPopup.hidden = false;

    // Remove the reload hint that we show after a user has cleared a permission.
    this._permissionReloadHint.setAttribute("hidden", "true");

    // Update the popup strings
    this.refreshIdentityPopup();

    // Add the "open" attribute to the identity box for styling
    this._identityBox.setAttribute("open", "true");

    // Now open the popup, anchored off the primary chrome element
    this._identityPopup.openPopup(this._identityIcon, "bottomcenter topleft");
  },

  onPopupShown(event) {
    if (event.target == this._identityPopup) {
      if (this._popupTriggeredByKeyboard) {
        // Move focus to the next available element in the identity popup.
        // This is required by role=alertdialog and fixes an issue where
        // an already open panel would steal focus from the identity popup.
        document.commandDispatcher.advanceFocusIntoSubtree(this._identityPopup);
      }

      window.addEventListener("focus", this, true);
    }
  },

  onPopupHidden(event) {
    if (event.target == this._identityPopup) {
      window.removeEventListener("focus", this, true);
      this._identityBox.removeAttribute("open");
    }
  },

  handleEvent(event) {
    let elem = document.activeElement;
    let position = elem.compareDocumentPosition(this._identityPopup);

    if (!(position & (Node.DOCUMENT_POSITION_CONTAINS |
                      Node.DOCUMENT_POSITION_CONTAINED_BY)) &&
        !this._identityPopup.hasAttribute("noautohide")) {
      // Hide the panel when focusing an element that is
      // neither an ancestor nor descendant unless the panel has
      // @noautohide (e.g. for a tour).
      this._identityPopup.hidePopup();
    }
  },

  observe(subject, topic, data) {
    if (topic == "perm-changed") {
      this.refreshIdentityBlock();
    }
  },

  onDragStart(event) {
    if (gURLBar.getAttribute("pageproxystate") != "valid")
      return;

    let value = gBrowser.currentURI.spec;
    let urlString = value + "\n" + gBrowser.contentTitle;
    let htmlString = "<a href=\"" + value + "\">" + value + "</a>";

    let dt = event.dataTransfer;
    dt.setData("text/x-moz-url", urlString);
    dt.setData("text/uri-list", value);
    dt.setData("text/plain", value);
    dt.setData("text/html", htmlString);
    dt.setDragImage(this._identityIcon, 16, 16);
  },

  onLocationChange() {
    this._permissionReloadHint.setAttribute("hidden", "true");

    if (!this._permissionList.hasChildNodes()) {
      this._permissionEmptyHint.removeAttribute("hidden");
    }
  },

  updateSitePermissions() {
    while (this._permissionList.hasChildNodes())
      this._permissionList.removeChild(this._permissionList.lastChild);

    let permissions =
      SitePermissions.getAllPermissionDetailsForBrowser(gBrowser.selectedBrowser);

    if (this._sharingState) {
      // If WebRTC device or screen permissions are in use, we need to find
      // the associated permission item to set the inUse field to true.
      for (let id of ["camera", "microphone", "screen"]) {
        if (this._sharingState[id]) {
          let found = false;
          for (let permission of permissions) {
            if (permission.id != id)
              continue;
            found = true;
            permission.inUse = true;
            break;
          }
          if (!found) {
            // If the permission item we were looking for doesn't exist,
            // the user has temporarily allowed sharing and we need to add
            // an item in the permissions array to reflect this.
            permissions.push({
              id,
              state: SitePermissions.ALLOW,
              scope: SitePermissions.SCOPE_REQUEST,
              inUse: true,
            });
          }
        }
      }
    }
    for (let permission of permissions) {
      let item = this._createPermissionItem(permission);
      this._permissionList.appendChild(item);
    }

    // Show a placeholder text if there's no permission and no reload hint.
    if (!this._permissionList.hasChildNodes() &&
        this._permissionReloadHint.hasAttribute("hidden")) {
      this._permissionEmptyHint.removeAttribute("hidden");
    } else {
      this._permissionEmptyHint.setAttribute("hidden", "true");
    }
  },

  _handleHeightChange(aFunction, aWillShowReloadHint) {
    let heightBefore = getComputedStyle(this._permissionList).height;
    aFunction();
    let heightAfter = getComputedStyle(this._permissionList).height;
    // Showing the reload hint increases the height, we need to account for it.
    if (aWillShowReloadHint) {
      heightAfter = parseInt(heightAfter) +
                    parseInt(getComputedStyle(this._permissionList.nextSibling).height);
    }
    let heightChange = parseInt(heightAfter) - parseInt(heightBefore);
    if (heightChange)
      this._identityPopupMultiView.setHeightToFit(heightChange);
  },

  _createPermissionItem(aPermission) {
    let container = document.createElement("hbox");
    container.setAttribute("class", "identity-popup-permission-item");
    container.setAttribute("align", "center");

    let img = document.createElement("image");
    let classes = "identity-popup-permission-icon " + aPermission.id + "-icon";
    if (aPermission.state == SitePermissions.BLOCK)
      classes += " blocked-permission-icon";
    if (aPermission.inUse)
      classes += " in-use";
    img.setAttribute("class", classes);

    let nameLabel = document.createElement("label");
    nameLabel.setAttribute("flex", "1");
    nameLabel.setAttribute("class", "identity-popup-permission-label");
    nameLabel.textContent = SitePermissions.getPermissionLabel(aPermission.id);

    let stateLabel = document.createElement("label");
    stateLabel.setAttribute("flex", "1");
    stateLabel.setAttribute("class", "identity-popup-permission-state-label");
    let {state, scope} = aPermission;
    // If the user did not permanently allow this device but it is currently
    // used, set the variables to display a "temporarily allowed" info.
    if (state != SitePermissions.ALLOW && aPermission.inUse) {
      state = SitePermissions.ALLOW;
      scope = SitePermissions.SCOPE_REQUEST;
    }
    stateLabel.textContent = SitePermissions.getCurrentStateLabel(state, scope);

    let button = document.createElement("button");
    button.setAttribute("class", "identity-popup-permission-remove-button");
    let tooltiptext = gNavigatorBundle.getString("permissions.remove.tooltip");
    button.setAttribute("tooltiptext", tooltiptext);
    button.addEventListener("command", () => {
	  let browser = gBrowser.selectedBrowser;
      // Only resize the window if the reload hint was previously hidden.
      this._handleHeightChange(() => this._permissionList.removeChild(container),
                               this._permissionReloadHint.hasAttribute("hidden"));
      if (aPermission.inUse &&
          ["camera", "microphone", "screen"].includes(aPermission.id)) {
        let windowId = this._sharingState.windowId;
        if (aPermission.id == "screen") {
          windowId = "screen:" + windowId;
        } else {
          // If we set persistent permissions or the sharing has
          // started due to existing persistent permissions, we need
          // to handle removing these even for frames with different hostnames.
          let uris = browser._devicePermissionURIs || [];
          for (let uri of uris) {
            // It's not possible to stop sharing one of camera/microphone
            // without the other.
            for (let id of ["camera", "microphone"]) {
              if (this._sharingState[id]) {
                let perm = SitePermissions.get(uri, id);
                if (perm.state == SitePermissions.ALLOW &&
                    perm.scope == SitePermissions.SCOPE_PERSISTENT) {
                  SitePermissions.remove(uri, id);
                }
              }
            }
          }
        }
        browser.messageManager.sendAsyncMessage("webrtc:StopSharing", windowId);
        webrtcUI.forgetActivePermissionsFromBrowser(gBrowser.selectedBrowser);
      }
      SitePermissions.remove(gBrowser.currentURI, aPermission.id, browser);

      this._permissionReloadHint.removeAttribute("hidden");

      // Set telemetry values for clearing a permission
      let histogram = Services.telemetry.getKeyedHistogramById("WEB_PERMISSION_CLEARED");

      let permissionType = 0;
      if (aPermission.state == SitePermissions.ALLOW &&
          aPermission.scope == SitePermissions.SCOPE_PERSISTENT) {
        // 1 : clear permanently allowed permission
        permissionType = 1;
      } else if (aPermission.state == SitePermissions.BLOCK &&
                 aPermission.scope == SitePermissions.SCOPE_PERSISTENT) {
        // 2 : clear permanently blocked permission
        permissionType = 2;
      } else if (aPermission.state == SitePermissions.ALLOW) {
        // 3 : clear temporary allowed permission
        permissionType = 3;
      } else if (aPermission.state == SitePermissions.BLOCK) {
        // 4 : clear temporary blocked permission
        permissionType = 4;
      }

      histogram.add("(all)", permissionType);
      histogram.add(aPermission.id, permissionType);
    });

    container.appendChild(img);
    container.appendChild(nameLabel);
    container.appendChild(stateLabel);
    container.appendChild(button);

    return container;
  }
};

function getNotificationBox(aWindow) {
  var foundBrowser = gBrowser.getBrowserForDocument(aWindow.document);
  if (foundBrowser)
    return gBrowser.getNotificationBox(foundBrowser)
  return null;
}

function getTabModalPromptBox(aWindow) {
  var foundBrowser = gBrowser.getBrowserForDocument(aWindow.document);
  if (foundBrowser)
    return gBrowser.getTabModalPromptBox(foundBrowser);
  return null;
}

/* DEPRECATED */
function getBrowser() {
  return gBrowser;
}
function getNavToolbox() {
  return gNavToolbox;
}

var gPrivateBrowsingUI = {
  init: function PBUI_init() {
    // Do nothing for normal windows
    if (!PrivateBrowsingUtils.isWindowPrivate(window)) {
      return;
    }

    // Disable the Clear Recent History... menu item when in PB mode
    // temporary fix until bug 463607 is fixed
    document.getElementById("Tools:Sanitize").setAttribute("disabled", "true");

    if (window.location.href == getBrowserURL()) {
      // Adjust the window's title
      let docElement = document.documentElement;
      if (!PrivateBrowsingUtils.permanentPrivateBrowsing) {
        docElement.setAttribute("title",
          docElement.getAttribute("title_privatebrowsing"));
        docElement.setAttribute("titlemodifier",
          docElement.getAttribute("titlemodifier_privatebrowsing"));
      }
      docElement.setAttribute("privatebrowsingmode",
        PrivateBrowsingUtils.permanentPrivateBrowsing ? "permanent" : "temporary");
      gBrowser.updateTitlebar();

      if (PrivateBrowsingUtils.permanentPrivateBrowsing) {
        // Adjust the New Window menu entries
        [
          { normal: "menu_newNavigator", private: "menu_newPrivateWindow" },
        ].forEach(function(menu) {
          let newWindow = document.getElementById(menu.normal);
          let newPrivateWindow = document.getElementById(menu.private);
          if (newWindow && newPrivateWindow) {
            newPrivateWindow.hidden = true;
            newWindow.label = newPrivateWindow.label;
            newWindow.accessKey = newPrivateWindow.accessKey;
            newWindow.command = newPrivateWindow.command;
          }
        });
      }
    }

    let urlBarSearchParam = gURLBar.getAttribute("autocompletesearchparam") || "";
    if (!PrivateBrowsingUtils.permanentPrivateBrowsing &&
        !urlBarSearchParam.includes("disable-private-actions")) {
      // Disable switch to tab autocompletion for private windows.
      // We leave it enabled for permanent private browsing mode though.
      urlBarSearchParam += " disable-private-actions";
    }
    if (!urlBarSearchParam.includes("private-window")) {
      urlBarSearchParam += " private-window";
    }
    gURLBar.setAttribute("autocompletesearchparam", urlBarSearchParam);
  }
};

var gRemoteTabsUI = {
  init() {
    if (window.location.href != getBrowserURL() &&
        // Also check hidden window for the Mac no-window case
        window.location.href != "chrome://browser/content/hiddenWindow.xul") {
      return;
    }

    if (AppConstants.platform == "macosx" &&
        Services.prefs.getBoolPref("layers.acceleration.disabled")) {
      // On OS X, "Disable Hardware Acceleration" also disables OMTC and forces
      // a fallback to Basic Layers. This is incompatible with e10s.
      return;
    }

    let newNonRemoteWindow = document.getElementById("menu_newNonRemoteWindow");
    let autostart = Services.appinfo.browserTabsRemoteAutostart;
    newNonRemoteWindow.hidden = !autostart;
  }
};

/**
 * Switch to a tab that has a given URI, and focuses its browser window.
 * If a matching tab is in this window, it will be switched to. Otherwise, other
 * windows will be searched.
 *
 * @param aURI
 *        URI to search for
 * @param aOpenNew
 *        True to open a new tab and switch to it, if no existing tab is found.
 *        If no suitable window is found, a new one will be opened.
 * @param aOpenParams
 *        If switching to this URI results in us opening a tab, aOpenParams
 *        will be the parameter object that gets passed to openUILinkIn. Please
 *        see the documentation for openUILinkIn to see what parameters can be
 *        passed via this object.
 *        This object also allows:
 *        - 'ignoreFragment' property to be set to true to exclude fragment-portion
 *        matching when comparing URIs.
 *          If set to "whenComparing", the fragment will be unmodified.
 *          If set to "whenComparingAndReplace", the fragment will be replaced.
 *        - 'ignoreQueryString' boolean property to be set to true to exclude query string
 *        matching when comparing URIs.
 *        - 'replaceQueryString' boolean property to be set to true to exclude query string
 *        matching when comparing URIs and overwrite the initial query string with
 *        the one from the new URI.
 * @return True if an existing tab was found, false otherwise
 */
function switchToTabHavingURI(aURI, aOpenNew, aOpenParams = {}) {
  // Certain URLs can be switched to irrespective of the source or destination
  // window being in private browsing mode:
  const kPrivateBrowsingWhitelist = new Set([
    "about:addons",
  ]);

  let ignoreFragment = aOpenParams.ignoreFragment;
  let ignoreQueryString = aOpenParams.ignoreQueryString;
  let replaceQueryString = aOpenParams.replaceQueryString;

  // These properties are only used by switchToTabHavingURI and should
  // not be used as a parameter for the new load.
  delete aOpenParams.ignoreFragment;
  delete aOpenParams.ignoreQueryString;
  delete aOpenParams.replaceQueryString;

  // This will switch to the tab in aWindow having aURI, if present.
  function switchIfURIInWindow(aWindow) {
    // Only switch to the tab if neither the source nor the destination window
    // are private and they are not in permanent private browsing mode
    if (!kPrivateBrowsingWhitelist.has(aURI.spec) &&
        (PrivateBrowsingUtils.isWindowPrivate(window) ||
         PrivateBrowsingUtils.isWindowPrivate(aWindow)) &&
        !PrivateBrowsingUtils.permanentPrivateBrowsing) {
      return false;
    }

    // Remove the query string, fragment, both, or neither from a given url.
    function cleanURL(url, removeQuery, removeFragment) {
      let ret = url;
      if (removeFragment) {
        ret = ret.split("#")[0];
        if (removeQuery) {
          // This removes a query, if present before the fragment.
          ret = ret.split("?")[0];
        }
      } else if (removeQuery) {
        // This is needed in case there is a fragment after the query.
        let fragment = ret.split("#")[1];
        ret = ret.split("?")[0].concat(
          (fragment != undefined) ? "#".concat(fragment) : "");
      }
      return ret;
    }

    // Need to handle nsSimpleURIs here too (e.g. about:...), which don't
    // work correctly with URL objects - so treat them as strings
    let ignoreFragmentWhenComparing = typeof ignoreFragment == "string" &&
                                      ignoreFragment.startsWith("whenComparing");
    let requestedCompare = cleanURL(
        aURI.spec, ignoreQueryString || replaceQueryString, ignoreFragmentWhenComparing);
    let browsers = aWindow.gBrowser.browsers;
    for (let i = 0; i < browsers.length; i++) {
      let browser = browsers[i];
      let browserCompare = cleanURL(
          browser.currentURI.spec, ignoreQueryString || replaceQueryString, ignoreFragmentWhenComparing);
      if (requestedCompare == browserCompare) {
        aWindow.focus();
        if (ignoreFragment == "whenComparingAndReplace" || replaceQueryString) {
          browser.loadURI(aURI.spec);
        }
        aWindow.gBrowser.tabContainer.selectedIndex = i;
        return true;
      }
    }
    return false;
  }

  // This can be passed either nsIURI or a string.
  if (!(aURI instanceof Ci.nsIURI))
    aURI = Services.io.newURI(aURI);

  let isBrowserWindow = !!window.gBrowser;

  // Prioritise this window.
  if (isBrowserWindow && switchIfURIInWindow(window))
    return true;

  for (let browserWin of browserWindows()) {
    // Skip closed (but not yet destroyed) windows,
    // and the current window (which was checked earlier).
    if (browserWin.closed || browserWin == window)
      continue;
    if (switchIfURIInWindow(browserWin))
      return true;
  }

  // No opened tab has that url.
  if (aOpenNew) {
    if (isBrowserWindow && isTabEmpty(gBrowser.selectedTab))
      openUILinkIn(aURI.spec, "current", aOpenParams);
    else
      openUILinkIn(aURI.spec, "tab", aOpenParams);
  }

  return false;
}

var RestoreLastSessionObserver = {
  init() {
    if (SessionStore.canRestoreLastSession &&
        !PrivateBrowsingUtils.isWindowPrivate(window)) {
      Services.obs.addObserver(this, "sessionstore-last-session-cleared", true);
      goSetCommandEnabled("Browser:RestoreLastSession", true);
    }
  },

  observe() {
    // The last session can only be restored once so there's
    // no way we need to re-enable our menu item.
    Services.obs.removeObserver(this, "sessionstore-last-session-cleared");
    goSetCommandEnabled("Browser:RestoreLastSession", false);
  },

  QueryInterface: XPCOMUtils.generateQI([Ci.nsIObserver,
                                         Ci.nsISupportsWeakReference])
};

function restoreLastSession() {
  SessionStore.restoreLastSession();
}

var TabContextMenu = {
  contextTab: null,
  _updateToggleMuteMenuItem(aTab, aConditionFn) {
    ["muted", "soundplaying"].forEach(attr => {
      if (!aConditionFn || aConditionFn(attr)) {
        if (aTab.hasAttribute(attr)) {
          aTab.toggleMuteMenuItem.setAttribute(attr, "true");
        } else {
          aTab.toggleMuteMenuItem.removeAttribute(attr);
        }
      }
    });
  },
  updateContextMenu: function updateContextMenu(aPopupMenu) {
    this.contextTab = aPopupMenu.triggerNode.localName == "tab" ?
                      aPopupMenu.triggerNode : gBrowser.selectedTab;
    let disabled = gBrowser.tabs.length == 1;

    var menuItems = aPopupMenu.getElementsByAttribute("tbattr", "tabbrowser-multiple");
    for (let menuItem of menuItems)
      menuItem.disabled = disabled;

    if (this.contextTab.hasAttribute("customizemode"))
      document.getElementById("context_openTabInWindow").disabled = true;

    if (AppConstants.E10S_TESTING_ONLY) {
      menuItems = aPopupMenu.getElementsByAttribute("tbattr", "tabbrowser-remote");
      for (let menuItem of menuItems) {
        menuItem.hidden = !gMultiProcessBrowser;
        if (menuItem.id == "context_openNonRemoteWindow") {
          menuItem.disabled = !!parseInt(this.contextTab.getAttribute("usercontextid"));
        }
      }
    }

    disabled = gBrowser.visibleTabs.length == 1;
    menuItems = aPopupMenu.getElementsByAttribute("tbattr", "tabbrowser-multiple-visible");
    for (let menuItem of menuItems)
      menuItem.disabled = disabled;

    // Session store
    document.getElementById("context_undoCloseTab").disabled =
      SessionStore.getClosedTabCount(window) == 0;

    // Only one of pin/unpin should be visible
    document.getElementById("context_pinTab").hidden = this.contextTab.pinned;
    document.getElementById("context_unpinTab").hidden = !this.contextTab.pinned;

    // Disable "Close Tabs to the Right" if there are no tabs
    // following it and hide it when the user rightclicked on a pinned
    // tab.
    document.getElementById("context_closeTabsToTheEnd").disabled =
      gBrowser.getTabsToTheEndFrom(this.contextTab).length == 0;
    document.getElementById("context_closeTabsToTheEnd").hidden = this.contextTab.pinned;

    // Disable "Close other Tabs" if there is only one unpinned tab and
    // hide it when the user rightclicked on a pinned tab.
    let unpinnedTabs = gBrowser.visibleTabs.length - gBrowser._numPinnedTabs;
    document.getElementById("context_closeOtherTabs").disabled = unpinnedTabs <= 1;
    document.getElementById("context_closeOtherTabs").hidden = this.contextTab.pinned;

    // Hide "Bookmark All Tabs" for a pinned tab.  Update its state if visible.
    let bookmarkAllTabs = document.getElementById("context_bookmarkAllTabs");
    bookmarkAllTabs.hidden = this.contextTab.pinned;
    if (!bookmarkAllTabs.hidden)
      PlacesCommandHook.updateBookmarkAllTabsCommand();

    // Adjust the state of the toggle mute menu item.
    let toggleMute = document.getElementById("context_toggleMuteTab");
    if (this.contextTab.hasAttribute("blocked")) {
      toggleMute.label = gNavigatorBundle.getString("playTab.label");
      toggleMute.accessKey = gNavigatorBundle.getString("playTab.accesskey");
    } else if (this.contextTab.hasAttribute("muted")) {
      toggleMute.label = gNavigatorBundle.getString("unmuteTab.label");
      toggleMute.accessKey = gNavigatorBundle.getString("unmuteTab.accesskey");
    } else {
      toggleMute.label = gNavigatorBundle.getString("muteTab.label");
      toggleMute.accessKey = gNavigatorBundle.getString("muteTab.accesskey");
    }

    // Adjust the state of duplicate Tab menu item.
    let toggleDuplicateTab = document.getElementById("context_duplicateTab");
    if (Services.prefs.getBoolPref("browser.tabs.duplicateTab")){
      toggleDuplicateTab.hidden = false;
    } else {
      toggleDuplicateTab.hidden = true;
    }

    this.contextTab.toggleMuteMenuItem = toggleMute;
    this._updateToggleMuteMenuItem(this.contextTab);

    this.contextTab.addEventListener("TabAttrModified", this);
    aPopupMenu.addEventListener("popuphiding", this);

    gFxAccounts.updateTabContextMenu(aPopupMenu, this.contextTab);
  },
  handleEvent(aEvent) {
    switch (aEvent.type) {
      case "popuphiding":
        gBrowser.removeEventListener("TabAttrModified", this);
        aEvent.target.removeEventListener("popuphiding", this);
        break;
      case "TabAttrModified":
        let tab = aEvent.target;
        this._updateToggleMuteMenuItem(tab,
          attr => aEvent.detail.changed.indexOf(attr) >= 0);
        break;
    }
  }
};

Object.defineProperty(this, "HUDService", {
  get: function HUDService_getter() {
    let devtools = Cu.import("resource://devtools/shared/Loader.jsm", {}).devtools;
    return devtools.require("devtools/client/webconsole/hudservice");
  },
  configurable: true,
  enumerable: true
});

// Prompt user to restart the browser in safe mode
function safeModeRestart() {
  if (Services.appinfo.inSafeMode) {
    let cancelQuit = Cc["@mozilla.org/supports-PRBool;1"].
                     createInstance(Ci.nsISupportsPRBool);
    Services.obs.notifyObservers(cancelQuit, "quit-application-requested", "restart");

    if (cancelQuit.data)
      return;

    Services.startup.quit(Ci.nsIAppStartup.eRestart | Ci.nsIAppStartup.eAttemptQuit);
    return;
  }

  Services.obs.notifyObservers(null, "restart-in-safe-mode", "");
}

/* duplicateTabIn duplicates tab in a place specified by the parameter |where|.
 *
 * |where| can be:
 *  "tab"         new tab
 *  "tabshifted"  same as "tab" but in background if default is to select new
 *                tabs, and vice versa
 *  "window"      new window
 *
 * delta is the offset to the history entry that you want to load.
 */
function duplicateTabIn(aTab, where, delta) {
  switch (where) {
    case "window":
      let otherWin = OpenBrowserWindow();
      let delayedStartupFinished = (subject, topic) => {
        if (topic == "browser-delayed-startup-finished" &&
            subject == otherWin) {
          Services.obs.removeObserver(delayedStartupFinished, topic);
          let otherGBrowser = otherWin.gBrowser;
          let otherTab = otherGBrowser.selectedTab;
          SessionStore.duplicateTab(otherWin, aTab, delta);
          otherGBrowser.removeTab(otherTab, { animate: false });
        }
      };

      Services.obs.addObserver(delayedStartupFinished,
                               "browser-delayed-startup-finished",
                               false);
      break;
    case "tabshifted":
      SessionStore.duplicateTab(window, aTab, delta);
      // A background tab has been opened, nothing else to do here.
      break;
    case "tab":
      let newTab = SessionStore.duplicateTab(window, aTab, delta);
      gBrowser.selectedTab = newTab;
      break;
  }
}

var Scratchpad = {
  openScratchpad: function SP_openScratchpad() {
    return this.ScratchpadManager.openScratchpad();
  }
};

XPCOMUtils.defineLazyGetter(Scratchpad, "ScratchpadManager", function() {
  let tmp = {};
  Cu.import("resource://devtools/client/scratchpad/scratchpad-manager.jsm", tmp);
  return tmp.ScratchpadManager;
});

var ResponsiveUI = {
  toggle: function RUI_toggle() {
    this.ResponsiveUIManager.toggle(window, gBrowser.selectedTab);
  }
};

XPCOMUtils.defineLazyGetter(ResponsiveUI, "ResponsiveUIManager", function() {
  let tmp = {};
  Cu.import("resource://devtools/client/responsivedesign/responsivedesign.jsm", tmp);
  return tmp.ResponsiveUIManager;
});

var MousePosTracker = {
  _listeners: new Set(),
  _x: 0,
  _y: 0,
  get _windowUtils() {
    delete this._windowUtils;
    return this._windowUtils = window.getInterface(Ci.nsIDOMWindowUtils);
  },

  addListener(listener) {
    if (this._listeners.has(listener))
      return;

    listener._hover = false;
    this._listeners.add(listener);

    this._callListener(listener);
  },

  removeListener(listener) {
    this._listeners.delete(listener);
  },

  handleEvent(event) {
    var fullZoom = this._windowUtils.fullZoom;
    this._x = event.screenX / fullZoom - window.mozInnerScreenX;
    this._y = event.screenY / fullZoom - window.mozInnerScreenY;

    this._listeners.forEach(function(listener) {
      try {
        this._callListener(listener);
      } catch (e) {
        Cu.reportError(e);
      }
    }, this);
  },

  _callListener(listener) {
    let rect = listener.getMouseTargetRect();
    let hover = this._x >= rect.left &&
                this._x <= rect.right &&
                this._y >= rect.top &&
                this._y <= rect.bottom;

    if (hover == listener._hover)
      return;

    listener._hover = hover;

    if (hover) {
      if (listener.onMouseEnter)
        listener.onMouseEnter();
    } else if (listener.onMouseLeave) {
      listener.onMouseLeave();
    }
  }
};

var ToolbarIconColor = {
  init() {
    this._initialized = true;

    window.addEventListener("activate", this);
    window.addEventListener("deactivate", this);
    Services.obs.addObserver(this, "lightweight-theme-styling-update", false);

    // If the window isn't active now, we assume that it has never been active
    // before and will soon become active such that inferFromText will be
    // called from the initial activate event.
    if (Services.focus.activeWindow == window)
      this.inferFromText();
  },

  uninit() {
    this._initialized = false;

    window.removeEventListener("activate", this);
    window.removeEventListener("deactivate", this);
    Services.obs.removeObserver(this, "lightweight-theme-styling-update");
  },

  handleEvent(event) {
    switch (event.type) {
      case "activate":
      case "deactivate":
        this.inferFromText();
        break;
    }
  },

  observe(aSubject, aTopic, aData) {
    switch (aTopic) {
      case "lightweight-theme-styling-update":
        // inferFromText needs to run after LightweightThemeConsumer.jsm's
        // lightweight-theme-styling-update observer.
        setTimeout(() => { this.inferFromText(); }, 0);
        break;
    }
  },

  inferFromText() {
    if (!this._initialized)
      return;

    function parseRGB(aColorString) {
      let rgb = aColorString.match(/^rgba?\((\d+), (\d+), (\d+)/);
      rgb.shift();
      return rgb.map(x => parseInt(x));
    }

    let toolbarSelector = "#navigator-toolbox > toolbar:not([collapsed=true]):not(#addon-bar)";
    if (AppConstants.platform == "macosx")
      toolbarSelector += ":not([type=menubar])";

    // The getComputedStyle calls and setting the brighttext are separated in
    // two loops to avoid flushing layout and making it dirty repeatedly.

    let luminances = new Map;
    for (let toolbar of document.querySelectorAll(toolbarSelector)) {
      let [r, g, b] = parseRGB(getComputedStyle(toolbar).color);
      let luminance = 0.2125 * r + 0.7154 * g + 0.0721 * b;
      luminances.set(toolbar, luminance);
    }

    for (let [toolbar, luminance] of luminances) {
      if (luminance <= 110)
        toolbar.removeAttribute("brighttext");
      else
        toolbar.setAttribute("brighttext", "true");
    }
  }
}

var PanicButtonNotifier = {
  init() {
    this._initialized = true;
    if (window.PanicButtonNotifierShouldNotify) {
      delete window.PanicButtonNotifierShouldNotify;
      this.notify();
    }
  },
  notify() {
    if (!this._initialized) {
      window.PanicButtonNotifierShouldNotify = true;
      return;
    }
    // Display notification panel here...
    try {
      let popup = document.getElementById("panic-button-success-notification");
      popup.hidden = false;
      // To close the popup in 3 seconds after the popup is shown but left uninteracted.
      let onTimeout = () => {
        PanicButtonNotifier.close();
        removeListeners();
      };
      popup.addEventListener("popupshown", function() {
        PanicButtonNotifier.timer = setTimeout(onTimeout, 3000);
      });
      // To prevent the popup from closing when user tries to interact with the
      // popup using mouse or keyboard.
      let onUserInteractsWithPopup = () => {
        clearTimeout(PanicButtonNotifier.timer);
        removeListeners();
       };
      popup.addEventListener("mouseover", onUserInteractsWithPopup);
      window.addEventListener("keydown", onUserInteractsWithPopup);
      let removeListeners = () => {
        popup.removeEventListener("mouseover", onUserInteractsWithPopup);
        window.removeEventListener("keydown", onUserInteractsWithPopup);
        popup.removeEventListener("popuphidden", removeListeners);
      };
      popup.addEventListener("popuphidden", removeListeners);

      let widget = CustomizableUI.getWidget("panic-button").forWindow(window);
      let anchor = widget.anchor;
      anchor = document.getAnonymousElementByAttribute(anchor, "class", "toolbarbutton-icon");
      popup.openPopup(anchor, popup.getAttribute("position"));
    } catch (ex) {
      Cu.reportError(ex);
    }
  },
  close() {
    let popup = document.getElementById("panic-button-success-notification");
    popup.hidePopup();
  },
};

var AboutPrivateBrowsingListener = {
  init() {
    window.messageManager.addMessageListener(
      "AboutPrivateBrowsing:OpenPrivateWindow",
      msg => {
        OpenBrowserWindow({private: true});
    });
    window.messageManager.addMessageListener(
      "AboutPrivateBrowsing:ToggleTrackingProtection",
      msg => {
        const PREF = "privacy.trackingprotection.pbmode.enabled";
        Services.prefs.setBoolPref(PREF, !Services.prefs.getBoolPref(PREF));
    });
    window.messageManager.addMessageListener(
      "AboutPrivateBrowsing:DontShowIntroPanelAgain",
      msg => {
        TrackingProtection.dontShowIntroPanelAgain();
    });
  }
};

function TabModalPromptBox(browser) {
  this._weakBrowserRef = Cu.getWeakReference(browser);
}

TabModalPromptBox.prototype = {
  _promptCloseCallback(onCloseCallback, principalToAllowFocusFor, allowFocusCheckbox, ...args) {
    if (principalToAllowFocusFor && allowFocusCheckbox &&
        allowFocusCheckbox.checked) {
      Services.perms.addFromPrincipal(principalToAllowFocusFor, "focus-tab-by-prompt",
                                      Services.perms.ALLOW_ACTION);
    }
    onCloseCallback.apply(this, args);
  },

  appendPrompt(args, onCloseCallback) {
    const XUL_NS = "http://www.mozilla.org/keymaster/gatekeeper/there.is.only.xul";
    let newPrompt = document.createElementNS(XUL_NS, "tabmodalprompt");
    let browser = this.browser;
    browser.parentNode.insertBefore(newPrompt, browser.nextSibling);
    browser.setAttribute("tabmodalPromptShowing", true);

    newPrompt.clientTop; // style flush to assure binding is attached

    let prompts = this.listPrompts();
    if (prompts.length > 1) {
      // Let's hide ourself behind the current prompt.
      newPrompt.hidden = true;
    }

    let principalToAllowFocusFor = this._allowTabFocusByPromptPrincipal;
    delete this._allowTabFocusByPromptPrincipal;

    let allowFocusCheckbox; // Define outside the if block so we can bind it into the callback.
    let hostForAllowFocusCheckbox = "";
    try {
      hostForAllowFocusCheckbox = principalToAllowFocusFor.URI.host;
    } catch (ex) { /* Ignore exceptions for host-less URIs */ }
    if (hostForAllowFocusCheckbox) {
      let allowFocusRow = document.createElementNS(XUL_NS, "row");
      allowFocusCheckbox = document.createElementNS(XUL_NS, "checkbox");
      let spacer = document.createElementNS(XUL_NS, "spacer");
      allowFocusRow.appendChild(spacer);
      let label = gBrowser.mStringBundle.getFormattedString("tabs.allowTabFocusByPromptForSite",
                                                            [hostForAllowFocusCheckbox]);
      allowFocusCheckbox.setAttribute("label", label);
      allowFocusRow.appendChild(allowFocusCheckbox);
      newPrompt.appendChild(allowFocusRow);
    }

    let tab = gBrowser.getTabForBrowser(browser);
    let closeCB = this._promptCloseCallback.bind(null, onCloseCallback, principalToAllowFocusFor,
                                                 allowFocusCheckbox);
    newPrompt.init(args, tab, closeCB);
    return newPrompt;
  },

  removePrompt(aPrompt) {
    let browser = this.browser;
    browser.parentNode.removeChild(aPrompt);

    let prompts = this.listPrompts();
    if (prompts.length) {
      let prompt = prompts[prompts.length - 1];
      prompt.hidden = false;
      prompt.Dialog.setDefaultFocus();
    } else {
      browser.removeAttribute("tabmodalPromptShowing");
      browser.focus();
    }
  },

  listPrompts(aPrompt) {
    // Get the nodelist, then return as an array
    const XUL_NS = "http://www.mozilla.org/keymaster/gatekeeper/there.is.only.xul";
    let els = this.browser.parentNode.getElementsByTagNameNS(XUL_NS, "tabmodalprompt");
    return Array.from(els);
  },

  onNextPromptShowAllowFocusCheckboxFor(principal) {
    this._allowTabFocusByPromptPrincipal = principal;
  },

  get browser() {
    let browser = this._weakBrowserRef.get();
    if (!browser) {
      throw "Stale promptbox! The associated browser is gone.";
    }
    return browser;
  },
};<|MERGE_RESOLUTION|>--- conflicted
+++ resolved
@@ -3818,61 +3818,6 @@
 
     return "other-" + engine.name;
   },
-<<<<<<< HEAD
-=======
-
-  /**
-   * Helper to record a search with Telemetry.
-   *
-   * Telemetry records only search counts and nothing pertaining to the search itself.
-   *
-   * @param engine
-   *        (nsISearchEngine) The engine handling the search.
-   * @param source
-   *        (string) Where the search originated from. See BrowserUsageTelemetry for
-   *        allowed values.
-   * @param details [optional]
-   *        An optional parameter passed to |BrowserUsageTelemetry.recordSearch|.
-   *        See its documentation for allowed options.
-   *        Additionally, if the search was a suggested search, |details.selection|
-   *        indicates where the item was in the suggestion list and how the user
-   *        selected it: {selection: {index: The selected index, kind: "key" or "mouse"}}
-   */
-  recordSearchInTelemetry(engine, source, details = {}) {
-    BrowserUITelemetry.countSearchEvent(source, null, details.selection);
-    try {
-      BrowserUsageTelemetry.recordSearch(engine, source, details);
-    } catch (ex) {
-      Cu.reportError(ex);
-    }
-  },
-
-  /**
-   * Helper to record a one-off search with Telemetry.
-   *
-   * Telemetry records only search counts and nothing pertaining to the search itself.
-   *
-   * @param engine
-   *        (nsISearchEngine) The engine handling the search.
-   * @param source
-   *        (string) Where the search originated from. See BrowserUsageTelemetry for
-   *        allowed values.
-   * @param type
-   *        (string) Indicates how the user selected the search item.
-   * @param where
-   *        (string) Where was the search link opened (e.g. new tab, current tab, ..).
-   */
-  recordOneoffSearchInTelemetry(engine, source, type, where) {
-    let id = this._getSearchEngineId(engine) + "." + source;
-    BrowserUITelemetry.countOneoffSearchEvent(id, type, where);
-    try {
-      const details = {type, isOneOff: true};
-      BrowserUsageTelemetry.recordSearch(engine, source, details);
-    } catch (ex) {
-      Cu.reportError(ex);
-    }
-  }
->>>>>>> 245e82a7
 };
 
 XPCOMUtils.defineConstant(this, "BrowserSearch", BrowserSearch);
