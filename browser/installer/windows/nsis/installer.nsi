# This Source Code Form is subject to the terms of the Mozilla Public
# License, v. 2.0. If a copy of the MPL was not distributed with this
# file, You can obtain one at http://mozilla.org/MPL/2.0/.

# Required Plugins:
# AppAssocReg    http://nsis.sourceforge.net/Application_Association_Registration_plug-in
# ApplicationID  http://nsis.sourceforge.net/ApplicationID_plug-in
# CityHash       http://dxr.mozilla.org/mozilla-central/source/other-licenses/nsis/Contrib/CityHash
# ShellLink      http://nsis.sourceforge.net/ShellLink_plug-in
# UAC            http://nsis.sourceforge.net/UAC_plug-in
# ServicesHelper Mozilla specific plugin that is located in /other-licenses/nsis

; Set verbosity to 3 (e.g. no script) to lessen the noise in the build logs
!verbose 3

; 7-Zip provides better compression than the lzma from NSIS so we add the files
; uncompressed and use 7-Zip to create a SFX archive of it
SetDatablockOptimize on
SetCompress off
CRCCheck on

RequestExecutionLevel user

; The commands inside this ifdef require NSIS 3.0a2 or greater so the ifdef can
; be removed after we require NSIS 3.0a2 or greater.
!ifdef NSIS_PACKEDVERSION
  Unicode true
  ManifestSupportedOS all
  ManifestDPIAware true
!endif

!addplugindir ./

Var TmpVal
Var InstallType
Var AddStartMenuSC
Var AddTaskbarSC
Var AddQuickLaunchSC
Var AddDesktopSC
Var InstallMaintenanceService
Var PageName
Var PreventRebootRequired

; By defining NO_STARTMENU_DIR an installer that doesn't provide an option for
; an application's Start Menu PROGRAMS directory and doesn't define the
; StartMenuDir variable can use the common InstallOnInitCommon macro.
!define NO_STARTMENU_DIR

; On Vista and above attempt to elevate Standard Users in addition to users that
; are a member of the Administrators group.
!define NONADMIN_ELEVATE

!define AbortSurveyURL "http://www.kampyle.com/feedback_form/ff-feedback-form.php?site_code=8166124&form_id=12116&url="

; Other included files may depend upon these includes!
; The following includes are provided by NSIS.
!include FileFunc.nsh
!include LogicLib.nsh
!include MUI.nsh
!include WinMessages.nsh
!include WinVer.nsh
!include WordFunc.nsh

!insertmacro GetOptions
!insertmacro GetParameters
!insertmacro GetSize
!insertmacro StrFilter
!insertmacro WordFind
!insertmacro WordReplace

; The following includes are custom.
!include branding.nsi
!include defines.nsi
!include common.nsh
!include locales.nsi

VIAddVersionKey "FileDescription" "${BrandShortName} Installer"
VIAddVersionKey "OriginalFilename" "setup.exe"

; Must be inserted before other macros that use logging
!insertmacro _LoggingCommon

!insertmacro AddDisabledDDEHandlerValues
!insertmacro ChangeMUIHeaderImage
!insertmacro CheckForFilesInUse
!insertmacro CleanUpdateDirectories
!insertmacro CopyFilesFromDir
!insertmacro CreateRegKey
!insertmacro GetLongPath
!insertmacro GetPathFromString
!insertmacro GetParent
!insertmacro InitHashAppModelId
!insertmacro IsHandlerForInstallDir
!insertmacro IsPinnedToTaskBar
!insertmacro IsUserAdmin
!insertmacro LogDesktopShortcut
!insertmacro LogQuickLaunchShortcut
!insertmacro LogStartMenuShortcut
!insertmacro ManualCloseAppPrompt
!insertmacro PinnedToStartMenuLnkCount
!insertmacro RegCleanAppHandler
!insertmacro RegCleanMain
!insertmacro RegCleanUninstall
!insertmacro RemovePrecompleteEntries
!insertmacro SetAppLSPCategories
!insertmacro SetBrandNameVars
!insertmacro UpdateShortcutAppModelIDs
!insertmacro UnloadUAC
!insertmacro WriteRegStr2
!insertmacro WriteRegDWORD2

!include shared.nsh

; Helper macros for ui callbacks. Insert these after shared.nsh
!insertmacro CheckCustomCommon
!insertmacro InstallEndCleanupCommon
!insertmacro InstallOnInitCommon
!insertmacro InstallStartCleanupCommon
!insertmacro LeaveDirectoryCommon
!insertmacro LeaveOptionsCommon
!insertmacro OnEndCommon
!insertmacro PreDirectoryCommon

Name "${BrandFullName}"
OutFile "setup.exe"
!ifdef HAVE_64BIT_BUILD
  InstallDir "$PROGRAMFILES64\${BrandFullName}\"
!else
  InstallDir "$PROGRAMFILES32\${BrandFullName}\"
!endif
ShowInstDetails nevershow

################################################################################
# Modern User Interface - MUI

!define MOZ_MUI_CUSTOM_ABORT
!define MUI_CUSTOMFUNCTION_ABORT "CustomAbort"
!define MUI_ICON setup.ico
!define MUI_UNICON setup.ico
!define MUI_WELCOMEPAGE_TITLE_3LINES
!define MUI_HEADERIMAGE
!define MUI_HEADERIMAGE_RIGHT
!define MUI_WELCOMEFINISHPAGE_BITMAP wizWatermark.bmp

; Use a right to left header image when the language is right to left
!ifdef ${AB_CD}_rtl
!define MUI_HEADERIMAGE_BITMAP_RTL wizHeaderRTL.bmp
!else
!define MUI_HEADERIMAGE_BITMAP wizHeader.bmp
!endif

/**
 * Installation Pages
 */
; Welcome Page
!define MUI_PAGE_CUSTOMFUNCTION_PRE preWelcome
!insertmacro MUI_PAGE_WELCOME

; Custom Options Page
Page custom preOptions leaveOptions

; Select Install Directory Page
!define MUI_PAGE_CUSTOMFUNCTION_PRE preDirectory
!define MUI_PAGE_CUSTOMFUNCTION_LEAVE leaveDirectory
!define MUI_DIRECTORYPAGE_VERIFYONLEAVE
!insertmacro MUI_PAGE_DIRECTORY

; Custom Components Page
!ifdef MOZ_MAINTENANCE_SERVICE
Page custom preComponents leaveComponents
!endif

; Custom Shortcuts Page
Page custom preShortcuts leaveShortcuts

; Custom Summary Page
Page custom preSummary leaveSummary

; Install Files Page
!insertmacro MUI_PAGE_INSTFILES

; Finish Page
!define MUI_FINISHPAGE_TITLE_3LINES
!define MUI_FINISHPAGE_RUN
!define MUI_FINISHPAGE_RUN_FUNCTION LaunchApp
!define MUI_FINISHPAGE_RUN_TEXT $(LAUNCH_TEXT)
!define MUI_PAGE_CUSTOMFUNCTION_PRE preFinish
!insertmacro MUI_PAGE_FINISH

; Use the default dialog for IDD_VERIFY for a simple Banner
ChangeUI IDD_VERIFY "${NSISDIR}\Contrib\UIs\default.exe"

################################################################################
# Install Sections

; Cleanup operations to perform at the start of the installation.
Section "-InstallStartCleanup"
  SetDetailsPrint both
  DetailPrint $(STATUS_CLEANUP)
  SetDetailsPrint none

  SetOutPath "$INSTDIR"
  ${StartInstallLog} "${BrandFullName}" "${AB_CD}" "${AppVersion}" "${GREVersion}"

  StrCpy $R9 "true"
  StrCpy $PreventRebootRequired "false"
  ${GetParameters} $R8
  ${GetOptions} "$R8" "/INI=" $R7
  ${Unless} ${Errors}
    ; The configuration file must also exist
    ${If} ${FileExists} "$R7"
      ReadINIStr $R9 $R7 "Install" "RemoveDistributionDir"
      ReadINIStr $R8 $R7 "Install" "PreventRebootRequired"
      ${If} $R8 == "true"
        StrCpy $PreventRebootRequired "true"
      ${EndIf}
    ${EndIf}
  ${EndUnless}

  ; Remove directories and files we always control before parsing the uninstall
  ; log so empty directories can be removed.
  ${If} ${FileExists} "$INSTDIR\updates"
    RmDir /r "$INSTDIR\updates"
  ${EndIf}
  ${If} ${FileExists} "$INSTDIR\updated"
    RmDir /r "$INSTDIR\updated"
  ${EndIf}
  ${If} ${FileExists} "$INSTDIR\defaults\shortcuts"
    RmDir /r "$INSTDIR\defaults\shortcuts"
  ${EndIf}
  ; Only remove the distribution directory if it exists and if the installer
  ; isn't launched with an ini file that has RemoveDistributionDir=false in the
  ; install section.
  ${If} ${FileExists} "$INSTDIR\distribution"
  ${AndIf} $R9 != "false"
    RmDir /r "$INSTDIR\distribution"
  ${EndIf}

  ; Delete the app exe if present to prevent launching the app while we are
  ; installing.
  ClearErrors
  ${DeleteFile} "$INSTDIR\${FileMainEXE}"
  ${If} ${Errors}
    ; If the user closed the application it can take several seconds for it to
    ; shut down completely. If the application is being used by another user we
    ; can rename the file and then delete is when the system is restarted.
    Sleep 5000
    ${DeleteFile} "$INSTDIR\${FileMainEXE}"
    ClearErrors
  ${EndIf}

  ; setup the application model id registration value
  ${InitHashAppModelId} "$INSTDIR" "Software\Mozilla\${AppName}\TaskBarIDs"

  ; Remove the updates directory for Vista and above
  ${CleanUpdateDirectories} "Mozilla\Firefox" "Mozilla\updates"

  ${RemoveDeprecatedFiles}
  ${RemovePrecompleteEntries} "false"

  ${If} ${FileExists} "$INSTDIR\defaults\pref\channel-prefs.js"
    Delete "$INSTDIR\defaults\pref\channel-prefs.js"
  ${EndIf}
  ${If} ${FileExists} "$INSTDIR\defaults\pref"
    RmDir "$INSTDIR\defaults\pref"
  ${EndIf}
  ${If} ${FileExists} "$INSTDIR\defaults"
    RmDir "$INSTDIR\defaults"
  ${EndIf}
  ${If} ${FileExists} "$INSTDIR\uninstall"
    ; Remove the uninstall directory that we control
    RmDir /r "$INSTDIR\uninstall"
  ${EndIf}
  ${If} ${FileExists} "$INSTDIR\update-settings.ini"
    Delete "$INSTDIR\update-settings.ini"
  ${EndIf}

  ; Explictly remove empty webapprt dir in case it exists (bug 757978).
  RmDir "$INSTDIR\webapprt\components"
  RmDir "$INSTDIR\webapprt"

  ${InstallStartCleanupCommon}
SectionEnd

Section "-Application" APP_IDX
  ${StartUninstallLog}

  SetDetailsPrint both
  DetailPrint $(STATUS_INSTALL_APP)
  SetDetailsPrint none

  ${LogHeader} "Installing Main Files"
  ${CopyFilesFromDir} "$EXEDIR\core" "$INSTDIR" \
                      "$(ERROR_CREATE_DIRECTORY_PREFIX)" \
                      "$(ERROR_CREATE_DIRECTORY_SUFFIX)"

  ; Register DLLs
  ; XXXrstrong - AccessibleMarshal.dll can be used by multiple applications but
  ; is only registered for the last application installed. When the last
  ; application installed is uninstalled AccessibleMarshal.dll will no longer be
  ; registered. bug 338878
  ${LogHeader} "DLL Registration"
  ClearErrors
  ${RegisterDLL} "$INSTDIR\AccessibleMarshal.dll"
  ${If} ${Errors}
    ${LogMsg} "** ERROR Registering: $INSTDIR\AccessibleMarshal.dll **"
  ${Else}
    ${LogUninstall} "DLLReg: \AccessibleMarshal.dll"
    ${LogMsg} "Registered: $INSTDIR\AccessibleMarshal.dll"
  ${EndIf}

  ClearErrors

  ; Default for creating Start Menu shortcut
  ; (1 = create, 0 = don't create)
  ${If} $AddStartMenuSC == ""
    StrCpy $AddStartMenuSC "1"
  ${EndIf}

  ; Default for creating Quick Launch shortcut (1 = create, 0 = don't create)
  ${If} $AddQuickLaunchSC == ""
    ; Don't install the quick launch shortcut on Windows 7
    ${If} ${AtLeastWin7}
      StrCpy $AddQuickLaunchSC "0"
    ${Else}
      StrCpy $AddQuickLaunchSC "1"
    ${EndIf}
  ${EndIf}

  ; Default for creating Desktop shortcut (1 = create, 0 = don't create)
  ${If} $AddDesktopSC == ""
    StrCpy $AddDesktopSC "1"
  ${EndIf}

  ${LogHeader} "Adding Registry Entries"
  SetShellVarContext current  ; Set SHCTX to HKCU
  ${RegCleanMain} "Software\Mozilla"
  ${RegCleanUninstall}
  ${UpdateProtocolHandlers}

  ClearErrors
  WriteRegStr HKLM "Software\Mozilla" "${BrandShortName}InstallerTest" "Write Test"
  ${If} ${Errors}
    StrCpy $TmpVal "HKCU" ; used primarily for logging
  ${Else}
    SetShellVarContext all  ; Set SHCTX to HKLM
    DeleteRegValue HKLM "Software\Mozilla" "${BrandShortName}InstallerTest"
    StrCpy $TmpVal "HKLM" ; used primarily for logging
    ${RegCleanMain} "Software\Mozilla"
    ${RegCleanUninstall}
    ${UpdateProtocolHandlers}

    ReadRegStr $0 HKLM "Software\mozilla.org\Mozilla" "CurrentVersion"
    ${If} "$0" != "${GREVersion}"
      WriteRegStr HKLM "Software\mozilla.org\Mozilla" "CurrentVersion" "${GREVersion}"
    ${EndIf}
  ${EndIf}

  ${RemoveDeprecatedKeys}

  ; The previous installer adds several regsitry values to both HKLM and HKCU.
  ; We now try to add to HKLM and if that fails to HKCU

  ; The order that reg keys and values are added is important if you use the
  ; uninstall log to remove them on uninstall. When using the uninstall log you
  ; MUST add children first so they will be removed first on uninstall so they
  ; will be empty when the key is deleted. This allows the uninstaller to
  ; specify that only empty keys will be deleted.
  ${SetAppKeys}

  ${FixClassKeys}

  ; Uninstall keys can only exist under HKLM on some versions of windows. Since
  ; it doesn't cause problems always add them.
  ${SetUninstallKeys}

  ; On install always add the FirefoxHTML and FirefoxURL keys.
  ; An empty string is used for the 5th param because FirefoxHTML is not a
  ; protocol handler.
  ${GetLongPath} "$INSTDIR\${FileMainEXE}" $8
  StrCpy $2 "$\"$8$\" -osint -url $\"%1$\""

  ; In Win8, the delegate execute handler picks up the value in FirefoxURL and
  ; FirefoxHTML to launch the desktop browser when it needs to.
  ${AddDisabledDDEHandlerValues} "FirefoxHTML" "$2" "$8,1" \
                                 "${AppRegName} Document" ""
  ${AddDisabledDDEHandlerValues} "FirefoxURL" "$2" "$8,1" "${AppRegName} URL" \
                                 "true"

  ; For pre win8, the following keys should only be set if we can write to HKLM.
  ; For post win8, the keys below get set in both HKLM and HKCU.
  ${If} $TmpVal == "HKLM"
    ; Set the Start Menu Internet and Vista Registered App HKLM registry keys.
    ${SetStartMenuInternet} "HKLM"
    ${FixShellIconHandler} "HKLM"

    ; If we are writing to HKLM and create either the desktop or start menu
    ; shortcuts set IconsVisible to 1 otherwise to 0.
    ; Taskbar shortcuts imply having a start menu shortcut.
    ${StrFilter} "${FileMainEXE}" "+" "" "" $R9
    StrCpy $0 "Software\Clients\StartMenuInternet\$R9\InstallInfo"
    ${If} $AddDesktopSC == 1
    ${OrIf} $AddStartMenuSC == 1
    ${OrIf} $AddTaskbarSC == 1
      WriteRegDWORD HKLM "$0" "IconsVisible" 1
    ${Else}
      WriteRegDWORD HKLM "$0" "IconsVisible" 0
    ${EndIf}
  ${EndIf}

  ${If} ${AtLeastWin8}
    ; Set the Start Menu Internet and Vista Registered App HKCU registry keys.
    ${SetStartMenuInternet} "HKCU"
    ${FixShellIconHandler} "HKCU"

    ; If we create either the desktop or start menu shortcuts, then
    ; set IconsVisible to 1 otherwise to 0.
    ; Taskbar shortcuts imply having a start menu shortcut.
    ${StrFilter} "${FileMainEXE}" "+" "" "" $R9
    StrCpy $0 "Software\Clients\StartMenuInternet\$R9\InstallInfo"
    ${If} $AddDesktopSC == 1
    ${OrIf} $AddStartMenuSC == 1
    ${OrIf} $AddTaskbarSC == 1
      WriteRegDWORD HKCU "$0" "IconsVisible" 1
    ${Else}
      WriteRegDWORD HKCU "$0" "IconsVisible" 0
    ${EndIf}
  ${EndIf}

!ifdef MOZ_MAINTENANCE_SERVICE
  ; If the maintenance service page was displayed then a value was already 
  ; explicitly selected for installing the maintenance service and 
  ; and so InstallMaintenanceService will already be 0 or 1.
  ; If the maintenance service page was not displayed then 
  ; InstallMaintenanceService will be equal to "".
  ${If} $InstallMaintenanceService == ""
    Call IsUserAdmin
    Pop $R0
    ${If} $R0 == "true"
    ; Only proceed if we have HKLM write access
    ${AndIf} $TmpVal == "HKLM"
      ; On Windows < XP SP3 we do not install the maintenance service.
      ${If} ${IsWinXP}
      ${AndIf} ${AtMostServicePack} 2
        StrCpy $InstallMaintenanceService "0"
      ${Else}
        ; The user is an admin, so we should default to installing the service.
        StrCpy $InstallMaintenanceService "1"
      ${EndIf}
    ${Else}
      ; The user is not admin, so we can't install the service.
      StrCpy $InstallMaintenanceService "0"
    ${EndIf}
  ${EndIf}

  ${If} $InstallMaintenanceService == "1"
    ; The user wants to install the maintenance service, so execute
    ; the pre-packaged maintenance service installer. 
    ; This option can only be turned on if the user is an admin so there
    ; is no need to use ExecShell w/ verb runas to enforce elevated.
    nsExec::Exec "$\"$INSTDIR\maintenanceservice_installer.exe$\""
  ${EndIf}
!endif

  ; These need special handling on uninstall since they may be overwritten by
  ; an install into a different location.
  StrCpy $0 "Software\Microsoft\Windows\CurrentVersion\App Paths\${FileMainEXE}"
  ${WriteRegStr2} $TmpVal "$0" "" "$INSTDIR\${FileMainEXE}" 0
  ${WriteRegStr2} $TmpVal "$0" "Path" "$INSTDIR" 0

  StrCpy $0 "Software\Microsoft\MediaPlayer\ShimInclusionList\$R9"
  ${CreateRegKey} "$TmpVal" "$0" 0
  StrCpy $0 "Software\Microsoft\MediaPlayer\ShimInclusionList\plugin-container.exe"
  ${CreateRegKey} "$TmpVal" "$0" 0

  ${If} $TmpVal == "HKLM"
    ; Set the permitted LSP Categories for WinVista and above
    ${SetAppLSPCategories} ${LSP_CATEGORIES}
  ${EndIf}

  ; Create shortcuts
  ${LogHeader} "Adding Shortcuts"

  ; Remove the start menu shortcuts and directory if the SMPROGRAMS section
  ; exists in the shortcuts_log.ini and the SMPROGRAMS. The installer's shortcut
  ; creation code will create the shortcut in the root of the Start Menu
  ; Programs directory.
  ${RemoveStartMenuDir}

  ; Always add the application's shortcuts to the shortcuts log ini file. The
  ; DeleteShortcuts macro will do the right thing on uninstall if the
  ; shortcuts don't exist.
  ${LogStartMenuShortcut} "${BrandFullName}.lnk"
  ${LogQuickLaunchShortcut} "${BrandFullName}.lnk"
  ${LogDesktopShortcut} "${BrandFullName}.lnk"

  ; Best effort to update the Win7 taskbar and start menu shortcut app model
  ; id's. The possible contexts are current user / system and the user that
  ; elevated the installer.
  Call FixShortcutAppModelIDs
  ; If the current context is all also perform Win7 taskbar and start menu link
  ; maintenance for the current user context.
  ${If} $TmpVal == "HKLM"
    SetShellVarContext current  ; Set SHCTX to HKCU
    Call FixShortcutAppModelIDs
    SetShellVarContext all  ; Set SHCTX to HKLM
  ${EndIf}

  ; If running elevated also perform Win7 taskbar and start menu link
  ; maintenance for the unelevated user context in case that is different than
  ; the current user.
  ClearErrors
  ${GetParameters} $0
  ${GetOptions} "$0" "/UAC:" $0
  ${Unless} ${Errors}
    GetFunctionAddress $0 FixShortcutAppModelIDs
    UAC::ExecCodeSegment $0
  ${EndUnless}

  ; UAC only allows elevating to an Admin account so there is no need to add
  ; the Start Menu or Desktop shortcuts from the original unelevated process
  ; since this will either add it for the user if unelevated or All Users if
  ; elevated.
  ${If} $AddStartMenuSC == 1
    CreateShortCut "$SMPROGRAMS\${BrandFullName}.lnk" "$INSTDIR\${FileMainEXE}"
    ${If} ${FileExists} "$SMPROGRAMS\${BrandFullName}.lnk"
      ShellLink::SetShortCutWorkingDirectory "$SMPROGRAMS\${BrandFullName}.lnk" \
                                           "$INSTDIR"
      ${If} ${AtLeastWin7}
      ${AndIf} "$AppUserModelID" != ""
        ApplicationID::Set "$SMPROGRAMS\${BrandFullName}.lnk" "$AppUserModelID" "true"
      ${EndIf}
      ${LogMsg} "Added Shortcut: $SMPROGRAMS\${BrandFullName}.lnk"
    ${Else}
      ${LogMsg} "** ERROR Adding Shortcut: $SMPROGRAMS\${BrandFullName}.lnk"
    ${EndIf}
  ${EndIf}

  ; Update lastwritetime of the Start Menu shortcut to clear the tile cache.
  ${If} ${AtLeastWin8}
  ${AndIf} ${FileExists} "$SMPROGRAMS\${BrandFullName}.lnk"
    FileOpen $0 "$SMPROGRAMS\${BrandFullName}.lnk" a
    FileClose $0
  ${EndIf}

  ${If} $AddDesktopSC == 1
    CreateShortCut "$DESKTOP\${BrandFullName}.lnk" "$INSTDIR\${FileMainEXE}"
    ${If} ${FileExists} "$DESKTOP\${BrandFullName}.lnk"
      ShellLink::SetShortCutWorkingDirectory "$DESKTOP\${BrandFullName}.lnk" \
                                             "$INSTDIR"
      ${If} ${AtLeastWin7}
      ${AndIf} "$AppUserModelID" != ""
        ApplicationID::Set "$DESKTOP\${BrandFullName}.lnk" "$AppUserModelID"  "true"
      ${EndIf}
      ${LogMsg} "Added Shortcut: $DESKTOP\${BrandFullName}.lnk"
    ${Else}
      ${LogMsg} "** ERROR Adding Shortcut: $DESKTOP\${BrandFullName}.lnk"
    ${EndIf}
  ${EndIf}

  ; If elevated the Quick Launch shortcut must be added from the unelevated
  ; original process.
  ${If} $AddQuickLaunchSC == 1
    ${Unless} ${AtLeastWin7}
      ClearErrors
      ${GetParameters} $0
      ${GetOptions} "$0" "/UAC:" $0
      ${If} ${Errors}
        Call AddQuickLaunchShortcut
        ${LogMsg} "Added Shortcut: $QUICKLAUNCH\${BrandFullName}.lnk"
      ${Else}
        ; It is not possible to add a log entry from the unelevated process so
        ; add the log entry without the path since there is no simple way to
        ; know the correct full path.
        ${LogMsg} "Added Quick Launch Shortcut: ${BrandFullName}.lnk"
        GetFunctionAddress $0 AddQuickLaunchShortcut
        UAC::ExecCodeSegment $0
      ${EndIf}
    ${EndUnless}
  ${EndIf}

!ifdef MOZ_MAINTENANCE_SERVICE
  ${If} $TmpVal == "HKLM"
    ; Add the registry keys for allowed certificates.
    ${AddMaintCertKeys}
  ${EndIf}
!endif
SectionEnd

; Cleanup operations to perform at the end of the installation.
Section "-InstallEndCleanup"
  SetDetailsPrint both
  DetailPrint "$(STATUS_CLEANUP)"
  SetDetailsPrint none

  ${Unless} ${Silent}
    ClearErrors
    ${MUI_INSTALLOPTIONS_READ} $0 "summary.ini" "Field 4" "State"
    ${If} "$0" == "1"
      ; NB: this code is duplicated in stub.nsi. Please keep in sync.
      ; For data migration in the app, we want to know what the default browser
      ; value was before we changed it. To do so, we read it here and store it
      ; in our own registry key.
      StrCpy $0 ""
      ${If} ${AtLeastWinVista}
        AppAssocReg::QueryCurrentDefault "http" "protocol" "effective"
        Pop $1
        ; If the method hasn't failed, $1 will contain the progid. Check:
        ${If} "$1" != "method failed"
        ${AndIf} "$1" != "method not available"
          ; Read the actual command from the progid
          ReadRegStr $0 HKCR "$1\shell\open\command" ""
        ${EndIf}
      ${EndIf}
      ; If using the App Association Registry didn't happen or failed, fall back
      ; to the effective http default:
      ${If} "$0" == ""
        ReadRegStr $0 HKCR "http\shell\open\command" ""
      ${EndIf}
      ; If we have something other than empty string now, write the value.
      ${If} "$0" != ""
        ClearErrors
        WriteRegStr HKCU "Software\Mozilla\Firefox" "OldDefaultBrowserCommand" "$0"
      ${EndIf}

      ${LogHeader} "Setting as the default browser"
      ClearErrors
      ${GetParameters} $0
      ${GetOptions} "$0" "/UAC:" $0
      ${If} ${Errors}
        Call SetAsDefaultAppUserHKCU
      ${Else}
        GetFunctionAddress $0 SetAsDefaultAppUserHKCU
        UAC::ExecCodeSegment $0
      ${EndIf}
    ${ElseIfNot} ${Errors}
      ${LogHeader} "Writing default-browser opt-out"
      ClearErrors
      WriteRegStr HKCU "Software\Mozilla\Firefox" "DefaultBrowserOptOut" "True"
      ${If} ${Errors}
        ${LogMsg} "Error writing default-browser opt-out"
      ${EndIf}
    ${EndIf}
  ${EndUnless}

  ; Adds a pinned Task Bar shortcut (see MigrateTaskBarShortcut for details).
  ${MigrateTaskBarShortcut}

  ; Add the Firewall entries during install
  Call AddFirewallEntries

  ; Refresh desktop icons
  System::Call "shell32::SHChangeNotify(i ${SHCNE_ASSOCCHANGED}, i ${SHCNF_DWORDFLUSH}, i 0, i 0)"

  ${InstallEndCleanupCommon}

  ${If} $PreventRebootRequired == "true"
    SetRebootFlag false
  ${EndIf}

  ${If} ${RebootFlag}
    ; Admin is required to delete files on reboot so only add the moz-delete if
    ; the user is an admin. After calling UAC::IsAdmin $0 will equal 1 if the
    ; user is an admin.
    UAC::IsAdmin
    ${If} "$0" == "1"
      ; When a reboot is required give SHChangeNotify time to finish the
      ; refreshing the icons so the OS doesn't display the icons from helper.exe
      Sleep 10000
      ${LogHeader} "Reboot Required To Finish Installation"
      ; ${FileMainEXE}.moz-upgrade should never exist but just in case...
      ${Unless} ${FileExists} "$INSTDIR\${FileMainEXE}.moz-upgrade"
        Rename "$INSTDIR\${FileMainEXE}" "$INSTDIR\${FileMainEXE}.moz-upgrade"
      ${EndUnless}

      ${If} ${FileExists} "$INSTDIR\${FileMainEXE}"
        ClearErrors
        Rename "$INSTDIR\${FileMainEXE}" "$INSTDIR\${FileMainEXE}.moz-delete"
        ${Unless} ${Errors}
          Delete /REBOOTOK "$INSTDIR\${FileMainEXE}.moz-delete"
        ${EndUnless}
      ${EndIf}

      ${Unless} ${FileExists} "$INSTDIR\${FileMainEXE}"
        CopyFiles /SILENT "$INSTDIR\uninstall\helper.exe" "$INSTDIR"
        FileOpen $0 "$INSTDIR\${FileMainEXE}" w
        FileWrite $0 "Will be deleted on restart"
        Rename /REBOOTOK "$INSTDIR\${FileMainEXE}.moz-upgrade" "$INSTDIR\${FileMainEXE}"
        FileClose $0
        Delete "$INSTDIR\${FileMainEXE}"
        Rename "$INSTDIR\helper.exe" "$INSTDIR\${FileMainEXE}"
      ${EndUnless}
    ${EndIf}
  ${EndIf}
SectionEnd

################################################################################
# Install Abort Survey Functions

Function CustomAbort
  ${If} "${AB_CD}" == "en-US"
  ${AndIf} "$PageName" != ""
  ${AndIf} ${FileExists} "$EXEDIR\core\distribution\distribution.ini"
    ReadINIStr $0 "$EXEDIR\core\distribution\distribution.ini" "Global" "about"
    ClearErrors
    ${WordFind} "$0" "Funnelcake" "E#" $1
    ${Unless} ${Errors}
      ; Yes = fill out the survey and exit, No = don't fill out survey and exit,
      ; Cancel = don't exit.
      MessageBox MB_YESNO|MB_ICONEXCLAMATION \
                 "Would you like to tell us why you are canceling this installation?" \
                 IDYes +1 IDNO CustomAbort_finish
      ${If} "$PageName" == "Welcome"
          GetFunctionAddress $0 AbortSurveyWelcome
      ${ElseIf} "$PageName" == "Options"
          GetFunctionAddress $0 AbortSurveyOptions
      ${ElseIf} "$PageName" == "Directory"
          GetFunctionAddress $0 AbortSurveyDirectory
      ${ElseIf} "$PageName" == "Shortcuts"
          GetFunctionAddress $0 AbortSurveyShortcuts
      ${ElseIf} "$PageName" == "Summary"
          GetFunctionAddress $0 AbortSurveySummary
      ${EndIf}
      ClearErrors
      ${GetParameters} $1
      ${GetOptions} "$1" "/UAC:" $2
      ${If} ${Errors}
        Call $0
      ${Else}
        UAC::ExecCodeSegment $0
      ${EndIf}

      CustomAbort_finish:
      Return
    ${EndUnless}
  ${EndIf}

  MessageBox MB_YESNO|MB_ICONEXCLAMATION "$(MOZ_MUI_TEXT_ABORTWARNING)" \
             IDYES +1 IDNO +2
  Return
  Abort
FunctionEnd

Function AbortSurveyWelcome
  ExecShell "open" "${AbortSurveyURL}step1"
FunctionEnd

Function AbortSurveyOptions
  ExecShell "open" "${AbortSurveyURL}step2"
FunctionEnd

Function AbortSurveyDirectory
  ExecShell "open" "${AbortSurveyURL}step3"
FunctionEnd

Function AbortSurveyShortcuts
  ExecShell "open" "${AbortSurveyURL}step4"
FunctionEnd

Function AbortSurveySummary
  ExecShell "open" "${AbortSurveyURL}step5"
FunctionEnd

################################################################################
# Helper Functions

Function AddQuickLaunchShortcut
  CreateShortCut "$QUICKLAUNCH\${BrandFullName}.lnk" "$INSTDIR\${FileMainEXE}"
  ${If} ${FileExists} "$QUICKLAUNCH\${BrandFullName}.lnk"
    ShellLink::SetShortCutWorkingDirectory "$QUICKLAUNCH\${BrandFullName}.lnk" \
                                           "$INSTDIR"
  ${EndIf}
FunctionEnd

Function CheckExistingInstall
  ; If there is a pending file copy from a previous upgrade don't allow
  ; installing until after the system has rebooted.
  IfFileExists "$INSTDIR\${FileMainEXE}.moz-upgrade" +1 +4
  MessageBox MB_YESNO|MB_ICONEXCLAMATION "$(WARN_RESTART_REQUIRED_UPGRADE)" IDNO +2
  Reboot
  Quit

  ; If there is a pending file deletion from a previous uninstall don't allow
  ; installing until after the system has rebooted.
  IfFileExists "$INSTDIR\${FileMainEXE}.moz-delete" +1 +4
  MessageBox MB_YESNO|MB_ICONEXCLAMATION "$(WARN_RESTART_REQUIRED_UNINSTALL)" IDNO +2
  Reboot
  Quit

  ${If} ${FileExists} "$INSTDIR\${FileMainEXE}"
    ; Disable the next, cancel, and back buttons
    GetDlgItem $0 $HWNDPARENT 1 ; Next button
    EnableWindow $0 0
    GetDlgItem $0 $HWNDPARENT 2 ; Cancel button
    EnableWindow $0 0
    GetDlgItem $0 $HWNDPARENT 3 ; Back button
    EnableWindow $0 0

    Banner::show /NOUNLOAD "$(BANNER_CHECK_EXISTING)"

    ${If} "$TmpVal" == "FoundMessageWindow"
      Sleep 5000
    ${EndIf}

    ${PushFilesToCheck}

    ; Store the return value in $TmpVal so it is less likely to be accidentally
    ; overwritten elsewhere.
    ${CheckForFilesInUse} $TmpVal

    Banner::destroy

    ; Enable the next, cancel, and back buttons
    GetDlgItem $0 $HWNDPARENT 1 ; Next button
    EnableWindow $0 1
    GetDlgItem $0 $HWNDPARENT 2 ; Cancel button
    EnableWindow $0 1
    GetDlgItem $0 $HWNDPARENT 3 ; Back button
    EnableWindow $0 1

    ${If} "$TmpVal" == "true"
      StrCpy $TmpVal "FoundMessageWindow"
      ${ManualCloseAppPrompt} "${WindowClass}" "$(WARN_MANUALLY_CLOSE_APP_INSTALL)"
      StrCpy $TmpVal "true"
    ${EndIf}
  ${EndIf}
FunctionEnd

Function LaunchApp
!ifndef DEV_EDITION
  ${ManualCloseAppPrompt} "${WindowClass}" "$(WARN_MANUALLY_CLOSE_APP_LAUNCH)"
!endif

  ClearErrors
  ${GetParameters} $0
  ${GetOptions} "$0" "/UAC:" $1
  ${If} ${Errors}
    Exec "$\"$INSTDIR\${FileMainEXE}$\""
  ${Else}
    GetFunctionAddress $0 LaunchAppFromElevatedProcess
    UAC::ExecCodeSegment $0
  ${EndIf}
FunctionEnd

Function LaunchAppFromElevatedProcess
  ; Find the installation directory when launching using GetFunctionAddress
  ; from an elevated installer since $INSTDIR will not be set in this installer
  ${StrFilter} "${FileMainEXE}" "+" "" "" $R9
  ReadRegStr $0 HKLM "Software\Clients\StartMenuInternet\$R9\DefaultIcon" ""
  ${GetPathFromString} "$0" $0
  ${GetParent} "$0" $1
  ; Set our current working directory to the application's install directory
  ; otherwise the 7-Zip temp directory will be in use and won't be deleted.
  SetOutPath "$1"
  Exec "$\"$0$\""
FunctionEnd

################################################################################
# Language

!insertmacro MOZ_MUI_LANGUAGE 'baseLocale'
!verbose push
!verbose 3
!include "overrideLocale.nsh"
!include "customLocale.nsh"
!verbose pop

; Set this after the locale files to override it if it is in the locale
; using " " for BrandingText will hide the "Nullsoft Install System..." branding
BrandingText " "

################################################################################
# Page pre, show, and leave functions

Function preWelcome
  StrCpy $PageName "Welcome"
  ${If} ${FileExists} "$EXEDIR\core\distribution\modern-wizard.bmp"
    Delete "$PLUGINSDIR\modern-wizard.bmp"
    CopyFiles /SILENT "$EXEDIR\core\distribution\modern-wizard.bmp" "$PLUGINSDIR\modern-wizard.bmp"
  ${EndIf}
FunctionEnd

Function preOptions
  StrCpy $PageName "Options"
  ${If} ${FileExists} "$EXEDIR\core\distribution\modern-header.bmp"
  ${AndIf} $hHeaderBitmap == ""
    Delete "$PLUGINSDIR\modern-header.bmp"
    CopyFiles /SILENT "$EXEDIR\core\distribution\modern-header.bmp" "$PLUGINSDIR\modern-header.bmp"
    ${ChangeMUIHeaderImage} "$PLUGINSDIR\modern-header.bmp"
  ${EndIf}
  !insertmacro MUI_HEADER_TEXT "$(OPTIONS_PAGE_TITLE)" "$(OPTIONS_PAGE_SUBTITLE)"
  !insertmacro MUI_INSTALLOPTIONS_DISPLAY "options.ini"
FunctionEnd

Function leaveOptions
  ${MUI_INSTALLOPTIONS_READ} $0 "options.ini" "Settings" "State"
  ${If} $0 != 0
    Abort
  ${EndIf}
  ${MUI_INSTALLOPTIONS_READ} $R0 "options.ini" "Field 2" "State"
  StrCmp $R0 "1" +1 +2
  StrCpy $InstallType ${INSTALLTYPE_BASIC}
  ${MUI_INSTALLOPTIONS_READ} $R0 "options.ini" "Field 3" "State"
  StrCmp $R0 "1" +1 +2
  StrCpy $InstallType ${INSTALLTYPE_CUSTOM}

  ${LeaveOptionsCommon}

  ${If} $InstallType == ${INSTALLTYPE_BASIC}
    Call CheckExistingInstall
  ${EndIf}
FunctionEnd

Function preDirectory
  StrCpy $PageName "Directory"
  ${PreDirectoryCommon}
FunctionEnd

Function leaveDirectory
  ${If} $InstallType == ${INSTALLTYPE_BASIC}
    Call CheckExistingInstall
  ${EndIf}
  ${LeaveDirectoryCommon} "$(WARN_DISK_SPACE)" "$(WARN_WRITE_ACCESS)"
FunctionEnd

Function preShortcuts
  StrCpy $PageName "Shortcuts"
  ${CheckCustomCommon}
  !insertmacro MUI_HEADER_TEXT "$(SHORTCUTS_PAGE_TITLE)" "$(SHORTCUTS_PAGE_SUBTITLE)"
  !insertmacro MUI_INSTALLOPTIONS_DISPLAY "shortcuts.ini"
FunctionEnd

Function leaveShortcuts
  ${MUI_INSTALLOPTIONS_READ} $0 "shortcuts.ini" "Settings" "State"
  ${If} $0 != 0
    Abort
  ${EndIf}
  ${MUI_INSTALLOPTIONS_READ} $AddDesktopSC "shortcuts.ini" "Field 2" "State"
  ${MUI_INSTALLOPTIONS_READ} $AddStartMenuSC "shortcuts.ini" "Field 3" "State"

  ; Don't install the quick launch shortcut on Windows 7
  ${Unless} ${AtLeastWin7}
    ${MUI_INSTALLOPTIONS_READ} $AddQuickLaunchSC "shortcuts.ini" "Field 4" "State"
  ${EndUnless}

  ${If} $InstallType == ${INSTALLTYPE_CUSTOM}
    Call CheckExistingInstall
  ${EndIf}
FunctionEnd

!ifdef MOZ_MAINTENANCE_SERVICE
Function preComponents
  ; If the service already exists, don't show this page
  ServicesHelper::IsInstalled "MozillaMaintenance"
  Pop $R9
  ${If} $R9 == 1
    ; The service already exists so don't show this page.
    Abort
  ${EndIf}

  ; On Windows < XP SP3 we do not install the maintenance service.
  ${If} ${IsWinXP}
  ${AndIf} ${AtMostServicePack} 2
    Abort
  ${EndIf}

  ; Don't show the custom components page if the
  ; user is not an admin
  Call IsUserAdmin
  Pop $R9
  ${If} $R9 != "true"
    Abort
  ${EndIf}

  ; Only show the maintenance service page if we have write access to HKLM
  ClearErrors
  WriteRegStr HKLM "Software\Mozilla" \
              "${BrandShortName}InstallerTest" "Write Test"
  ${If} ${Errors}
    ClearErrors
    Abort
  ${Else}
    DeleteRegValue HKLM "Software\Mozilla" "${BrandShortName}InstallerTest"
  ${EndIf}

  StrCpy $PageName "Components"
  ${CheckCustomCommon}
  !insertmacro MUI_HEADER_TEXT "$(COMPONENTS_PAGE_TITLE)" "$(COMPONENTS_PAGE_SUBTITLE)"
  !insertmacro MUI_INSTALLOPTIONS_DISPLAY "components.ini"
FunctionEnd

Function leaveComponents
  ${MUI_INSTALLOPTIONS_READ} $0 "components.ini" "Settings" "State"
  ${If} $0 != 0
    Abort
  ${EndIf}
  ${MUI_INSTALLOPTIONS_READ} $InstallMaintenanceService "components.ini" "Field 2" "State"
  ${If} $InstallType == ${INSTALLTYPE_CUSTOM}
    Call CheckExistingInstall
  ${EndIf}
FunctionEnd
!endif

Function preSummary
  StrCpy $PageName "Summary"
  ; Setup the summary.ini file for the Custom Summary Page
  WriteINIStr "$PLUGINSDIR\summary.ini" "Settings" NumFields "3"

  WriteINIStr "$PLUGINSDIR\summary.ini" "Field 1" Type   "label"
  WriteINIStr "$PLUGINSDIR\summary.ini" "Field 1" Text   "$(SUMMARY_INSTALLED_TO)"
  WriteINIStr "$PLUGINSDIR\summary.ini" "Field 1" Left   "0"
  WriteINIStr "$PLUGINSDIR\summary.ini" "Field 1" Right  "-1"
  WriteINIStr "$PLUGINSDIR\summary.ini" "Field 1" Top    "5"
  WriteINIStr "$PLUGINSDIR\summary.ini" "Field 1" Bottom "15"

  WriteINIStr "$PLUGINSDIR\summary.ini" "Field 2" Type   "text"
  ; The contents of this control must be set as follows in the pre function
  ; ${MUI_INSTALLOPTIONS_READ} $1 "summary.ini" "Field 2" "HWND"
  ; SendMessage $1 ${WM_SETTEXT} 0 "STR:$INSTDIR"
  WriteINIStr "$PLUGINSDIR\summary.ini" "Field 2" state  ""
  WriteINIStr "$PLUGINSDIR\summary.ini" "Field 2" Left   "0"
  WriteINIStr "$PLUGINSDIR\summary.ini" "Field 2" Right  "-1"
  WriteINIStr "$PLUGINSDIR\summary.ini" "Field 2" Top    "17"
  WriteINIStr "$PLUGINSDIR\summary.ini" "Field 2" Bottom "30"
  WriteINIStr "$PLUGINSDIR\summary.ini" "Field 2" flags  "READONLY"

  WriteINIStr "$PLUGINSDIR\summary.ini" "Field 3" Type   "label"
  WriteINIStr "$PLUGINSDIR\summary.ini" "Field 3" Left   "0"
  WriteINIStr "$PLUGINSDIR\summary.ini" "Field 3" Right  "-1"
  WriteINIStr "$PLUGINSDIR\summary.ini" "Field 3" Top    "130"
  WriteINIStr "$PLUGINSDIR\summary.ini" "Field 3" Bottom "150"

  ${If} ${FileExists} "$INSTDIR\${FileMainEXE}"
    WriteINIStr "$PLUGINSDIR\summary.ini" "Field 3" Text "$(SUMMARY_UPGRADE_CLICK)"
    WriteINIStr "$PLUGINSDIR\summary.ini" "Settings" NextButtonText "$(UPGRADE_BUTTON)"
  ${Else}
    WriteINIStr "$PLUGINSDIR\summary.ini" "Field 3" Text "$(SUMMARY_INSTALL_CLICK)"
    DeleteINIStr "$PLUGINSDIR\summary.ini" "Settings" NextButtonText
  ${EndIf}


  ; Remove the "Field 4" ini section in case the user hits back and changes the
  ; installation directory which could change whether the make default checkbox
  ; should be displayed.
  DeleteINISec "$PLUGINSDIR\summary.ini" "Field 4"

  ; Check if it is possible to write to HKLM
  ClearErrors
  WriteRegStr HKLM "Software\Mozilla" "${BrandShortName}InstallerTest" "Write Test"
  ${Unless} ${Errors}
    DeleteRegValue HKLM "Software\Mozilla" "${BrandShortName}InstallerTest"
    ; Check if Firefox is the http handler for this user.
    SetShellVarContext current ; Set SHCTX to the current user
    ${IsHandlerForInstallDir} "http" $R9
    ${If} $TmpVal == "HKLM"
      SetShellVarContext all ; Set SHCTX to all users
    ${EndIf}
    ; If Firefox isn't the http handler for this user show the option to set
    ; Firefox as the default browser.
    ${If} "$R9" != "true"
    ${AndIf} ${AtMostWin2008R2}
      WriteINIStr "$PLUGINSDIR\summary.ini" "Settings" NumFields "4"
      WriteINIStr "$PLUGINSDIR\summary.ini" "Field 4" Type   "checkbox"
      WriteINIStr "$PLUGINSDIR\summary.ini" "Field 4" Text   "$(SUMMARY_TAKE_DEFAULTS)"
      WriteINIStr "$PLUGINSDIR\summary.ini" "Field 4" Left   "0"
      WriteINIStr "$PLUGINSDIR\summary.ini" "Field 4" Right  "-1"
      WriteINIStr "$PLUGINSDIR\summary.ini" "Field 4" State  "1"
      WriteINIStr "$PLUGINSDIR\summary.ini" "Field 4" Top    "32"
      WriteINIStr "$PLUGINSDIR\summary.ini" "Field 4" Bottom "53"
    ${EndIf}
  ${EndUnless}

  ${If} "$TmpVal" == "true"
    ; If there is already a Type entry in the "Field 4" section with a value of
    ; checkbox then the set as the default browser checkbox is displayed and
    ; this text must be moved below it.
    ReadINIStr $0 "$PLUGINSDIR\summary.ini" "Field 4" "Type"
    ${If} "$0" == "checkbox"
      StrCpy $0 "5"
      WriteINIStr "$PLUGINSDIR\summary.ini" "Field $0" Top    "53"
      WriteINIStr "$PLUGINSDIR\summary.ini" "Field $0" Bottom "68"
    ${Else}
      StrCpy $0 "4"
      WriteINIStr "$PLUGINSDIR\summary.ini" "Field $0" Top    "35"
      WriteINIStr "$PLUGINSDIR\summary.ini" "Field $0" Bottom "50"
    ${EndIf}
    WriteINIStr "$PLUGINSDIR\summary.ini" "Settings" NumFields "$0"

    WriteINIStr "$PLUGINSDIR\summary.ini" "Field $0" Type   "label"
    WriteINIStr "$PLUGINSDIR\summary.ini" "Field $0" Text   "$(SUMMARY_REBOOT_REQUIRED_INSTALL)"
    WriteINIStr "$PLUGINSDIR\summary.ini" "Field $0" Left   "0"
    WriteINIStr "$PLUGINSDIR\summary.ini" "Field $0" Right  "-1"
  ${EndIf}

  !insertmacro MUI_HEADER_TEXT "$(SUMMARY_PAGE_TITLE)" "$(SUMMARY_PAGE_SUBTITLE)"

  ; The Summary custom page has a textbox that will automatically receive
  ; focus. This sets the focus to the Install button instead.
  !insertmacro MUI_INSTALLOPTIONS_INITDIALOG "summary.ini"
  GetDlgItem $0 $HWNDPARENT 1
  System::Call "user32::SetFocus(i r0, i 0x0007, i,i)i"
  ${MUI_INSTALLOPTIONS_READ} $1 "summary.ini" "Field 2" "HWND"
  SendMessage $1 ${WM_SETTEXT} 0 "STR:$INSTDIR"
  !insertmacro MUI_INSTALLOPTIONS_SHOW
FunctionEnd

Function leaveSummary
  ; Try to delete the app executable and if we can't delete it try to find the
  ; app's message window and prompt the user to close the app. This allows
  ; running an instance that is located in another directory. If for whatever
  ; reason there is no message window we will just rename the app's files and
  ; then remove them on restart.
  ClearErrors
  ${DeleteFile} "$INSTDIR\${FileMainEXE}"
  ${If} ${Errors}
    ${ManualCloseAppPrompt} "${WindowClass}" "$(WARN_MANUALLY_CLOSE_APP_INSTALL)"
  ${EndIf}
FunctionEnd

; When we add an optional action to the finish page the cancel button is
; enabled. This disables it and leaves the finish button as the only choice.
Function preFinish
  StrCpy $PageName ""
  ${EndInstallLog} "${BrandFullName}"
  !insertmacro MUI_INSTALLOPTIONS_WRITE "ioSpecial.ini" "settings" "cancelenabled" "0"
FunctionEnd

################################################################################
# Initialization Functions

Function .onInit
  ; Remove the current exe directory from the search order.
  ; This only effects LoadLibrary calls and not implicitly loaded DLLs.
  System::Call 'kernel32::SetDllDirectoryW(w "")'

  StrCpy $PageName ""
  StrCpy $LANGUAGE 0
  ${SetBrandNameVars} "$EXEDIR\core\distribution\setup.ini"

  ; Don't install on systems that don't support SSE2. The parameter value of
  ; 10 is for PF_XMMI64_INSTRUCTIONS_AVAILABLE which will check whether the
  ; SSE2 instruction set is available. Result returned in $R7.
  System::Call "kernel32::IsProcessorFeaturePresent(i 10)i .R7"

<<<<<<< HEAD
!ifdef HAVE_64BIT_BUILD
  ; Restrict x64 builds from being installed on x86 and pre Win7
  ${Unless} ${RunningX64}
  ${OrUnless} ${AtLeastWinXP}
=======
  ; Windows NT 6.0 (Vista/Server 2008) and lower are not supported.
  ${Unless} ${AtLeastWin7}
>>>>>>> 245e82a7
    ${If} "$R7" == "0"
      strCpy $R7 "$(WARN_MIN_SUPPORTED_OSVER_CPU_MSG)"
    ${Else}
      strCpy $R7 "$(WARN_MIN_SUPPORTED_OSVER_MSG)"
    ${EndIf}
    MessageBox MB_OKCANCEL|MB_ICONSTOP "$R7" IDCANCEL +2
    ExecShell "open" "${URLSystemRequirements}"
    Quit
  ${EndUnless}

  ; SSE2 CPU support
  ${If} "$R7" == "0"
    MessageBox MB_OKCANCEL|MB_ICONSTOP "$(WARN_MIN_SUPPORTED_CPU_MSG)" IDCANCEL +2
    ExecShell "open" "${URLSystemRequirements}"
    Quit
  ${EndIf}

!ifdef HAVE_64BIT_BUILD
  ${Unless} ${RunningX64}
    MessageBox MB_OKCANCEL|MB_ICONSTOP "$(WARN_MIN_SUPPORTED_OSVER_MSG)" IDCANCEL +2
    ExecShell "open" "${URLSystemRequirements}"
    Quit
  ${EndUnless}
  SetRegView 64
!endif

  ${InstallOnInitCommon} "$(WARN_MIN_SUPPORTED_OSVER_CPU_MSG)"

; The commands inside this ifndef are needed prior to NSIS 3.0a2 and can be
; removed after we require NSIS 3.0a2 or greater.
!ifndef NSIS_PACKEDVERSION
  ${If} ${AtLeastWinVista}
    System::Call 'user32::SetProcessDPIAware()'
  ${EndIf}
!endif

  !insertmacro InitInstallOptionsFile "options.ini"
  !insertmacro InitInstallOptionsFile "shortcuts.ini"
  !insertmacro InitInstallOptionsFile "components.ini"
  !insertmacro InitInstallOptionsFile "summary.ini"

  WriteINIStr "$PLUGINSDIR\options.ini" "Settings" NumFields "5"

  WriteINIStr "$PLUGINSDIR\options.ini" "Field 1" Type   "label"
  WriteINIStr "$PLUGINSDIR\options.ini" "Field 1" Text   "$(OPTIONS_SUMMARY)"
  WriteINIStr "$PLUGINSDIR\options.ini" "Field 1" Left   "0"
  WriteINIStr "$PLUGINSDIR\options.ini" "Field 1" Right  "-1"
  WriteINIStr "$PLUGINSDIR\options.ini" "Field 1" Top    "0"
  WriteINIStr "$PLUGINSDIR\options.ini" "Field 1" Bottom "10"

  WriteINIStr "$PLUGINSDIR\options.ini" "Field 2" Type   "RadioButton"
  WriteINIStr "$PLUGINSDIR\options.ini" "Field 2" Text   "$(OPTION_STANDARD_RADIO)"
  WriteINIStr "$PLUGINSDIR\options.ini" "Field 2" Left   "0"
  WriteINIStr "$PLUGINSDIR\options.ini" "Field 2" Right  "-1"
  WriteINIStr "$PLUGINSDIR\options.ini" "Field 2" Top    "25"
  WriteINIStr "$PLUGINSDIR\options.ini" "Field 2" Bottom "35"
  WriteINIStr "$PLUGINSDIR\options.ini" "Field 2" State  "1"
  WriteINIStr "$PLUGINSDIR\options.ini" "Field 2" Flags  "GROUP"

  WriteINIStr "$PLUGINSDIR\options.ini" "Field 3" Type   "RadioButton"
  WriteINIStr "$PLUGINSDIR\options.ini" "Field 3" Text   "$(OPTION_CUSTOM_RADIO)"
  WriteINIStr "$PLUGINSDIR\options.ini" "Field 3" Left   "0"
  WriteINIStr "$PLUGINSDIR\options.ini" "Field 3" Right  "-1"
  WriteINIStr "$PLUGINSDIR\options.ini" "Field 3" Top    "55"
  WriteINIStr "$PLUGINSDIR\options.ini" "Field 3" Bottom "65"
  WriteINIStr "$PLUGINSDIR\options.ini" "Field 3" State  "0"

  WriteINIStr "$PLUGINSDIR\options.ini" "Field 4" Type   "label"
  WriteINIStr "$PLUGINSDIR\options.ini" "Field 4" Text   "$(OPTION_STANDARD_DESC)"
  WriteINIStr "$PLUGINSDIR\options.ini" "Field 4" Left   "15"
  WriteINIStr "$PLUGINSDIR\options.ini" "Field 4" Right  "-1"
  WriteINIStr "$PLUGINSDIR\options.ini" "Field 4" Top    "37"
  WriteINIStr "$PLUGINSDIR\options.ini" "Field 4" Bottom "57"

  WriteINIStr "$PLUGINSDIR\options.ini" "Field 5" Type   "label"
  WriteINIStr "$PLUGINSDIR\options.ini" "Field 5" Text   "$(OPTION_CUSTOM_DESC)"
  WriteINIStr "$PLUGINSDIR\options.ini" "Field 5" Left   "15"
  WriteINIStr "$PLUGINSDIR\options.ini" "Field 5" Right  "-1"
  WriteINIStr "$PLUGINSDIR\options.ini" "Field 5" Top    "67"
  WriteINIStr "$PLUGINSDIR\options.ini" "Field 5" Bottom "87"

  ; Setup the shortcuts.ini file for the Custom Shortcuts Page
  ; Don't offer to install the quick launch shortcut on Windows 7
  ${If} ${AtLeastWin7}
    WriteINIStr "$PLUGINSDIR\shortcuts.ini" "Settings" NumFields "3"
  ${Else}
    WriteINIStr "$PLUGINSDIR\shortcuts.ini" "Settings" NumFields "4"
  ${EndIf}

  WriteINIStr "$PLUGINSDIR\shortcuts.ini" "Field 1" Type   "label"
  WriteINIStr "$PLUGINSDIR\shortcuts.ini" "Field 1" Text   "$(CREATE_ICONS_DESC)"
  WriteINIStr "$PLUGINSDIR\shortcuts.ini" "Field 1" Left   "0"
  WriteINIStr "$PLUGINSDIR\shortcuts.ini" "Field 1" Right  "-1"
  WriteINIStr "$PLUGINSDIR\shortcuts.ini" "Field 1" Top    "5"
  WriteINIStr "$PLUGINSDIR\shortcuts.ini" "Field 1" Bottom "15"

  WriteINIStr "$PLUGINSDIR\shortcuts.ini" "Field 2" Type   "checkbox"
  WriteINIStr "$PLUGINSDIR\shortcuts.ini" "Field 2" Text   "$(ICONS_DESKTOP)"
  WriteINIStr "$PLUGINSDIR\shortcuts.ini" "Field 2" Left   "0"
  WriteINIStr "$PLUGINSDIR\shortcuts.ini" "Field 2" Right  "-1"
  WriteINIStr "$PLUGINSDIR\shortcuts.ini" "Field 2" Top    "20"
  WriteINIStr "$PLUGINSDIR\shortcuts.ini" "Field 2" Bottom "30"
  WriteINIStr "$PLUGINSDIR\shortcuts.ini" "Field 2" State  "1"
  WriteINIStr "$PLUGINSDIR\shortcuts.ini" "Field 2" Flags  "GROUP"

  WriteINIStr "$PLUGINSDIR\shortcuts.ini" "Field 3" Type   "checkbox"
  WriteINIStr "$PLUGINSDIR\shortcuts.ini" "Field 3" Text   "$(ICONS_STARTMENU)"
  WriteINIStr "$PLUGINSDIR\shortcuts.ini" "Field 3" Left   "0"
  WriteINIStr "$PLUGINSDIR\shortcuts.ini" "Field 3" Right  "-1"
  WriteINIStr "$PLUGINSDIR\shortcuts.ini" "Field 3" Top    "40"
  WriteINIStr "$PLUGINSDIR\shortcuts.ini" "Field 3" Bottom "50"
  WriteINIStr "$PLUGINSDIR\shortcuts.ini" "Field 3" State  "1"

  ; Don't offer to install the quick launch shortcut on Windows 7
  ${Unless} ${AtLeastWin7}
    WriteINIStr "$PLUGINSDIR\shortcuts.ini" "Field 4" Type   "checkbox"
    WriteINIStr "$PLUGINSDIR\shortcuts.ini" "Field 4" Text   "$(ICONS_QUICKLAUNCH)"
    WriteINIStr "$PLUGINSDIR\shortcuts.ini" "Field 4" Left   "0"
    WriteINIStr "$PLUGINSDIR\shortcuts.ini" "Field 4" Right  "-1"
    WriteINIStr "$PLUGINSDIR\shortcuts.ini" "Field 4" Top    "60"
    WriteINIStr "$PLUGINSDIR\shortcuts.ini" "Field 4" Bottom "70"
    WriteINIStr "$PLUGINSDIR\shortcuts.ini" "Field 4" State  "1"
  ${EndUnless}

  ; Setup the components.ini file for the Components Page
  WriteINIStr "$PLUGINSDIR\components.ini" "Settings" NumFields "2"

  WriteINIStr "$PLUGINSDIR\components.ini" "Field 1" Type   "label"
  WriteINIStr "$PLUGINSDIR\components.ini" "Field 1" Text   "$(OPTIONAL_COMPONENTS_DESC)"
  WriteINIStr "$PLUGINSDIR\components.ini" "Field 1" Left   "0"
  WriteINIStr "$PLUGINSDIR\components.ini" "Field 1" Right  "-1"
  WriteINIStr "$PLUGINSDIR\components.ini" "Field 1" Top    "5"
  WriteINIStr "$PLUGINSDIR\components.ini" "Field 1" Bottom "25"

  WriteINIStr "$PLUGINSDIR\components.ini" "Field 2" Type   "checkbox"
  WriteINIStr "$PLUGINSDIR\components.ini" "Field 2" Text   "$(MAINTENANCE_SERVICE_CHECKBOX_DESC)"
  WriteINIStr "$PLUGINSDIR\components.ini" "Field 2" Left   "0"
  WriteINIStr "$PLUGINSDIR\components.ini" "Field 2" Right  "-1"
  WriteINIStr "$PLUGINSDIR\components.ini" "Field 2" Top    "27"
  WriteINIStr "$PLUGINSDIR\components.ini" "Field 2" Bottom "37"
  WriteINIStr "$PLUGINSDIR\components.ini" "Field 2" State  "1"
  WriteINIStr "$PLUGINSDIR\components.ini" "Field 2" Flags  "GROUP"

  ; There must always be a core directory.
  ${GetSize} "$EXEDIR\core\" "/S=0K" $R5 $R7 $R8
  SectionSetSize ${APP_IDX} $R5

  ; Initialize $hHeaderBitmap to prevent redundant changing of the bitmap if
  ; the user clicks the back button
  StrCpy $hHeaderBitmap ""
FunctionEnd

Function .onGUIEnd
  ${OnEndCommon}
FunctionEnd<|MERGE_RESOLUTION|>--- conflicted
+++ resolved
@@ -1142,15 +1142,8 @@
   ; SSE2 instruction set is available. Result returned in $R7.
   System::Call "kernel32::IsProcessorFeaturePresent(i 10)i .R7"
 
-<<<<<<< HEAD
-!ifdef HAVE_64BIT_BUILD
-  ; Restrict x64 builds from being installed on x86 and pre Win7
-  ${Unless} ${RunningX64}
-  ${OrUnless} ${AtLeastWinXP}
-=======
   ; Windows NT 6.0 (Vista/Server 2008) and lower are not supported.
   ${Unless} ${AtLeastWin7}
->>>>>>> 245e82a7
     ${If} "$R7" == "0"
       strCpy $R7 "$(WARN_MIN_SUPPORTED_OSVER_CPU_MSG)"
     ${Else}
