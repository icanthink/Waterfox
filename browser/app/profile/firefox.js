# -*- indent-tabs-mode: nil; js-indent-level: 2 -*-
# This Source Code Form is subject to the terms of the Mozilla Public
# License, v. 2.0. If a copy of the MPL was not distributed with this
# file, You can obtain one at http://mozilla.org/MPL/2.0/.

// XXX Toolkit-specific preferences should be moved into toolkit.js

#filter substitution

#
# SYNTAX HINTS:
#
#  - Dashes are delimiters; use underscores instead.
#  - The first character after a period must be alphabetic.
#  - Computed values (e.g. 50 * 1024) don't work.
#

#ifdef XP_UNIX
#ifndef XP_MACOSX
#define UNIX_BUT_NOT_MAC
#endif
#endif

pref("browser.chromeURL","chrome://browser/content/");
pref("browser.hiddenWindowChromeURL", "chrome://browser/content/hiddenWindow.xul");

// Enables some extra Extension System Logging (can reduce performance)
pref("extensions.logging.enabled", false);

// Disables strict compatibility, making addons compatible-by-default.
pref("extensions.strictCompatibility", false);

// Specifies a minimum maxVersion an addon needs to say it's compatible with
// for it to be compatible by default.
pref("extensions.minCompatibleAppVersion", "4.0");
// Temporary preference to forcibly make themes more safe with Australis even if
// extensions.checkCompatibility=false has been set.
pref("extensions.checkCompatibility.temporaryThemeOverride_minAppVersion", "29.0a1");

pref("xpinstall.customConfirmationUI", true);
pref("extensions.webextPermissionPrompts", true);
pref("extensions.webextOptionalPermissionPrompts", true);

// Preferences for AMO integration
sticky_pref("extensions.getAddons.cache.enabled", false);
pref("extensions.getAddons.maxResults", 15);
pref("extensions.getAddons.get.url", "https://services.addons.mozilla.org/%LOCALE%/firefox/api/%API_VERSION%/search/guid:%IDS%?src=firefox&appOS=%OS%&appVersion=%VERSION%");
pref("extensions.getAddons.getWithPerformance.url", "https://services.addons.mozilla.org/%LOCALE%/firefox/api/%API_VERSION%/search/guid:%IDS%?src=firefox&appOS=%OS%&appVersion=%VERSION%&tMain=%TIME_MAIN%&tFirstPaint=%TIME_FIRST_PAINT%&tSessionRestored=%TIME_SESSION_RESTORED%");
pref("extensions.getAddons.search.browseURL", "https://addons.mozilla.org/%LOCALE%/firefox/search?q=%TERMS%&platform=%OS%&appver=%VERSION%");
pref("extensions.getAddons.search.url", "https://services.addons.mozilla.org/%LOCALE%/firefox/api/%API_VERSION%/search/%TERMS%/all/%MAX_RESULTS%/%OS%/%VERSION%/%COMPATIBILITY_MODE%?src=firefox");
pref("extensions.webservice.discoverURL", "https://discovery.addons.mozilla.org/%LOCALE%/firefox/discovery/pane/%VERSION%/%OS%/%COMPATIBILITY_MODE%");
pref("extensions.getAddons.recommended.url", "https://services.addons.mozilla.org/%LOCALE%/%APP%/api/%API_VERSION%/list/recommended/all/%MAX_RESULTS%/%OS%/%VERSION%?src=firefox");
pref("extensions.getAddons.link.url", "https://addons.mozilla.org/%LOCALE%/firefox/");
pref("extensions.getAddons.themes.browseURL", "https://addons.mozilla.org/%LOCALE%/firefox/themes/?src=firefox");

pref("extensions.update.autoUpdateDefault", true);

sticky_pref("extensions.hotfix.id", "");
pref("extensions.hotfix.cert.checkAttributes", true);
pref("extensions.hotfix.certs.1.sha1Fingerprint", "91:53:98:0C:C1:86:DF:47:8F:35:22:9E:11:C9:A7:31:04:49:A1:AA");
pref("extensions.hotfix.certs.2.sha1Fingerprint", "39:E7:2B:7A:5B:CF:37:78:F9:5D:4A:E0:53:2D:2F:3D:68:53:C5:60");

// Check AUS for system add-on updates.
pref("extensions.systemAddon.update.url", "https://www.waterfoxproject.org/update/systemaddons/update.xml");

// Disable add-ons that are not installed by the user in all scopes by default.
// See the SCOPE constants in AddonManager.jsm for values to use here.
pref("extensions.autoDisableScopes", 15);
// Scopes to scan for changes at startup.
pref("extensions.startupScanScopes", 0);

// This is where the profiler WebExtension API will look for breakpad symbols.
// NOTE: deliberately http right now since https://symbols.mozilla.org is not supported.
pref("extensions.geckoProfiler.symbols.url", "http://symbols.mozilla.org/");
pref("extensions.geckoProfiler.acceptedExtensionIds", "geckoprofiler@mozilla.com,quantum-foxfooding@mozilla.com");
#if defined(XP_LINUX) || defined (XP_MACOSX)
pref("extensions.geckoProfiler.getSymbolRules", "localBreakpad,remoteBreakpad,nm");
#else // defined(XP_WIN)
pref("extensions.geckoProfiler.getSymbolRules", "localBreakpad,remoteBreakpad");
#endif


// Add-on content security policies.
pref("extensions.webextensions.base-content-security-policy", "script-src 'self' https://* moz-extension: blob: filesystem: 'unsafe-eval' 'unsafe-inline'; object-src 'self' https://* moz-extension: blob: filesystem:;");
pref("extensions.webextensions.default-content-security-policy", "script-src 'self'; object-src 'self';");

#ifdef XP_WIN
pref("extensions.webextensions.remote", true);
#endif

// Extensions that should not be flagged as legacy in about:addons
pref("extensions.legacy.exceptions", "{972ce4c6-7e08-4474-a285-3208198ce6fd},testpilot@cliqz.com,@testpilot-containers,jid1-NeEaf3sAHdKHPA@jetpack,@activity-streams,pulse@mozilla.com,@testpilot-addon,@min-vid,tabcentertest1@mozilla.com,snoozetabs@mozilla.com,speaktome@mozilla.com,hoverpad@mozilla.com");

// Require signed add-ons by default
sticky_pref("xpinstall.signatures.required", false);
pref("xpinstall.signatures.devInfoURL", "https://wiki.mozilla.org/Addons/Extension_Signing");

// Dictionary download preference
pref("browser.dictionaries.download.url", "https://addons.mozilla.org/%LOCALE%/firefox/dictionaries/");

// At startup, should we check to see if the installation
// date is older than some threshold
pref("app.update.checkInstallTime", true);

// The number of days a binary is permitted to be old without checking is defined in
// firefox-branding.js (app.update.checkInstallTime.days)

// The minimum delay in seconds for the timer to fire between the notification
// of each consumer of the timer manager.
// minimum=30 seconds, default=120 seconds, and maximum=300 seconds
pref("app.update.timerMinimumDelay", 120);

// The minimum delay in milliseconds for the first firing after startup of the timer
// to notify consumers of the timer manager.
// minimum=10 seconds, default=30 seconds, and maximum=120 seconds
pref("app.update.timerFirstInterval", 30000);

// App-specific update preferences

// The interval to check for updates (app.update.interval) is defined in
// firefox-branding.js

// Alternative windowtype for an application update user interface window. When
// a window with this windowtype is open the application update service won't
// open the normal application update user interface window.
pref("app.update.altwindowtype", "Browser:About");

// Enables some extra Application Update Logging (can reduce performance)
pref("app.update.log", false);

// The number of general background check failures to allow before notifying the
// user of the failure. User initiated update checks always notify the user of
// the failure.
pref("app.update.backgroundMaxErrors", 10);

// Whether or not app updates are enabled
pref("app.update.enabled", true);

// Whether or not to use the doorhanger application update UI.
pref("app.update.doorhanger", true);

// Ids of the links to the "What's new" update documentation
pref("app.update.link.updateAvailableWhatsNew", "update-available-whats-new");
pref("app.update.link.updateManualWhatsNew", "update-manual-whats-new");

// How many times we should let downloads fail before prompting the user to
// download a fresh installer.
pref("app.update.download.promptMaxAttempts", 2);

// How many times we should let an elevation prompt fail before prompting the user to
// download a fresh installer.
pref("app.update.elevation.promptMaxAttempts", 2);

// If set to true, the Update Service will automatically download updates when
// app updates are enabled per the app.update.enabled preference and if the user
// can apply updates.
pref("app.update.auto", true);

// If set to true, the Update Service will present no UI for any event.
pref("app.update.silent", false);

// app.update.badgeWaitTime is in branding section

// If set to true, the Update Service will apply updates in the background
// when it finishes downloading them.
#ifdef XP_WIN
pref("app.update.staging.enabled", false);
#else
pref("app.update.staging.enabled", true);
#endif

// Update service URL:
#ifdef XP_WIN
pref("app.update.url", "https://www.waterfoxproject.org/update/win64/%VERSION%/%LOCALE%/%CHANNEL%/update.xml");
#endif
#ifdef XP_MACOSX
pref("app.update.url", "https://www.waterfoxproject.org/update/osx64/%VERSION%/%LOCALE%/%CHANNEL%/update.xml");
#endif
#ifdef XP_LINUX
pref("app.update.url", "https://www.waterfoxproject.org/update/linux64/%VERSION%/%LOCALE%/%CHANNEL%/update.xml");
#endif
// app.update.url.manual is in branding section
// app.update.url.details is in branding section

// app.update.interval is in branding section
// app.update.promptWaitTime is in branding section

// Show the Update Checking/Ready UI when the user was idle for x seconds
pref("app.update.idletime", 60);

// Whether or not to attempt using the service for updates.
#ifdef MOZ_MAINTENANCE_SERVICE
pref("app.update.service.enabled", true);
#endif

// Symmetric (can be overridden by individual extensions) update preferences.
// e.g.
//  extensions.{GUID}.update.enabled
//  extensions.{GUID}.update.url
//  .. etc ..
//
pref("extensions.update.enabled", true);
pref("extensions.update.url", "https://versioncheck.addons.mozilla.org/update/VersionCheck.php?reqVersion=%REQ_VERSION%&id=%ITEM_ID%&version=%ITEM_VERSION%&maxAppVersion=%ITEM_MAXAPPVERSION%&status=%ITEM_STATUS%&appID=%APP_ID%&appVersion=%APP_VERSION%&appOS=%APP_OS%&appABI=%APP_ABI%&locale=%APP_LOCALE%&currentAppVersion=%CURRENT_APP_VERSION%&updateType=%UPDATE_TYPE%&compatMode=%COMPATIBILITY_MODE%");
pref("extensions.update.background.url", "https://versioncheck-bg.addons.mozilla.org/update/VersionCheck.php?reqVersion=%REQ_VERSION%&id=%ITEM_ID%&version=%ITEM_VERSION%&maxAppVersion=%ITEM_MAXAPPVERSION%&status=%ITEM_STATUS%&appID=%APP_ID%&appVersion=%APP_VERSION%&appOS=%APP_OS%&appABI=%APP_ABI%&locale=%APP_LOCALE%&currentAppVersion=%CURRENT_APP_VERSION%&updateType=%UPDATE_TYPE%&compatMode=%COMPATIBILITY_MODE%");
pref("extensions.update.interval", 86400);  // Check for updates to Extensions and
                                            // Themes every day
// Non-symmetric (not shared by extensions) extension-specific [update] preferences
pref("extensions.dss.switchPending", false);    // Non-dynamic switch pending after next
                                                // restart.

pref("extensions.{972ce4c6-7e08-4474-a285-3208198ce6fd}.name", "chrome://browser/locale/browser.properties");
pref("extensions.{972ce4c6-7e08-4474-a285-3208198ce6fd}.description", "chrome://browser/locale/browser.properties");

pref("extensions.webextensions.themes.enabled", true);
pref("extensions.webextensions.themes.icons.buttons", "back,forward,reload,stop,bookmark_star,bookmark_menu,downloads,home,app_menu,cut,copy,paste,new_window,new_private_window,save_page,print,history,full_screen,find,options,addons,developer,synced_tabs,open_file,sidebars,share_page,subscribe,text_encoding,email_link,forget,pocket");

pref("lightweightThemes.update.enabled", true);
pref("lightweightThemes.getMoreURL", "https://addons.mozilla.org/%LOCALE%/firefox/themes");
pref("lightweightThemes.recommendedThemes", "[{\"id\":\"recommended-1\",\"homepageURL\":\"https://addons.mozilla.org/firefox/addon/a-web-browser-renaissance/\",\"headerURL\":\"resource:///chrome/browser/content/browser/defaultthemes/1.header.jpg\",\"textcolor\":\"#000000\",\"accentcolor\":\"#f2d9b1\",\"iconURL\":\"resource:///chrome/browser/content/browser/defaultthemes/1.icon.jpg\",\"previewURL\":\"resource:///chrome/browser/content/browser/defaultthemes/1.preview.jpg\",\"author\":\"Sean.Martell\",\"version\":\"0\"},{\"id\":\"recommended-2\",\"homepageURL\":\"https://addons.mozilla.org/firefox/addon/space-fantasy/\",\"headerURL\":\"resource:///chrome/browser/content/browser/defaultthemes/2.header.jpg\",\"textcolor\":\"#ffffff\",\"accentcolor\":\"#d9d9d9\",\"iconURL\":\"resource:///chrome/browser/content/browser/defaultthemes/2.icon.jpg\",\"previewURL\":\"resource:///chrome/browser/content/browser/defaultthemes/2.preview.jpg\",\"author\":\"fx5800p\",\"version\":\"1.0\"},{\"id\":\"recommended-4\",\"homepageURL\":\"https://addons.mozilla.org/firefox/addon/pastel-gradient/\",\"headerURL\":\"resource:///chrome/browser/content/browser/defaultthemes/4.header.png\",\"textcolor\":\"#000000\",\"accentcolor\":\"#000000\",\"iconURL\":\"resource:///chrome/browser/content/browser/defaultthemes/4.icon.png\",\"previewURL\":\"resource:///chrome/browser/content/browser/defaultthemes/4.preview.png\",\"author\":\"darrinhenein\",\"version\":\"1.0\"}]");

sticky_pref("browser.eme.ui.enabled", false);

pref("browser.customizemode.tip0.shown", false);
pref("browser.customizemode.tip0.learnMoreUrl", "");

pref("keyword.enabled", true);
pref("browser.fixup.domainwhitelist.localhost", true);

#ifdef XP_WIN || XP_MACOSX
pref("general.useragent.locale", "@AB_CD@");
#endif
pref("general.skins.selectedSkin", "classic/1.0");

pref("general.smoothScroll", true);
#ifdef UNIX_BUT_NOT_MAC
pref("general.autoScroll", false);
#else
pref("general.autoScroll", true);
#endif

<<<<<<< HEAD
pref("general.oldDefaultProfile", "");
=======
pref("browser.stopReloadAnimation.enabled", true);
>>>>>>> 5f1100aa

// UI density of the browser chrome. This mostly affects toolbarbutton
// and urlbar spacing. The possible values are 0=normal, 1=compact, 2=touch.
pref("browser.uidensity", 0);
// Whether Firefox will automatically override the uidensity to "touch"
// while the user is in a touch environment (such as Windows tablet mode).
#ifdef MOZ_PHOTON_THEME
pref("browser.touchmode.auto", true);
#else
pref("browser.touchmode.auto", false);
#endif

// At startup, check if we're the default browser and prompt user if not.
pref("browser.shell.checkDefaultBrowser", true);
pref("browser.shell.shortcutFavicons",true);
pref("browser.shell.mostRecentDateSetAsDefault", "");
pref("browser.shell.skipDefaultBrowserCheckOnFirstRun", true);
pref("browser.shell.didSkipDefaultBrowserCheckOnFirstRun", false);
pref("browser.shell.defaultBrowserCheckCount", 0);
pref("browser.defaultbrowser.notificationbar", false);

// 0 = blank, 1 = home (browser.startup.homepage), 2 = last visited page, 3 = resume previous browser session
// The behavior of option 3 is detailed at: http://wiki.mozilla.org/Session_Restore
pref("browser.startup.page",                1);
pref("browser.startup.homepage",            "chrome://branding/locale/browserconfig.properties");
// Whether we should skip the homepage when opening the first-run page
pref("browser.startup.firstrunSkipsHomepage", true);

<<<<<<< HEAD
=======
pref("browser.slowStartup.notificationDisabled", false);
pref("browser.slowStartup.timeThreshold", 30000);
pref("browser.slowStartup.maxSamples", 5);

>>>>>>> 5f1100aa
// This url, if changed, MUST continue to point to an https url. Pulling arbitrary content to inject into
// this page over http opens us up to a man-in-the-middle attack that we'd rather not face. If you are a downstream
// repackager of this code using an alternate snippet url, please keep your users safe
sticky_pref("browser.aboutHomeSnippets.updateUrl", "");

pref("browser.enable_automatic_image_resizing", true);
pref("browser.casting.enabled", false);
pref("browser.chrome.site_icons", true);
pref("browser.chrome.favicons", true);
// browser.warnOnQuit == false will override all other possible prompts when quitting or restarting
pref("browser.warnOnQuit", true);
// browser.showQuitWarning specifically controls the quit warning dialog. We
// might still show the window closing dialog with showQuitWarning == false.
pref("browser.showQuitWarning", false);
pref("browser.fullscreen.autohide", true);
pref("browser.overlink-delay", 80);

#ifdef UNIX_BUT_NOT_MAC
pref("browser.urlbar.clickSelectsAll", false);
#else
pref("browser.urlbar.clickSelectsAll", true);
#endif
#ifdef UNIX_BUT_NOT_MAC
pref("browser.urlbar.doubleClickSelectsAll", true);
#else
pref("browser.urlbar.doubleClickSelectsAll", false);
#endif

// Control autoFill behavior
pref("browser.urlbar.autoFill", true);
pref("browser.urlbar.autoFill.typed", true);
pref("browser.urlbar.speculativeConnect.enabled", false);

// 0: Match anywhere (e.g., middle of words)
// 1: Match on word boundaries and then try matching anywhere
// 2: Match only on word boundaries (e.g., after / or .)
// 3: Match at the beginning of the url or title
pref("browser.urlbar.matchBehavior", 1);
pref("browser.urlbar.filter.javascript", true);

// the maximum number of results to show in autocomplete when doing richResults
pref("browser.urlbar.maxRichResults", 10);
// The amount of time (ms) to wait after the user has stopped typing
// before starting to perform autocomplete.  50 is the default set in
// autocomplete.xml.
pref("browser.urlbar.delay", 50);

// The default behavior for the urlbar can be configured to use any combination
// of the match filters with each additional filter adding more results (union).
pref("browser.urlbar.suggest.history",              true);
pref("browser.urlbar.suggest.bookmark",             true);
pref("browser.urlbar.suggest.openpage",             true);
pref("browser.urlbar.suggest.searches",             true);
pref("browser.urlbar.userMadeSearchSuggestionsChoice", false);
// The suggestion opt-in notification will be shown on 4 different days.
pref("browser.urlbar.daysBeforeHidingSuggestionsPrompt", 4);
pref("browser.urlbar.lastSuggestionsPromptDate", 20160601);
// The suggestion opt-out hint will be hidden after being shown 4 times.
pref("browser.urlbar.timesBeforeHidingSuggestionsHint", 4);

// Limit the number of characters sent to the current search engine to fetch
// suggestions.
pref("browser.urlbar.maxCharsForSearchSuggestions", 20);

// Restrictions to current suggestions can also be applied (intersection).
// Typed suggestion works only if history is set to true.
pref("browser.urlbar.suggest.history.onlyTyped",    false);

pref("browser.urlbar.formatting.enabled", true);
pref("browser.urlbar.trimURLs", true);

pref("browser.urlbar.oneOffSearches", true);

// If changed to true, copying the entire URL from the location bar will put the
// human readable (percent-decoded) URL on the clipboard.
pref("browser.urlbar.decodeURLsOnCopy", false);

pref("browser.altClickSave", false);

// Enable logging downloads operations to the Console.
pref("browser.download.loglevel", "Error");

// Number of milliseconds to wait for the http headers (and thus
// the Content-Disposition filename) before giving up and falling back to
// picking a filename without that info in hand so that the user sees some
// feedback from their action.
pref("browser.download.saveLinkAsFilenameTimeout", 4000);

pref("browser.download.useDownloadDir", true);
pref("browser.download.folderList", 1);
pref("browser.download.manager.addToRecentDocs", true);
pref("browser.download.manager.resumeOnWakeDelay", 10000);

// This allows disabling the animated notifications shown by
// the Downloads Indicator when a download starts or completes.
pref("browser.download.animateNotifications", true);

// This records whether or not the panel has been shown at least once.
pref("browser.download.panel.shown", false);

#ifndef XP_MACOSX
pref("browser.helperApps.deleteTempFileOnExit", true);
#endif

// search engines URL
pref("browser.search.searchEnginesURL",      "https://addons.mozilla.org/%LOCALE%/firefox/search-engines/");

// pointer to the default engine name
pref("browser.search.defaultenginename",      "chrome://browser-region/locale/region.properties");

// Ordering of Search Engines in the Engine list.
pref("browser.search.order.1",                "chrome://browser-region/locale/region.properties");
pref("browser.search.order.2",                "chrome://browser-region/locale/region.properties");
pref("browser.search.order.3",                "chrome://browser-region/locale/region.properties");

// Market-specific search defaults
// This is disabled globally, and then enabled for individual locales
// in firefox-l10n.js (eg. it's enabled for en-US).
pref("browser.search.geoSpecificDefaults", false);
pref("browser.search.geoSpecificDefaults.url", "");

// US specific default (used as a fallback if the geoSpecificDefaults request fails).
pref("browser.search.defaultenginename.US",      "data:text/plain,browser.search.defaultenginename.US=Ecosia");
pref("browser.search.order.US.1",                "data:text/plain,browser.search.order.US.1=Ecosia");
pref("browser.search.order.US.2",                "data:text/plain,browser.search.order.US.2=Google");
pref("browser.search.order.US.3",                "data:text/plain,browser.search.order.US.3=Bing");

// search bar results always open in a new tab
pref("browser.search.openintab", false);

// context menu searches open in the foreground
pref("browser.search.context.loadInBackground", false);

// comma seperated list of of engines to hide in the search panel.
pref("browser.search.hiddenOneOffs", "");

// Mirrors whether the search-container widget is in the navigation toolbar. The
// default value of this preference must match the DEFAULT_AREA_PLACEMENTS of
// UITelemetry.jsm, the navbarPlacements of CustomizableUI.jsm, and the
// position and attributes of the search-container element in browser.xul.
pref("browser.search.widget.inNavBar", true);

#ifndef RELEASE_OR_BETA
pref("browser.search.reset.enabled", true);
#endif

pref("browser.sessionhistory.max_entries", 50);

// Built-in default permissions.
pref("permissions.manager.defaultsUrl", "resource://app/defaults/permissions");

// handle links targeting new windows
// 1=current window/tab, 2=new window, 3=new tab in most recent window
pref("browser.link.open_newwindow", 3);

// handle external links (i.e. links opened from a different application)
// default: use browser.link.open_newwindow
// 1-3: see browser.link.open_newwindow for interpretation
pref("browser.link.open_newwindow.override.external", -1);

// 0: no restrictions - divert everything
// 1: don't divert window.open at all
// 2: don't divert window.open with features
pref("browser.link.open_newwindow.restriction", 2);

// If true, this pref causes windows opened by window.open to be forced into new
// tabs (rather than potentially opening separate windows, depending on
// window.open arguments) when the browser is in fullscreen mode.
// We set this differently on Mac because the fullscreen implementation there is
// different.
#ifdef XP_MACOSX
pref("browser.link.open_newwindow.disabled_in_fullscreen", true);
#else
pref("browser.link.open_newwindow.disabled_in_fullscreen", false);
#endif

#ifdef NIGHTLY_BUILD
pref("browser.photon.structure.enabled", true);
#else
pref("browser.photon.structure.enabled", false);
#endif

// Tabbed browser
pref("browser.tabs.closeWindowWithLastTab", true);
pref("browser.tabs.insertRelatedAfterCurrent", true);
pref("browser.tabs.warnOnClose", true);
pref("browser.tabs.warnOnCloseOtherTabs", true);
pref("browser.tabs.warnOnOpen", true);
pref("browser.tabs.maxOpenBeforeWarn", 15);
pref("browser.tabs.loadInBackground", true);
pref("browser.tabs.opentabfor.middleclick", true);
pref("browser.tabs.loadDivertedInBackground", false);
pref("browser.tabs.loadBookmarksInBackground", false);
pref("browser.tabs.tabClipWidth", 140);
#ifdef UNIX_BUT_NOT_MAC
pref("browser.tabs.drawInTitlebar", false);
#else
pref("browser.tabs.drawInTitlebar", true);
#endif

// 0 - Disable the tabbar session restore button.
// 1 - Enable the tabbar session restore button.
// 2 - Control group. The tabbar session restore button is disabled,
// but we will record data on other session restore usage.
// To be enabled with shield.
pref("browser.tabs.restorebutton", 0);

// When tabs opened by links in other tabs via a combination of
// browser.link.open_newwindow being set to 3 and target="_blank" etc are
// closed:
// true   return to the tab that opened this tab (its owner)
// false  return to the adjacent tab (old default)
pref("browser.tabs.selectOwnerOnClose", true);

pref("browser.tabs.showAudioPlayingIcon", true);
// This should match Chromium's audio indicator delay.
pref("browser.tabs.delayHidingAudioPlayingIconMS", 3000);

pref("browser.ctrlTab.previews", false);

// By default, do not export HTML at shutdown.
// If true, at shutdown the bookmarks in your menu and toolbar will
// be exported as HTML to the bookmarks.html file.
pref("browser.bookmarks.autoExportHTML",          false);

// The maximum number of daily bookmark backups to
// keep in {PROFILEDIR}/bookmarkbackups. Special values:
// -1: unlimited
//  0: no backups created (and deletes all existing backups)
pref("browser.bookmarks.max_backups",             15);

pref("browser.bookmarks.showRecentlyBookmarked",  true);

// Scripts & Windows prefs
pref("dom.disable_open_during_load",              true);
pref("javascript.options.showInConsole",          true);
#ifdef DEBUG
pref("general.warnOnAboutConfig",                 false);
#endif

// This is the pref to control the location bar, change this to true to
// force this - this makes the origin of popup windows more obvious to avoid
// spoofing. We would rather not do it by default because it affects UE for web
// applications, but without it there isn't a really good way to prevent chrome
// spoofing, see bug 337344
pref("dom.disable_window_open_feature.location",  true);
// prevent JS from setting status messages
pref("dom.disable_window_status_change",          true);
// allow JS to move and resize existing windows
pref("dom.disable_window_move_resize",            false);
// prevent JS from monkeying with window focus, etc
pref("dom.disable_window_flip",                   true);

// popups.policy 1=allow,2=reject
pref("privacy.popups.policy",               1);
pref("privacy.popups.usecustom",            true);
pref("privacy.popups.showBrowserMessage",   true);

pref("privacy.item.cookies",                false);

pref("privacy.clearOnShutdown.history",     true);
pref("privacy.clearOnShutdown.formdata",    true);
pref("privacy.clearOnShutdown.downloads",   true);
pref("privacy.clearOnShutdown.cookies",     true);
pref("privacy.clearOnShutdown.cache",       true);
pref("privacy.clearOnShutdown.sessions",    true);
pref("privacy.clearOnShutdown.offlineApps", false);
pref("privacy.clearOnShutdown.siteSettings", false);
pref("privacy.clearOnShutdown.openWindows", false);

pref("privacy.cpd.history",                 true);
pref("privacy.cpd.formdata",                true);
pref("privacy.cpd.passwords",               false);
pref("privacy.cpd.downloads",               true);
pref("privacy.cpd.cookies",                 true);
pref("privacy.cpd.cache",                   true);
pref("privacy.cpd.sessions",                true);
pref("privacy.cpd.offlineApps",             false);
pref("privacy.cpd.siteSettings",            false);
pref("privacy.cpd.openWindows",             false);

pref("privacy.history.custom",              false);

// What default should we use for the time span in the sanitizer:
// 0 - Clear everything
// 1 - Last Hour
// 2 - Last 2 Hours
// 3 - Last 4 Hours
// 4 - Today
// 5 - Last 5 minutes
// 6 - Last 24 hours
pref("privacy.sanitize.timeSpan", 1);
pref("privacy.sanitize.sanitizeOnShutdown", false);

pref("privacy.sanitize.migrateFx3Prefs",    false);

pref("privacy.panicButton.enabled",         true);

// Time until temporary permissions expire, in ms
pref("privacy.temporary_permission_expire_time_ms",  3600000);

pref("network.proxy.share_proxy_settings",  false); // use the same proxy settings for all protocols

// simple gestures support
pref("browser.gesture.swipe.left", "Browser:BackOrBackDuplicate");
pref("browser.gesture.swipe.right", "Browser:ForwardOrForwardDuplicate");
pref("browser.gesture.swipe.up", "cmd_scrollTop");
pref("browser.gesture.swipe.down", "cmd_scrollBottom");
#ifdef XP_MACOSX
pref("browser.gesture.pinch.latched", true);
pref("browser.gesture.pinch.threshold", 150);
#else
pref("browser.gesture.pinch.latched", false);
pref("browser.gesture.pinch.threshold", 25);
#endif
#ifdef XP_WIN
// Enabled for touch input display zoom.
pref("browser.gesture.pinch.out", "cmd_fullZoomEnlarge");
pref("browser.gesture.pinch.in", "cmd_fullZoomReduce");
pref("browser.gesture.pinch.out.shift", "cmd_fullZoomReset");
pref("browser.gesture.pinch.in.shift", "cmd_fullZoomReset");
#else
// Disabled by default due to issues with track pad input.
pref("browser.gesture.pinch.out", "");
pref("browser.gesture.pinch.in", "");
pref("browser.gesture.pinch.out.shift", "");
pref("browser.gesture.pinch.in.shift", "");
#endif
pref("browser.gesture.twist.latched", false);
pref("browser.gesture.twist.threshold", 0);
pref("browser.gesture.twist.right", "cmd_gestureRotateRight");
pref("browser.gesture.twist.left", "cmd_gestureRotateLeft");
pref("browser.gesture.twist.end", "cmd_gestureRotateEnd");
pref("browser.gesture.tap", "cmd_fullZoomReset");

pref("browser.snapshots.limit", 0);

// 0: Nothing happens
// 1: Scrolling contents
// 2: Go back or go forward, in your history
// 3: Zoom in or out.
#ifdef XP_MACOSX
// On OS X, if the wheel has one axis only, shift+wheel comes through as a
// horizontal scroll event. Thus, we can't assign anything other than normal
// scrolling to shift+wheel.
pref("mousewheel.with_alt.action", 2);
pref("mousewheel.with_shift.action", 1);
// On MacOS X, control+wheel is typically handled by system and we don't
// receive the event.  So, command key which is the main modifier key for
// acceleration is the best modifier for zoom-in/out.  However, we should keep
// the control key setting for backward compatibility.
pref("mousewheel.with_meta.action", 3); // command key on Mac
// Disable control-/meta-modified horizontal mousewheel events, since
// those are used on Mac as part of modified swipe gestures (e.g.
// Left swipe+Cmd = go back in a new tab).
pref("mousewheel.with_control.action.override_x", 0);
pref("mousewheel.with_meta.action.override_x", 0);
#else
pref("mousewheel.with_alt.action", 1);
pref("mousewheel.with_shift.action", 2);
pref("mousewheel.with_meta.action", 1); // win key on Win, Super/Hyper on Linux
#endif
pref("mousewheel.with_control.action",3);
pref("mousewheel.with_win.action", 1);

pref("browser.xul.error_pages.enabled", true);
pref("browser.xul.error_pages.expert_bad_cert", false);

// Enable captive portal detection.
pref("network.captive-portal-service.enabled", true);

// If true, network link events will change the value of navigator.onLine
pref("network.manage-offline-status", true);

// We want to make sure mail URLs are handled externally...
pref("network.protocol-handler.external.mailto", true); // for mail
pref("network.protocol-handler.external.news", true);   // for news
pref("network.protocol-handler.external.snews", true);  // for secure news
pref("network.protocol-handler.external.nntp", true);   // also news
#ifdef XP_WIN
pref("network.protocol-handler.external.ms-windows-store", true);
#endif

// ...without warning dialogs
pref("network.protocol-handler.warn-external.mailto", false);
pref("network.protocol-handler.warn-external.news", false);
pref("network.protocol-handler.warn-external.snews", false);
pref("network.protocol-handler.warn-external.nntp", false);
#ifdef XP_WIN
pref("network.protocol-handler.warn-external.ms-windows-store", false);
#endif

// By default, all protocol handlers are exposed.  This means that
// the browser will respond to openURL commands for all URL types.
// It will also try to open link clicks inside the browser before
// failing over to the system handlers.
pref("network.protocol-handler.expose-all", true);
pref("network.protocol-handler.expose.mailto", false);
pref("network.protocol-handler.expose.news", false);
pref("network.protocol-handler.expose.snews", false);
pref("network.protocol-handler.expose.nntp", false);

pref("accessibility.typeaheadfind", false);
pref("accessibility.typeaheadfind.timeout", 5000);
pref("accessibility.typeaheadfind.linksonly", false);
pref("accessibility.typeaheadfind.flashBar", 1);

// Tracks when accessibility is loaded into the previous session.
pref("accessibility.loadedInLastSession", false);

pref("plugins.click_to_play", true);
pref("plugins.testmode", false);
pref("plugin.load_flash_only", false);
pref("plugins.update.url", "https://www.mozilla.org/%LOCALE%/plugincheck/");

// Should plugins that are hidden show the infobar UI?
pref("plugins.show_infobar", false);

// Should dismissing the hidden plugin infobar suppress it permanently?
pref("plugins.remember_infobar_dismissal", true);

pref("plugin.default.state", 1);

// Plugins bundled in XPIs are enabled by default.
pref("plugin.defaultXpi.state", 2);

// Java is Click-to-Activate by default on all channels.
pref("plugin.state.java", 1);

// Flash is Click-to-Activate by default on Nightly.
// On other channels, it will be controlled by a
// rollout system addon.
pref("plugin.state.flash", 1);

// Enables the download and use of the flash blocklists.
pref("plugins.flashBlock.enabled", true);

// Prefer HTML5 video over Flash content, and don't
// load plugin instances with no src declared.
// These prefs are documented in details on all.js.
// With the "follow-ctp" setting, this will only
// apply to users that have plugin.state.flash = 1.
pref("plugins.favorfallback.mode", "follow-ctp");
pref("plugins.favorfallback.rules", "nosrc,video");


#ifdef XP_WIN
pref("browser.preferences.instantApply", false);
#else
pref("browser.preferences.instantApply", true);
#endif

// Toggling Search bar on and off in about:preferences
pref("browser.preferences.search", true);

// Use the new in-content about:preferences in Nightly only for now
pref("browser.preferences.useOldOrganization", false);

// Once the Storage Management is completed.
// (The Storage Management-related prefs are browser.storageManager.* )
// The Offline(Appcache) Group section in about:preferences will be hidden.
// And the task to clear appcache will be done by Storage Management.
#if defined(NIGHTLY_BUILD)
pref("browser.preferences.offlineGroup.enabled", false);
#else
pref("browser.preferences.offlineGroup.enabled", true);
#endif

pref("browser.preferences.defaultPerformanceSettings.enabled", true);

pref("browser.download.show_plugins_in_list", true);
pref("browser.download.hide_plugins_without_extensions", true);

// Backspace and Shift+Backspace behavior
// 0 goes Back/Forward
// 1 act like PgUp/PgDown
// 2 and other values, nothing
#ifdef UNIX_BUT_NOT_MAC
pref("browser.backspace_action", 2);
#else
pref("browser.backspace_action", 0);
#endif

// this will automatically enable inline spellchecking (if it is available) for
// editable elements in HTML
// 0 = spellcheck nothing
// 1 = check multi-line controls [default]
// 2 = check multi/single line controls
pref("layout.spellcheckDefault", 1);

pref("browser.send_pings", false);

/* initial web feed readers list */
pref("browser.contentHandlers.types.0.title", "chrome://browser-region/locale/region.properties");
pref("browser.contentHandlers.types.0.uri", "chrome://browser-region/locale/region.properties");
pref("browser.contentHandlers.types.0.type", "application/vnd.mozilla.maybe.feed");
pref("browser.contentHandlers.types.1.title", "chrome://browser-region/locale/region.properties");
pref("browser.contentHandlers.types.1.uri", "chrome://browser-region/locale/region.properties");
pref("browser.contentHandlers.types.1.type", "application/vnd.mozilla.maybe.feed");
pref("browser.contentHandlers.types.2.title", "chrome://browser-region/locale/region.properties");
pref("browser.contentHandlers.types.2.uri", "chrome://browser-region/locale/region.properties");
pref("browser.contentHandlers.types.2.type", "application/vnd.mozilla.maybe.feed");
pref("browser.contentHandlers.types.3.title", "chrome://browser-region/locale/region.properties");
pref("browser.contentHandlers.types.3.uri", "chrome://browser-region/locale/region.properties");
pref("browser.contentHandlers.types.3.type", "application/vnd.mozilla.maybe.feed");
pref("browser.contentHandlers.types.4.title", "chrome://browser-region/locale/region.properties");
pref("browser.contentHandlers.types.4.uri", "chrome://browser-region/locale/region.properties");
pref("browser.contentHandlers.types.4.type", "application/vnd.mozilla.maybe.feed");
pref("browser.contentHandlers.types.5.title", "chrome://browser-region/locale/region.properties");
pref("browser.contentHandlers.types.5.uri", "chrome://browser-region/locale/region.properties");
pref("browser.contentHandlers.types.5.type", "application/vnd.mozilla.maybe.feed");

pref("browser.feeds.handler", "ask");
pref("browser.videoFeeds.handler", "ask");
pref("browser.audioFeeds.handler", "ask");

// At startup, if the handler service notices that the version number in the
// region.properties file is newer than the version number in the handler
// service datastore, it will add any new handlers it finds in the prefs (as
// seeded by this file) to its datastore.
pref("gecko.handlerService.defaultHandlersVersion", "chrome://browser-region/locale/region.properties");

// The default set of web-based protocol handlers shown in the application
// selection dialog for webcal: ; I've arbitrarily picked 4 default handlers
// per protocol, but if some locale wants more than that (or defaults for some
// protocol not currently listed here), we should go ahead and add those.

// webcal
pref("gecko.handlerService.schemes.webcal.0.name", "chrome://browser-region/locale/region.properties");
pref("gecko.handlerService.schemes.webcal.0.uriTemplate", "chrome://browser-region/locale/region.properties");
pref("gecko.handlerService.schemes.webcal.1.name", "chrome://browser-region/locale/region.properties");
pref("gecko.handlerService.schemes.webcal.1.uriTemplate", "chrome://browser-region/locale/region.properties");
pref("gecko.handlerService.schemes.webcal.2.name", "chrome://browser-region/locale/region.properties");
pref("gecko.handlerService.schemes.webcal.2.uriTemplate", "chrome://browser-region/locale/region.properties");
pref("gecko.handlerService.schemes.webcal.3.name", "chrome://browser-region/locale/region.properties");
pref("gecko.handlerService.schemes.webcal.3.uriTemplate", "chrome://browser-region/locale/region.properties");

// mailto
pref("gecko.handlerService.schemes.mailto.0.name", "chrome://browser-region/locale/region.properties");
pref("gecko.handlerService.schemes.mailto.0.uriTemplate", "chrome://browser-region/locale/region.properties");
pref("gecko.handlerService.schemes.mailto.1.name", "chrome://browser-region/locale/region.properties");
pref("gecko.handlerService.schemes.mailto.1.uriTemplate", "chrome://browser-region/locale/region.properties");
pref("gecko.handlerService.schemes.mailto.2.name", "chrome://browser-region/locale/region.properties");
pref("gecko.handlerService.schemes.mailto.2.uriTemplate", "chrome://browser-region/locale/region.properties");
pref("gecko.handlerService.schemes.mailto.3.name", "chrome://browser-region/locale/region.properties");
pref("gecko.handlerService.schemes.mailto.3.uriTemplate", "chrome://browser-region/locale/region.properties");

// irc
pref("gecko.handlerService.schemes.irc.0.name", "chrome://browser-region/locale/region.properties");
pref("gecko.handlerService.schemes.irc.0.uriTemplate", "chrome://browser-region/locale/region.properties");
pref("gecko.handlerService.schemes.irc.1.name", "chrome://browser-region/locale/region.properties");
pref("gecko.handlerService.schemes.irc.1.uriTemplate", "chrome://browser-region/locale/region.properties");
pref("gecko.handlerService.schemes.irc.2.name", "chrome://browser-region/locale/region.properties");
pref("gecko.handlerService.schemes.irc.2.uriTemplate", "chrome://browser-region/locale/region.properties");
pref("gecko.handlerService.schemes.irc.3.name", "chrome://browser-region/locale/region.properties");
pref("gecko.handlerService.schemes.irc.3.uriTemplate", "chrome://browser-region/locale/region.properties");

// ircs
pref("gecko.handlerService.schemes.ircs.0.name", "chrome://browser-region/locale/region.properties");
pref("gecko.handlerService.schemes.ircs.0.uriTemplate", "chrome://browser-region/locale/region.properties");
pref("gecko.handlerService.schemes.ircs.1.name", "chrome://browser-region/locale/region.properties");
pref("gecko.handlerService.schemes.ircs.1.uriTemplate", "chrome://browser-region/locale/region.properties");
pref("gecko.handlerService.schemes.ircs.2.name", "chrome://browser-region/locale/region.properties");
pref("gecko.handlerService.schemes.ircs.2.uriTemplate", "chrome://browser-region/locale/region.properties");
pref("gecko.handlerService.schemes.ircs.3.name", "chrome://browser-region/locale/region.properties");
pref("gecko.handlerService.schemes.ircs.3.uriTemplate", "chrome://browser-region/locale/region.properties");

pref("browser.geolocation.warning.infoURL", "https://www.mozilla.org/%LOCALE%/firefox/geolocation/");

pref("browser.EULA.version", 3);
pref("browser.rights.version", 3);
pref("browser.rights.3.shown", false);

#ifdef DEBUG
// Don't show the about:rights notification in debug builds.
pref("browser.rights.override", true);
#endif

pref("browser.sessionstore.resume_from_crash", true);
pref("browser.sessionstore.resume_session_once", false);

// Minimal interval between two save operations in milliseconds (while the user is active).
pref("browser.sessionstore.interval", 15000); // 15 seconds

// Minimal interval between two save operations in milliseconds (while the user is idle).
pref("browser.sessionstore.interval.idle", 3600000); // 1h

// Time (ms) before we assume that the user is idle and that we don't need to
// collect/save the session quite as often.
pref("browser.sessionstore.idleDelay", 180000); // 3 minutes

// on which sites to save text data, POSTDATA and cookies
// 0 = everywhere, 1 = unencrypted sites, 2 = nowhere
pref("browser.sessionstore.privacy_level", 0);
// how many tabs can be reopened (per window)
pref("browser.sessionstore.max_tabs_undo", 10);
// how many windows can be reopened (per session) - on non-OS X platforms this
// pref may be ignored when dealing with pop-up windows to ensure proper startup
pref("browser.sessionstore.max_windows_undo", 3);
// number of crashes that can occur before the about:sessionrestore page is displayed
// (this pref has no effect if more than 6 hours have passed since the last crash)
pref("browser.sessionstore.max_resumed_crashes", 1);
// number of back button session history entries to restore (-1 = all of them)
pref("browser.sessionstore.max_serialize_back", 10);
// number of forward button session history entries to restore (-1 = all of them)
pref("browser.sessionstore.max_serialize_forward", -1);
// restore_on_demand overrides MAX_CONCURRENT_TAB_RESTORES (sessionstore constant)
// and restore_hidden_tabs. When true, tabs will not be restored until they are
// focused (also applies to tabs that aren't visible). When false, the values
// for MAX_CONCURRENT_TAB_RESTORES and restore_hidden_tabs are respected.
// Selected tabs are always restored regardless of this pref.
pref("browser.sessionstore.restore_on_demand", true);
// Whether to automatically restore hidden tabs (i.e., tabs in other tab groups) or not
pref("browser.sessionstore.restore_hidden_tabs", false);
// If restore_on_demand is set, pinned tabs are restored on startup by default.
// When set to true, this pref overrides that behavior, and pinned tabs will only
// be restored when they are focused.
pref("browser.sessionstore.restore_pinned_tabs_on_demand", false);
// The version at which we performed the latest upgrade backup
pref("browser.sessionstore.upgradeBackup.latestBuildID", "");
// How many upgrade backups should be kept
pref("browser.sessionstore.upgradeBackup.maxUpgradeBackups", 3);
// End-users should not run sessionstore in debug mode
pref("browser.sessionstore.debug", false);
// Causes SessionStore to ignore non-final update messages from
// browser tabs that were not caused by a flush from the parent.
// This is a testing flag and should not be used by end-users.
pref("browser.sessionstore.debug.no_auto_updates", false);
// Forget closed windows/tabs after two weeks
pref("browser.sessionstore.cleanup.forget_closed_after", 1209600000);
// Maximum number of bytes of DOMSessionStorage data we collect per origin.
pref("browser.sessionstore.dom_storage_limit", 2048);

// allow META refresh by default
pref("accessibility.blockautorefresh", false);

// Whether useAsyncTransactions is enabled or not.
// Currently we only enable them for nightly.
#ifdef NIGHTLY_BUILD
pref("browser.places.useAsyncTransactions", true);
#else
pref("browser.places.useAsyncTransactions", false);
#endif

// Whether history is enabled or not.
pref("places.history.enabled", true);

// the (maximum) number of the recent visits to sample
// when calculating frecency
pref("places.frecency.numVisits", 10);

// buckets (in days) for frecency calculation
pref("places.frecency.firstBucketCutoff", 4);
pref("places.frecency.secondBucketCutoff", 14);
pref("places.frecency.thirdBucketCutoff", 31);
pref("places.frecency.fourthBucketCutoff", 90);

// weights for buckets for frecency calculations
pref("places.frecency.firstBucketWeight", 100);
pref("places.frecency.secondBucketWeight", 70);
pref("places.frecency.thirdBucketWeight", 50);
pref("places.frecency.fourthBucketWeight", 30);
pref("places.frecency.defaultBucketWeight", 10);

// bonus (in percent) for visit transition types for frecency calculations
pref("places.frecency.embedVisitBonus", 0);
pref("places.frecency.framedLinkVisitBonus", 0);
pref("places.frecency.linkVisitBonus", 100);
pref("places.frecency.typedVisitBonus", 2000);
// The bookmarks bonus is always added on top of any other bonus, including
// the redirect source and the typed ones.
pref("places.frecency.bookmarkVisitBonus", 75);
// The redirect source bonus overwrites any transition bonus.
// 0 would hide these pages, instead we want them low ranked.  Thus we use
// linkVisitBonus - bookmarkVisitBonus, so that a bookmarked source is in par
// with a common link.
pref("places.frecency.redirectSourceVisitBonus", 25);
pref("places.frecency.downloadVisitBonus", 0);
// The perm/temp redirects here relate to redirect targets, not sources.
pref("places.frecency.permRedirectVisitBonus", 50);
pref("places.frecency.tempRedirectVisitBonus", 40);
pref("places.frecency.reloadVisitBonus", 0);
pref("places.frecency.defaultVisitBonus", 0);

// bonus (in percent) for place types for frecency calculations
pref("places.frecency.unvisitedBookmarkBonus", 140);
pref("places.frecency.unvisitedTypedBonus", 200);

// Controls behavior of the "Add Exception" dialog launched from SSL error pages
// 0 - don't pre-populate anything
// 1 - pre-populate site URL, but don't fetch certificate
// 2 - pre-populate site URL and pre-fetch certificate
pref("browser.ssl_override_behavior", 2);

// True if the user should be prompted when a web application supports
// offline apps.
pref("browser.offline-apps.notify", true);

// if true, use full page zoom instead of text zoom
pref("browser.zoom.full", true);

// Whether or not to save and restore zoom levels on a per-site basis.
pref("browser.zoom.siteSpecific", true);

// Whether or not to update background tabs to the current zoom level.
pref("browser.zoom.updateBackgroundTabs", true);

// The breakpad report server to link to in about:crashes
pref("breakpad.reportURL", "");

// URL for "Learn More" for DataCollection
pref("toolkit.datacollection.infoURL",
     "https://www.mozilla.org/legal/privacy/firefox.html");

// URL for "Learn More" for Crash Reporter
pref("toolkit.crashreporter.infoURL",
     "");

// base URL for web-based support pages
pref("app.support.baseURL", "https://support.mozilla.org/1/firefox/%VERSION%/%OS%/%LOCALE%/");

// a11y conflicts with e10s support page
pref("app.support.e10sAccessibilityUrl", "https://support.mozilla.org/1/firefox/%VERSION%/%OS%/%LOCALE%/accessibility-ppt");

// base url for web-based feedback pages
#ifdef MOZ_DEV_EDITION
pref("app.feedback.baseURL", "https://input.mozilla.org/%LOCALE%/feedback/firefoxdev/%VERSION%/");
#else
pref("app.feedback.baseURL", "https://input.mozilla.org/%LOCALE%/feedback/%APP%/%VERSION%/");
#endif

// base URL for web-based marketing pages
pref("app.productInfo.baseURL", "https://www.mozilla.org/firefox/features/");

// Name of alternate about: page for certificate errors (when undefined, defaults to about:neterror)
pref("security.alternate_certificate_error_page", "certerror");

// Whether to start the private browsing mode at application startup
pref("browser.privatebrowsing.autostart", false);

// Don't try to alter this pref, it'll be reset the next time you use the
// bookmarking dialog
pref("browser.bookmarks.editDialog.firstEditField", "namePicker");

pref("dom.ipc.plugins.flash.disable-protected-mode", false);

// Feature-disable the protected-mode auto-flip
pref("browser.flash-protected-mode-flip.enable", false);

// Whether we've already flipped protected mode automatically
pref("browser.flash-protected-mode-flip.done", false);

pref("dom.ipc.shims.enabledWarnings", false);

#if defined(XP_WIN) && defined(MOZ_SANDBOX)
// Controls whether and how the Windows NPAPI plugin process is sandboxed.
// To get a different setting for a particular plugin replace "default", with
// the plugin's nice file name, see: nsPluginTag::GetNiceFileName.
// On windows these levels are:
// 0 - no sandbox
// 1 - sandbox with USER_NON_ADMIN access token level
// 2 - a more strict sandbox, which might cause functionality issues. This now
//     includes running at low integrity.
// 3 - the strongest settings we seem to be able to use without breaking
//     everything, but will probably cause some functionality restrictions
pref("dom.ipc.plugins.sandbox-level.default", 0);
#if defined(_AMD64_)
// The lines in PluginModuleParent.cpp should be changed in line with this.
pref("dom.ipc.plugins.sandbox-level.flash", 2);
#else
pref("dom.ipc.plugins.sandbox-level.flash", 0);
#endif

#if defined(MOZ_CONTENT_SANDBOX)
// This controls the strength of the Windows content process sandbox for testing
// purposes. This will require a restart.
// On windows these levels are:
// See - security/sandbox/win/src/sandboxbroker/sandboxBroker.cpp
// SetSecurityLevelForContentProcess() for what the different settings mean.
pref("security.sandbox.content.level", 3);

// This controls the depth of stack trace that is logged when Windows sandbox
// logging is turned on.  This is only currently available for the content
// process because the only other sandbox (for GMP) has too strict a policy to
// allow stack tracing.  This does not require a restart to take effect.
pref("security.sandbox.windows.log.stackTraceDepth", 0);
#endif

// This controls the strength of the Windows GPU process sandbox.  Changes
// will require restart.
// For information on what the level number means, see
// SetSecurityLevelForGPUProcess() in
// security/sandbox/win/src/sandboxbroker/sandboxBroker.cpp
pref("security.sandbox.gpu.level", 0);
#endif

#if defined(XP_MACOSX) && defined(MOZ_SANDBOX) && defined(MOZ_CONTENT_SANDBOX)
// This pref is discussed in bug 1083344, the naming is inspired from its
// Windows counterpart, but on Mac it's an integer which means:
// 0 -> "no sandbox" (nightly only)
// 1 -> "preliminary content sandboxing enabled: write access to
//       home directory is prevented"
// 2 -> "preliminary content sandboxing enabled with profile protection:
//       write access to home directory is prevented, read and write access
//       to ~/Library and profile directories are prevented (excluding
//       $PROFILE/{extensions,chrome})"
// 3 -> "no global read/write access, read access permitted to
//       $PROFILE/{extensions,chrome}"
// This setting is read when the content process is started. On Mac the content
// process is killed when all windows are closed, so a change will take effect
// when the 1st window is opened.
pref("security.sandbox.content.level", 3);
#endif

#if defined(XP_LINUX) && defined(MOZ_SANDBOX) && defined(MOZ_CONTENT_SANDBOX)
// This pref is introduced as part of bug 742434, the naming is inspired from
// its Windows/Mac counterpart, but on Linux it's an integer which means:
// 0 -> "no sandbox"
// 1 -> "content sandbox using seccomp-bpf when available"
// 2 -> "seccomp-bpf + write file broker"
// 3 -> "seccomp-bpf + read/write file brokering"
// Content sandboxing on Linux is currently in the stage of
// 'just getting it enabled', which includes a very permissive whitelist. We
// enable seccomp-bpf on nightly to see if everything is running, or if we need
// to whitelist more system calls.
//
// So the purpose of this setting is to allow nightly users to disable the
// sandbox while we fix their problems. This way, they won't have to wait for
// another nightly release which disables seccomp-bpf again.
//
// This setting may not be required anymore once we decide to permanently
// enable the content sandbox.
#ifdef NIGHTLY_BUILD
pref("security.sandbox.content.level", 3);
#else
pref("security.sandbox.content.level", 2);
#endif
pref("security.sandbox.content.write_path_whitelist", "");
pref("security.sandbox.content.read_path_whitelist", "");
pref("security.sandbox.content.syscall_whitelist", "");
#endif

#if defined(XP_MACOSX) || defined(XP_WIN)
#if defined(MOZ_SANDBOX) && defined(MOZ_CONTENT_SANDBOX)
// ID (a UUID when set by gecko) that is used to form the name of a
// sandbox-writable temporary directory to be used by content processes
// when a temporary writable file is required in a level 1 sandbox.
pref("security.sandbox.content.tempDirSuffix", "");
#endif
#endif

#if defined(MOZ_SANDBOX)
// This pref determines if messages relevant to sandbox violations are
// logged.
#if defined(XP_WIN) || defined(XP_MACOSX)
pref("security.sandbox.logging.enabled", false);
#else
pref("security.sandbox.logging.enabled", true);
#endif
#endif

// This pref governs whether we attempt to work around problems caused by
// plugins using OS calls to manipulate the cursor while running out-of-
// process.  These workarounds all involve intercepting (hooking) certain
// OS calls in the plugin process, then arranging to make certain OS calls
// in the browser process.  Eventually plugins will be required to use the
// NPAPI to manipulate the cursor, and these workarounds will be removed.
// See bug 621117.
#ifdef XP_MACOSX
pref("dom.ipc.plugins.nativeCursorSupport", true);
#endif

#ifdef XP_WIN
pref("browser.taskbar.previews.enable", false);
pref("browser.taskbar.previews.max", 20);
pref("browser.taskbar.previews.cachetime", 5);
pref("browser.taskbar.lists.enabled", true);
pref("browser.taskbar.lists.frequent.enabled", true);
pref("browser.taskbar.lists.recent.enabled", false);
pref("browser.taskbar.lists.maxListItemCount", 7);
pref("browser.taskbar.lists.tasks.enabled", true);
pref("browser.taskbar.lists.refreshInSeconds", 120);
#endif

// Preferences to be synced by default
pref("services.sync.prefs.sync.accessibility.blockautorefresh", true);
pref("services.sync.prefs.sync.accessibility.browsewithcaret", true);
pref("services.sync.prefs.sync.accessibility.typeaheadfind", true);
pref("services.sync.prefs.sync.accessibility.typeaheadfind.linksonly", true);
pref("services.sync.prefs.sync.addons.ignoreUserEnabledChanges", true);
// The addons prefs related to repository verification are intentionally
// not synced for security reasons. If a system is compromised, a user
// could weaken the pref locally, install an add-on from an untrusted
// source, and this would propagate automatically to other,
// uncompromised Sync-connected devices.
pref("services.sync.prefs.sync.browser.ctrlTab.previews", true);
pref("services.sync.prefs.sync.browser.download.useDownloadDir", true);
pref("services.sync.prefs.sync.browser.formfill.enable", true);
pref("services.sync.prefs.sync.browser.link.open_newwindow", true);
pref("services.sync.prefs.sync.browser.newtabpage.enabled", true);
pref("services.sync.prefs.sync.browser.newtabpage.enhanced", true);
pref("services.sync.prefs.sync.browser.newtabpage.pinned", true);
pref("services.sync.prefs.sync.browser.offline-apps.notify", true);
pref("services.sync.prefs.sync.browser.safebrowsing.phishing.enabled", true);
pref("services.sync.prefs.sync.browser.safebrowsing.malware.enabled", true);
pref("services.sync.prefs.sync.browser.search.update", true);
pref("services.sync.prefs.sync.browser.sessionstore.restore_on_demand", true);
pref("services.sync.prefs.sync.browser.startup.homepage", true);
pref("services.sync.prefs.sync.browser.startup.page", true);
pref("services.sync.prefs.sync.browser.tabs.loadInBackground", true);
pref("services.sync.prefs.sync.browser.tabs.warnOnClose", true);
pref("services.sync.prefs.sync.browser.tabs.warnOnOpen", true);
pref("services.sync.prefs.sync.browser.urlbar.autocomplete.enabled", true);
pref("services.sync.prefs.sync.browser.urlbar.maxRichResults", true);
pref("services.sync.prefs.sync.browser.urlbar.suggest.bookmark", true);
pref("services.sync.prefs.sync.browser.urlbar.suggest.history", true);
pref("services.sync.prefs.sync.browser.urlbar.suggest.history.onlyTyped", true);
pref("services.sync.prefs.sync.browser.urlbar.suggest.openpage", true);
pref("services.sync.prefs.sync.browser.urlbar.suggest.searches", true);
pref("services.sync.prefs.sync.dom.disable_open_during_load", true);
pref("services.sync.prefs.sync.dom.disable_window_flip", true);
pref("services.sync.prefs.sync.dom.disable_window_move_resize", true);
pref("services.sync.prefs.sync.dom.event.contextmenu.enabled", true);
pref("services.sync.prefs.sync.extensions.personas.current", true);
pref("services.sync.prefs.sync.extensions.update.enabled", true);
pref("services.sync.prefs.sync.intl.accept_languages", true);
pref("services.sync.prefs.sync.layout.spellcheckDefault", true);
pref("services.sync.prefs.sync.lightweightThemes.selectedThemeID", true);
pref("services.sync.prefs.sync.lightweightThemes.usedThemes", true);
pref("services.sync.prefs.sync.network.cookie.cookieBehavior", true);
pref("services.sync.prefs.sync.network.cookie.lifetimePolicy", true);
pref("services.sync.prefs.sync.network.cookie.lifetime.days", true);
pref("services.sync.prefs.sync.network.cookie.thirdparty.sessionOnly", true);
pref("services.sync.prefs.sync.permissions.default.image", true);
pref("services.sync.prefs.sync.pref.advanced.images.disable_button.view_image", true);
pref("services.sync.prefs.sync.pref.advanced.javascript.disable_button.advanced", true);
pref("services.sync.prefs.sync.pref.downloads.disable_button.edit_actions", true);
pref("services.sync.prefs.sync.pref.privacy.disable_button.cookie_exceptions", true);
pref("services.sync.prefs.sync.privacy.clearOnShutdown.cache", true);
pref("services.sync.prefs.sync.privacy.clearOnShutdown.cookies", true);
pref("services.sync.prefs.sync.privacy.clearOnShutdown.downloads", true);
pref("services.sync.prefs.sync.privacy.clearOnShutdown.formdata", true);
pref("services.sync.prefs.sync.privacy.clearOnShutdown.history", true);
pref("services.sync.prefs.sync.privacy.clearOnShutdown.offlineApps", true);
pref("services.sync.prefs.sync.privacy.clearOnShutdown.sessions", true);
pref("services.sync.prefs.sync.privacy.clearOnShutdown.siteSettings", true);
pref("services.sync.prefs.sync.privacy.donottrackheader.enabled", true);
pref("services.sync.prefs.sync.privacy.sanitize.sanitizeOnShutdown", true);
pref("services.sync.prefs.sync.privacy.trackingprotection.enabled", true);
pref("services.sync.prefs.sync.privacy.trackingprotection.pbmode.enabled", true);
pref("services.sync.prefs.sync.security.OCSP.enabled", true);
pref("services.sync.prefs.sync.security.OCSP.require", true);
pref("services.sync.prefs.sync.security.default_personal_cert", true);
pref("services.sync.prefs.sync.security.tls.version.min", true);
pref("services.sync.prefs.sync.security.tls.version.max", true);
pref("services.sync.prefs.sync.services.sync.syncedTabs.showRemoteIcons", true);
pref("services.sync.prefs.sync.signon.rememberSignons", true);
pref("services.sync.prefs.sync.spellchecker.dictionary", true);
pref("services.sync.prefs.sync.xpinstall.whitelist.required", true);

// A preference that controls whether we should show the icon for a remote tab.
// This pref has no UI but exists because some people may be concerned that
// fetching these icons to show remote tabs may leak information about that
// user's tabs and bookmarks. Note this pref is also synced.
pref("services.sync.syncedTabs.showRemoteIcons", true);

// Developer edition preferences
#ifdef MOZ_DEV_EDITION
sticky_pref("lightweightThemes.selectedThemeID", "firefox-compact-dark@mozilla.org");
#else
sticky_pref("lightweightThemes.selectedThemeID", "");
#endif

// Whether the character encoding menu is under the main Firefox button. This
// preference is a string so that localizers can alter it.
pref("browser.menu.showCharacterEncoding", "chrome://browser/locale/browser.properties");

// Allow using tab-modal prompts when possible.
pref("prompts.tab_modal.enabled", true);

// Activates preloading of the new tab url.
pref("browser.newtab.preload", true);

// Remembers if the about:newtab intro has been shown
// NOTE: This preference is unused but was not removed in case
//       this information will be valuable in the future.
pref("browser.newtabpage.introShown", false);

// Toggles the content of 'about:newtab'. Shows the grid when enabled.
pref("browser.newtabpage.enabled", true);

// Toggles the directory tiles content of 'about:newtab'.
pref("browser.newtabpage.enhanced", true);

// enables Activity Stream inspired layout
pref("browser.newtabpage.compact", false);

// enables showing basic placeholders for missing thumbnails
pref("browser.newtabpage.thumbnailPlaceholder", false);

// number of rows of newtab grid
pref("browser.newtabpage.rows", 3);

// number of columns of newtab grid
pref("browser.newtabpage.columns", 5);

// directory tiles download URL
sticky_pref("browser.newtabpage.directory.source", "");

// activates Activity Stream
#ifdef NIGHTLY_BUILD
pref("browser.newtabpage.activity-stream.enabled", true);
#else
pref("browser.newtabpage.activity-stream.enabled", false);
#endif

// Enable the DOM fullscreen API.
pref("full-screen-api.enabled", true);

// Startup Crash Tracking
// number of startup crashes that can occur before starting into safe mode automatically
// (this pref has no effect if more than 6 hours have passed since the last crash)
pref("toolkit.startup.max_resumed_crashes", 3);

// Whether we use pdfium to view content with the pdf mime type.
// Note: if the pref is set to false while Firefox is open, it won't
// take effect until there are no open pdfium tabs.
pref("pdfium.enabled", false);

// Completely disable pdf.js as an option to preview pdfs within firefox.
// Note: if this is not disabled it does not necessarily mean pdf.js is the pdf
// handler just that it is an option.
pref("pdfjs.disabled", false);
// Used by pdf.js to know the first time firefox is run with it installed so it
// can become the default pdf viewer.
pref("pdfjs.firstRun", true);
// The values of preferredAction and alwaysAskBeforeHandling before pdf.js
// became the default.
pref("pdfjs.previousHandler.preferredAction", 0);
pref("pdfjs.previousHandler.alwaysAskBeforeHandling", false);

// The maximum amount of decoded image data we'll willingly keep around (we
// might keep around more than this, but we'll try to get down to this value).
// (This is intentionally on the high side; see bug 746055.)
pref("image.mem.max_decoded_image_kb", 256000);

// Is the sidebar positioned ahead of the content browser
pref("sidebar.position_start", true);

// Activation from inside of share panel is possible if activationPanelEnabled
// is true. Pref'd off for release while usage testing is done through beta.
pref("social.share.activationPanelEnabled", false);
pref("social.shareDirectory", "");

// Block insecure active content on https pages
pref("security.mixed_content.block_active_content", true);

// Show degraded UI for http pages with password fields.
pref("security.insecure_password.ui.enabled", true);

// Show in-content login form warning UI for insecure login fields
pref("security.insecure_field_warning.contextual.enabled", true);

// 1 = allow MITM for certificate pinning checks.
pref("security.cert_pinning.enforcement_level", 1);


// Override the Gecko-default value of false for Firefox.
pref("plain_text.wrap_long_lines", true);

// If this turns true, Moz*Gesture events are not called stopPropagation()
// before content.
pref("dom.debug.propagate_gesture_events_through_content", false);

pref("geo.wifi.uri", "");

#ifdef XP_MACOSX
sticky_pref("geo.provider.use_corelocation", true);
#endif

#ifdef XP_WIN
sticky_pref("geo.provider.ms-windows-location", true);
#endif

#ifdef MOZ_WIDGET_GTK
#ifdef MOZ_GPSD
sticky_pref("geo.provider.use_gpsd", true);
#endif
#endif

// We keep allowing non-HTTPS geo requests on all the release
// channels, for now.
// TODO: default to false (or remove altogether) for #1072859.
pref("geo.security.allowinsecure", false);

// Necko IPC security checks only needed for app isolation for cookies/cache/etc:
// currently irrelevant for desktop e10s
pref("network.disable.ipc.security", true);

// CustomizableUI debug logging.
pref("browser.uiCustomization.debug", false);

// CustomizableUI state of the browser's user interface
pref("browser.uiCustomization.state", "");

// The remote content URL shown for FxA signup. Must use HTTPS.
pref("identity.fxaccounts.remote.signup.uri", "https://accounts.firefox.com/signup?service=sync&context=fx_desktop_v3");

// The URL where remote content that forces re-authentication for Firefox Accounts
// should be fetched.  Must use HTTPS.
pref("identity.fxaccounts.remote.force_auth.uri", "https://accounts.firefox.com/force_auth?service=sync&context=fx_desktop_v3");

// The remote content URL shown for signin in. Must use HTTPS.
pref("identity.fxaccounts.remote.signin.uri", "https://accounts.firefox.com/signin?service=sync&context=fx_desktop_v3");

// The remote content URL where FxAccountsWebChannel messages originate.
pref("identity.fxaccounts.remote.webchannel.uri", "https://accounts.firefox.com/");

// The value of the context query parameter passed in some fxa requests when config
// discovery is enabled.
pref("identity.fxaccounts.contextParam", "fx_desktop_v3");

// The URL we take the user to when they opt to "manage" their Firefox Account.
// Note that this will always need to be in the same TLD as the
// "identity.fxaccounts.remote.signup.uri" pref.
pref("identity.fxaccounts.settings.uri", "https://accounts.firefox.com/settings?service=sync&context=fx_desktop_v3");

// The URL of the FxA device manager page
pref("identity.fxaccounts.settings.devices.uri", "https://accounts.firefox.com/settings/clients?service=sync&context=fx_desktop_v3");

// The remote URL of the FxA Profile Server
pref("identity.fxaccounts.remote.profile.uri", "https://profile.accounts.firefox.com/v1");

// The remote URL of the FxA OAuth Server
pref("identity.fxaccounts.remote.oauth.uri", "https://oauth.accounts.firefox.com/v1");

// Token server used by the FxA Sync identity.
pref("identity.sync.tokenserver.uri", "https://token.services.mozilla.com/1.0/sync/1.5");

// URLs for promo links to mobile browsers. Note that consumers are expected to
// append a value for utm_campaign.
pref("identity.mobilepromo.android", "https://www.mozilla.org/firefox/android/?utm_source=firefox-browser&utm_medium=firefox-browser&utm_campaign=");
pref("identity.mobilepromo.ios", "https://www.mozilla.org/firefox/ios/?utm_source=firefox-browser&utm_medium=firefox-browser&utm_campaign=");

// Migrate any existing Firefox Account data from the default profile to the
// Developer Edition profile.
#ifdef MOZ_DEV_EDITION
pref("identity.fxaccounts.migrateToDevEdition", true);
#else
pref("identity.fxaccounts.migrateToDevEdition", false);
#endif

// On GTK, we now default to showing the menubar only when alt is pressed:
#ifdef MOZ_WIDGET_GTK
pref("ui.key.menuAccessKeyFocuses", true);
#endif

// Encrypted media extensions.
// EME is visible but disabled by default. This is so that the
// "Play DRM content" checkbox in the UI is unchecked by default.
// DRM requires downloading and installing proprietary binaries, which
// users of Waterfox didn't opt into. The first
// time a site using EME is encountered, the user will be prompted to
// enable DRM, whereupon the EME plugin binaries will be downloaded if
// permission is granted.
pref("media.eme.enabled", false);

#ifdef NIGHTLY_BUILD
pref("media.eme.vp9-in-mp4.enabled", true);
#else
pref("media.eme.vp9-in-mp4.enabled", false);
#endif

// Whether we should run a test-pattern through EME GMPs before assuming they'll
// decode H.264.
pref("media.gmp.trial-create.enabled", true);

// Note: when media.gmp-*.visible is true, provided we're running on a
// supported platform/OS version, the corresponding CDM appears in the
// plugins list, Firefox will download the GMP/CDM if enabled, and our
// UI to re-enable EME prompts the user to re-enable EME if it's disabled
// and script requests EME. If *.visible is false, we won't show the UI
// to enable the CDM if its disabled; it's as if the keysystem is completely
// unsupported.

#if defined(MOZ_WIDEVINE_EME)
pref("browser.eme.ui.enabled", true);
#else
pref("browser.eme.ui.enabled", false);
#endif

#ifdef MOZ_WIDEVINE_EME
pref("media.gmp-widevinecdm.visible", true);
pref("media.gmp-widevinecdm.enabled", true);
#endif

// Play with different values of the decay time and get telemetry,
// 0 means to randomize (and persist) the experiment value in users' profiles,
// -1 means no experiment is run and we use the preferred value for frecency (6h)
pref("browser.cache.frecency_experiment", 0);

pref("browser.translation.detectLanguage", false);
pref("browser.translation.neverForLanguages", "");
// Show the translation UI bits, like the info bar, notification icon and preferences.
pref("browser.translation.ui.show", false);
// Allows to define the translation engine. Bing is default, Yandex may optionally switched on.
pref("browser.translation.engine", "bing");

// Telemetry settings.
// Determines if Telemetry pings can be archived locally.
sticky_pref("toolkit.telemetry.archive.enabled", false);
// Enables sending the shutdown ping when Firefox shuts down.
<<<<<<< HEAD
sticky_pref("toolkit.telemetry.shutdownPingSender.enabled", false);
// Enables sending the 'new-profile' ping on new profiles.
sticky_pref("toolkit.telemetry.newProfilePing.enabled", false);
=======
pref("toolkit.telemetry.shutdownPingSender.enabled", true);
// Enables sending the shutdown ping using the pingsender from the first session.
pref("toolkit.telemetry.shutdownPingSender.enabledFirstSession", false);
// Enables sending the 'new-profile' ping on new profiles.
pref("toolkit.telemetry.newProfilePing.enabled", true);
// Enables sending 'update' pings on Firefox updates.
pref("toolkit.telemetry.updatePing.enabled", true);
>>>>>>> 5f1100aa

// Telemetry experiments settings.
sticky_pref("experiments.enabled", false);
sticky_pref("experiments.manifest.fetchIntervalSeconds", 86400);
sticky_pref("experiments.manifest.uri", "");
// Whether experiments are supported by the current application profile.
sticky_pref("experiments.supported", false);

// Enable GMP support in the addon manager.
pref("media.gmp-provider.enabled", true);

#ifdef NIGHTLY_BUILD
pref("privacy.trackingprotection.ui.enabled", true);
#else
pref("privacy.trackingprotection.ui.enabled", false);
#endif
pref("privacy.trackingprotection.introCount", 0);
pref("privacy.trackingprotection.introURL", "https://www.mozilla.org/%LOCALE%/firefox/%VERSION%/tracking-protection/start/");

// Enable Contextual Identity Containers
#ifdef NIGHTLY_BUILD
pref("privacy.userContext.enabled", true);
pref("privacy.userContext.ui.enabled", true);
pref("privacy.usercontext.about_newtab_segregation.enabled", true);

// 0 disables long press, 1 when clicked, the menu is shown, 2 the menu is shown after X milliseconds.
pref("privacy.userContext.longPressBehavior", 2);
#else
pref("privacy.userContext.enabled", false);
pref("privacy.userContext.ui.enabled", false);
pref("privacy.usercontext.about_newtab_segregation.enabled", false);

// 0 disables long press, 1 when clicked, the menu is shown, 2 the menu is shown after X milliseconds.
pref("privacy.userContext.longPressBehavior", 0);
#endif

// Start the browser in e10s mode
pref("browser.tabs.remote.autostart", false);
pref("browser.tabs.remote.desktopbehavior", true);

#if !defined(RELEASE_OR_BETA) || defined(MOZ_DEV_EDITION)
// At the moment, autostart.2 is used, while autostart.1 is unused.
// We leave it here set to false to reset users' defaults and allow
// us to change everybody to true in the future, when desired.
pref("browser.tabs.remote.autostart.1", false);
pref("browser.tabs.remote.autostart.2", true);
#endif

// For the about:tabcrashed page
pref("browser.tabs.crashReporting.sendReport", true);
pref("browser.tabs.crashReporting.includeURL", false);
pref("browser.tabs.crashReporting.requestEmail", false);
pref("browser.tabs.crashReporting.emailMe", false);
pref("browser.tabs.crashReporting.email", "");

// Enable e10s add-on interposition by default.
pref("extensions.interposition.enabled", true);
pref("extensions.interposition.prefetching", true);

// But don't allow non-MPC extensions by default on Nightly
#if defined(NIGHTLY_BUILD)
pref("extensions.allow-non-mpc-extensions", true);
#endif

// Enable blocking of e10s and e10s-multi for add-on users on beta/release.
#if defined(RELEASE_OR_BETA) && !defined(MOZ_DEV_EDITION)
pref("extensions.e10sBlocksEnabling", false);
pref("extensions.e10sMultiBlocksEnabling", false);
#endif

// How often to check for CPOW timeouts. CPOWs are only timed out by
// the hang monitor.
pref("dom.ipc.cpow.timeout", 500);

// Causes access on unsafe CPOWs from browser code to throw by default.
pref("dom.ipc.cpows.forbid-unsafe-from-browser", true);

// Don't allow add-ons marked as multiprocessCompatible to use CPOWs.
pref("dom.ipc.cpows.forbid-cpows-in-compat-addons", true);

// ...except for these add-ons:
pref("dom.ipc.cpows.allow-cpows-in-compat-addons", "{b9db16a4-6edc-47ec-a1f4-b86292ed211d},firegestures@xuldev.org,{DDC359D1-844A-42a7-9AA1-88A850A938A8},privateTab@infocatcher,mousegesturessuite@lemon_juice.addons.mozilla.org,treestyletab@piro.sakura.ne.jp,cliqz@cliqz.com,{AE93811A-5C9A-4d34-8462-F7B864FC4696},contextsearch2@lwz.addons.mozilla.org,{EF522540-89F5-46b9-B6FE-1829E2B572C6},{677a8f98-fd64-40b0-a883-b8c95d0cbf17},images@wink.su,fx-devtools,url_advisor@kaspersky.com,{d10d0bf8-f5b5-c8b4-a8b2-2b9879e08c5d},{dc572301-7619-498c-a57d-39143191b318},dta@downthemall.net,{86095750-AD15-46d8-BF32-C0789F7E6A32},screenwise-prod@google.com,{91aa5abe-9de4-4347-b7b5-322c38dd9271},secureLogin@blueimp.net,ich@maltegoetz.de,come.back.block.image.from@cat-in-136.blogspot.com,{7b1bf0b6-a1b9-42b0-b75d-252036438bdc},s3crypto@data,{1e0fd655-5aea-4b4c-a583-f76ef1e3af9c},akahuku.fx.sp@toshiakisp.github.io,{aff87fa2-a58e-4edd-b852-0a20203c1e17},{1018e4d6-728f-4b20-ad56-37578a4de76b},rehostimage@engy.us,lazarus@interclue.com,{b2e69492-2358-071a-7056-24ad0c3defb1},flashstopper@byo.co.il,{e4a8a97b-f2ed-450b-b12d-ee082ba24781},jid1-f3mYMbCpz2AZYl@jetpack,{8c550e28-88c9-4764-bb52-aa489cf2efcd},{37fa1426-b82d-11db-8314-0800200c9a66},{ac2cfa60-bc96-11e0-962b-0800200c9a66},igetter@presenta.net,killspinners@byo.co.il,abhere2@moztw.org,{fc6339b8-9581-4fc7-b824-dffcb091fcb7},wampi@wink.su,backtrack@byalexv.co.uk,Gladiator_X@mail.ru,{73a6fe31-595d-460b-a920-fcc0f8843232},{46551EC9-40F0-4e47-8E18-8E5CF550CFB8},acewebextension_unlisted@acestream.org,@screen_maker,yasearch@yandex.ru,sp@avast.com,s3google@translator,igetterextension@presenta.net,{C1A2A613-35F1-4FCF-B27F-2840527B6556},screenwise-testing@google.com,helper-sig@savefrom.net,ImageSaver@Merci.chao,proxtube@abz.agency,wrc@avast.com,{9AA46F4F-4DC7-4c06-97AF-5035170634FE},jid1-CikLKKPVkw6ipw@jetpack,artur.dubovoy@gmail.com,nlgfeb@nlgfeb.ext,{A065A84F-95B6-433A-A0C8-4C040B77CE8A},fdm_ffext@freedownloadmanager.org");

// Enable e10s hang monitoring (slow script checking and plugin hang
// detection).
pref("dom.ipc.processHangMonitor", true);

#ifdef DEBUG
// Don't report hangs in DEBUG builds. They're too slow and often a
// debugger is attached.
pref("dom.ipc.reportProcessHangs", false);
#else
pref("dom.ipc.reportProcessHangs", true);
#endif

// Don't limit how many nodes we care about on desktop:
pref("reader.parse-node-limit", 0);

// On desktop, we want the URLs to be included here for ease of debugging,
// and because (normally) these errors are not persisted anywhere.
pref("reader.errors.includeURLs", true);

pref("view_source.tab", true);

pref("dom.serviceWorkers.enabled", true);
pref("dom.serviceWorkers.openWindow.enabled", true);

// Enable Push API.
pref("dom.push.enabled", true);

// These are the thumbnail width/height set in about:newtab.
// If you change this, ENSURE IT IS THE SAME SIZE SET
// by about:newtab. These values are in CSS pixels.
pref("toolkit.pageThumbs.minWidth", 280);
pref("toolkit.pageThumbs.minHeight", 190);

// Enable speech synthesis
pref("media.webspeech.synth.enabled", true);

pref("browser.esedbreader.loglevel", "Error");

pref("browser.laterrun.enabled", false);

// Disable prelaunch in the same way activity-stream is enabled addressing
// bug 1381804 memory usage until bug 1376895 is fixed.
// Because of frequent crashes on Beta, it is turned off on all channels, see: bug 1363601.
pref("dom.ipc.processPrelaunch.enabled", false);

pref("browser.migrate.automigrate.enabled", false);
// 4 here means the suggestion notification will be automatically
// hidden the 4th day, so it will actually be shown on 3 different days.
pref("browser.migrate.automigrate.daysToOfferUndo", 4);
pref("browser.migrate.automigrate.ui.enabled", true);
pref("browser.migrate.automigrate.inpage.ui.enabled", false);

// See comments in bug 1340115 on how we got to these numbers.
pref("browser.migrate.chrome.history.limit", 2000);
pref("browser.migrate.chrome.history.maxAgeInDays", 180);

// Enable browser frames for use on desktop.  Only exposed to chrome callers.
pref("dom.mozBrowserFramesEnabled", true);

pref("extensions.pocket.enabled", true);

pref("signon.schemeUpgrades", true);

// "Simplify Page" feature in Print Preview. This feature is disabled by default
// in toolkit.
//
// This feature is only enabled on Nightly for Linux until bug 1306295 is fixed.
#ifdef UNIX_BUT_NOT_MAC
#if defined(NIGHTLY_BUILD)
pref("print.use_simplify_page", true);
#endif
#else
pref("print.use_simplify_page", true);
#endif

// Space separated list of URLS that are allowed to send objects (instead of
// only strings) through webchannels. This list is duplicated in mobile/android/app/mobile.js
pref("webchannel.allowObject.urlWhitelist", "https://accounts.firefox.com https://content.cdn.mozilla.net https://input.mozilla.org https://support.mozilla.org https://install.mozilla.org");

// Whether or not the browser should scan for unsubmitted
// crash reports, and then show a notification for submitting
// those reports.
#ifdef EARLY_BETA_OR_EARLIER
pref("browser.crashReports.unsubmittedCheck.enabled", true);
#else
pref("browser.crashReports.unsubmittedCheck.enabled", false);
#endif

// chancesUntilSuppress is how many times we'll show the unsubmitted
// crash report notification across different days and shutdown
// without a user choice before we suppress the notification for
// some number of days.
pref("browser.crashReports.unsubmittedCheck.chancesUntilSuppress", 4);
pref("browser.crashReports.unsubmittedCheck.autoSubmit", false);

// Preferences for the form autofill system extension
// The truthy values of "extensions.formautofill.available" are "on" and "detect",
// any other value means autofill isn't available.
// "detect" means it's enabled if conditions defined in the extension are met.
#ifdef NIGHTLY_BUILD
pref("extensions.formautofill.available", "on");
#elif MOZ_UPDATE_CHANNEL == release
pref("extensions.formautofill.available", "staged-rollout");
#else
pref("extensions.formautofill.available", "detect");
#endif
pref("extensions.formautofill.addresses.enabled", true);
pref("extensions.formautofill.creditCards.enabled", true);
pref("extensions.formautofill.firstTimeUse", true);
pref("extensions.formautofill.heuristics.enabled", true);
pref("extensions.formautofill.loglevel", "Warn");

// Whether or not to restore a session with lazy-browser tabs.
pref("browser.sessionstore.restore_tabs_lazily", true);

pref("browser.suppress_first_window_animation", true);

// Preferences for Photon onboarding system extension
pref("browser.onboarding.enabled", true);
// Mark this as an upgraded profile so we don't offer the initial new user onboarding tour.
pref("browser.onboarding.tourset-version", 1);
pref("browser.onboarding.hidden", false);
// On the Activity-Stream page, the snippet's position overlaps with our notification.
// So use `browser.onboarding.notification.finished` to let the AS page know
// if our notification is finished and safe to show their snippet.
pref("browser.onboarding.notification.finished", false);
pref("browser.onboarding.notification.mute-duration-on-first-session-ms", 300000); // 5 mins
pref("browser.onboarding.notification.max-life-time-per-tour-ms", 432000000); // 5 days
pref("browser.onboarding.notification.max-prompt-count-per-tour", 8);
pref("browser.onboarding.newtour", "private,addons,customize,search,default,sync");
pref("browser.onboarding.updatetour", "");

// Preference that allows individual users to disable Screenshots.
pref("extensions.screenshots.disabled", false);<|MERGE_RESOLUTION|>--- conflicted
+++ resolved
@@ -238,11 +238,9 @@
 pref("general.autoScroll", true);
 #endif
 
-<<<<<<< HEAD
 pref("general.oldDefaultProfile", "");
-=======
+
 pref("browser.stopReloadAnimation.enabled", true);
->>>>>>> 5f1100aa
 
 // UI density of the browser chrome. This mostly affects toolbarbutton
 // and urlbar spacing. The possible values are 0=normal, 1=compact, 2=touch.
@@ -271,13 +269,6 @@
 // Whether we should skip the homepage when opening the first-run page
 pref("browser.startup.firstrunSkipsHomepage", true);
 
-<<<<<<< HEAD
-=======
-pref("browser.slowStartup.notificationDisabled", false);
-pref("browser.slowStartup.timeThreshold", 30000);
-pref("browser.slowStartup.maxSamples", 5);
-
->>>>>>> 5f1100aa
 // This url, if changed, MUST continue to point to an https url. Pulling arbitrary content to inject into
 // this page over http opens us up to a man-in-the-middle attack that we'd rather not face. If you are a downstream
 // repackager of this code using an alternate snippet url, please keep your users safe
@@ -1057,7 +1048,7 @@
 // On windows these levels are:
 // See - security/sandbox/win/src/sandboxbroker/sandboxBroker.cpp
 // SetSecurityLevelForContentProcess() for what the different settings mean.
-pref("security.sandbox.content.level", 3);
+pref("security.sandbox.content.level", 1);
 
 // This controls the depth of stack trace that is logged when Windows sandbox
 // logging is turned on.  This is only currently available for the content
@@ -1089,7 +1080,7 @@
 // This setting is read when the content process is started. On Mac the content
 // process is killed when all windows are closed, so a change will take effect
 // when the 1st window is opened.
-pref("security.sandbox.content.level", 3);
+pref("security.sandbox.content.level", 1);
 #endif
 
 #if defined(XP_LINUX) && defined(MOZ_SANDBOX) && defined(MOZ_CONTENT_SANDBOX)
@@ -1113,7 +1104,7 @@
 #ifdef NIGHTLY_BUILD
 pref("security.sandbox.content.level", 3);
 #else
-pref("security.sandbox.content.level", 2);
+pref("security.sandbox.content.level", 1);
 #endif
 pref("security.sandbox.content.write_path_whitelist", "");
 pref("security.sandbox.content.read_path_whitelist", "");
@@ -1490,19 +1481,13 @@
 // Determines if Telemetry pings can be archived locally.
 sticky_pref("toolkit.telemetry.archive.enabled", false);
 // Enables sending the shutdown ping when Firefox shuts down.
-<<<<<<< HEAD
 sticky_pref("toolkit.telemetry.shutdownPingSender.enabled", false);
+// Enables sending the shutdown ping using the pingsender from the first session.
+sticky_pref("toolkit.telemetry.shutdownPingSender.enabledFirstSession", false);
 // Enables sending the 'new-profile' ping on new profiles.
 sticky_pref("toolkit.telemetry.newProfilePing.enabled", false);
-=======
-pref("toolkit.telemetry.shutdownPingSender.enabled", true);
-// Enables sending the shutdown ping using the pingsender from the first session.
-pref("toolkit.telemetry.shutdownPingSender.enabledFirstSession", false);
-// Enables sending the 'new-profile' ping on new profiles.
-pref("toolkit.telemetry.newProfilePing.enabled", true);
 // Enables sending 'update' pings on Firefox updates.
-pref("toolkit.telemetry.updatePing.enabled", true);
->>>>>>> 5f1100aa
+sticky_pref("toolkit.telemetry.updatePing.enabled", false);
 
 // Telemetry experiments settings.
 sticky_pref("experiments.enabled", false);
@@ -1569,8 +1554,8 @@
 
 // Enable blocking of e10s and e10s-multi for add-on users on beta/release.
 #if defined(RELEASE_OR_BETA) && !defined(MOZ_DEV_EDITION)
-pref("extensions.e10sBlocksEnabling", false);
-pref("extensions.e10sMultiBlocksEnabling", false);
+pref("extensions.e10sBlocksEnabling", true);
+pref("extensions.e10sMultiBlocksEnabling", true);
 #endif
 
 // How often to check for CPOW timeouts. CPOWs are only timed out by
