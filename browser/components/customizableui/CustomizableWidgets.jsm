--- conflicted
+++ resolved
@@ -524,17 +524,12 @@
       // respects different buttons (eg, to open in a new tab).
       item.addEventListener("click", e => {
         doc.defaultView.openUILink(tabInfo.url, e);
-<<<<<<< HEAD
-        CustomizableUI.hidePanelForNode(item);
-=======
         if (doc.defaultView.whereToOpenLink(e) != "current") {
           e.preventDefault();
           e.stopPropagation();
         } else {
           CustomizableUI.hidePanelForNode(item);
         }
-        BrowserUITelemetry.countSyncedTabEvent("open", "toolbarbutton-subview");
->>>>>>> 728b71ce
       });
       return item;
     },
