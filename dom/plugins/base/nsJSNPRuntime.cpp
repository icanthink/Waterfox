/* -*- Mode: C++; tab-width: 2; indent-tabs-mode: nil; c-basic-offset: 2 -*- */
/* This Source Code Form is subject to the terms of the Mozilla Public
 * License, v. 2.0. If a copy of the MPL was not distributed with this
 * file, You can obtain one at http://mozilla.org/MPL/2.0/. */

#include "base/basictypes.h"

#include "jsapi.h"
#include "jsfriendapi.h"
#include "jswrapper.h"

#include "nsIInterfaceRequestorUtils.h"
#include "nsJSNPRuntime.h"
#include "nsNPAPIPlugin.h"
#include "nsNPAPIPluginInstance.h"
#include "nsIScriptGlobalObject.h"
#include "nsIScriptContext.h"
#include "nsDOMJSUtils.h"
#include "nsIDocument.h"
#include "nsIJSRuntimeService.h"
#include "nsIJSContextStack.h"
#include "nsIXPConnect.h"
#include "nsIDOMElement.h"
#include "prmem.h"
#include "nsIContent.h"
#include "nsIPluginInstanceOwner.h"
#include "mozilla/HashFunctions.h"

#define NPRUNTIME_JSCLASS_NAME "NPObject JS wrapper class"

using namespace mozilla::plugins::parent;
using namespace mozilla;

#include "mozilla/plugins/PluginScriptableObjectParent.h"
using mozilla::plugins::PluginScriptableObjectParent;
using mozilla::plugins::ParentNPObject;

// Hash of JSObject wrappers that wraps JSObjects as NPObjects. There
// will be one wrapper per JSObject per plugin instance, i.e. if two
// plugins access the JSObject x, two wrappers for x will be
// created. This is needed to be able to properly drop the wrappers
// when a plugin is torn down in case there's a leak in the plugin (we
// don't want to leak the world just because a plugin leaks an
// NPObject).
static PLDHashTable sJSObjWrappers;

// Hash of NPObject wrappers that wrap NPObjects as JSObjects.
static PLDHashTable sNPObjWrappers;

// Global wrapper count. This includes JSObject wrappers *and*
// NPObject wrappers. When this count goes to zero, there are no more
// wrappers and we can kill off hash tables etc.
static PRInt32 sWrapperCount;

// The JSRuntime. Used to unroot JSObjects when no JSContext is
// reachable.
static JSRuntime *sJSRuntime;

// The JS context stack, we use this to push a plugin's JSContext onto
// while executing JS on the context.
static nsIJSContextStack *sContextStack;

static nsTArray<NPObject*>* sDelayedReleases;

namespace {

inline bool
NPObjectIsOutOfProcessProxy(NPObject *obj)
{
  return obj->_class == PluginScriptableObjectParent::GetClass();
}

} // anonymous namespace

// Helper class that reports any JS exceptions that were thrown while
// the plugin executed JS.

class AutoJSExceptionReporter
{
public:
  AutoJSExceptionReporter(JSContext *cx)
    : mCx(cx)
  {
  }

  ~AutoJSExceptionReporter()
  {
    JS_ReportPendingException(mCx);
  }

protected:
  JSContext *mCx;
};


NPClass nsJSObjWrapper::sJSObjWrapperNPClass =
  {
    NP_CLASS_STRUCT_VERSION,
    nsJSObjWrapper::NP_Allocate,
    nsJSObjWrapper::NP_Deallocate,
    nsJSObjWrapper::NP_Invalidate,
    nsJSObjWrapper::NP_HasMethod,
    nsJSObjWrapper::NP_Invoke,
    nsJSObjWrapper::NP_InvokeDefault,
    nsJSObjWrapper::NP_HasProperty,
    nsJSObjWrapper::NP_GetProperty,
    nsJSObjWrapper::NP_SetProperty,
    nsJSObjWrapper::NP_RemoveProperty,
    nsJSObjWrapper::NP_Enumerate,
    nsJSObjWrapper::NP_Construct
  };

static JSBool
NPObjWrapper_AddProperty(JSContext *cx, JSHandleObject obj, JSHandleId id, JSMutableHandleValue vp);

static JSBool
NPObjWrapper_DelProperty(JSContext *cx, JSHandleObject obj, JSHandleId id, JSMutableHandleValue vp);

static JSBool
NPObjWrapper_SetProperty(JSContext *cx, JSHandleObject obj, JSHandleId id, JSBool strict,
                         JSMutableHandleValue vp);

static JSBool
NPObjWrapper_GetProperty(JSContext *cx, JSHandleObject obj, JSHandleId id, JSMutableHandleValue vp);

static JSBool
NPObjWrapper_newEnumerate(JSContext *cx, JSHandleObject obj, JSIterateOp enum_op,
                          jsval *statep, jsid *idp);

static JSBool
NPObjWrapper_NewResolve(JSContext *cx, JSHandleObject obj, JSHandleId id, unsigned flags,
                        JSMutableHandleObject objp);

static JSBool
NPObjWrapper_Convert(JSContext *cx, JSHandleObject obj, JSType type, JSMutableHandleValue vp);

static void
NPObjWrapper_Finalize(JSFreeOp *fop, JSObject *obj);

static JSBool
NPObjWrapper_Call(JSContext *cx, unsigned argc, jsval *vp);

static JSBool
NPObjWrapper_Construct(JSContext *cx, unsigned argc, jsval *vp);

static JSBool
CreateNPObjectMember(NPP npp, JSContext *cx, JSObject *obj, NPObject *npobj,
                     jsid id, NPVariant* getPropertyResult, jsval *vp);

static JSClass sNPObjectJSWrapperClass =
  {
    NPRUNTIME_JSCLASS_NAME,
    JSCLASS_HAS_PRIVATE | JSCLASS_IMPLEMENTS_BARRIERS | JSCLASS_NEW_RESOLVE | JSCLASS_NEW_ENUMERATE,
    NPObjWrapper_AddProperty,
    NPObjWrapper_DelProperty,
    NPObjWrapper_GetProperty,
    NPObjWrapper_SetProperty,
    (JSEnumerateOp)NPObjWrapper_newEnumerate,
    (JSResolveOp)NPObjWrapper_NewResolve,
    NPObjWrapper_Convert,
    NPObjWrapper_Finalize,
    nullptr,                                                /* checkAccess */
    NPObjWrapper_Call,
    nullptr,                                                /* hasInstance */
    NPObjWrapper_Construct
  };

typedef struct NPObjectMemberPrivate {
    JSObject *npobjWrapper;
    jsval fieldValue;
    NPIdentifier methodName;
    NPP   npp;
} NPObjectMemberPrivate;

static JSBool
NPObjectMember_Convert(JSContext *cx, JSHandleObject obj, JSType type, JSMutableHandleValue vp);

static void
NPObjectMember_Finalize(JSFreeOp *fop, JSObject *obj);

static JSBool
NPObjectMember_Call(JSContext *cx, unsigned argc, jsval *vp);

static void
NPObjectMember_Trace(JSTracer *trc, JSObject *obj);

static JSClass sNPObjectMemberClass =
  {
    "NPObject Ambiguous Member class", JSCLASS_HAS_PRIVATE | JSCLASS_IMPLEMENTS_BARRIERS,
    JS_PropertyStub, JS_PropertyStub,
    JS_PropertyStub, JS_StrictPropertyStub, JS_EnumerateStub,
    JS_ResolveStub, NPObjectMember_Convert,
    NPObjectMember_Finalize, nullptr, NPObjectMember_Call,
    nullptr, nullptr, NPObjectMember_Trace
  };

static void
OnWrapperDestroyed();

static void
DelayedReleaseGCCallback(JSRuntime* rt, JSGCStatus status)
{
  if (JSGC_END == status) {
    // Take ownership of sDelayedReleases and null it out now. The
    // _releaseobject call below can reenter GC and double-free these objects.
    nsAutoPtr<nsTArray<NPObject*> > delayedReleases(sDelayedReleases);
    sDelayedReleases = nullptr;

    if (delayedReleases) {
      for (PRUint32 i = 0; i < delayedReleases->Length(); ++i) {
        NPObject* obj = (*delayedReleases)[i];
        if (obj)
          _releaseobject(obj);
        OnWrapperDestroyed();
      }
    }
  }
}

static void
OnWrapperCreated()
{
  if (sWrapperCount++ == 0) {
    static const char rtsvc_id[] = "@mozilla.org/js/xpc/RuntimeService;1";
    nsCOMPtr<nsIJSRuntimeService> rtsvc(do_GetService(rtsvc_id));
    if (!rtsvc)
      return;

    rtsvc->GetRuntime(&sJSRuntime);
    NS_ASSERTION(sJSRuntime != nullptr, "no JSRuntime?!");

    // Register our GC callback to perform delayed destruction of finalized
    // NPObjects. Leave this callback around and don't ever unregister it.
    rtsvc->RegisterGCCallback(DelayedReleaseGCCallback);

    CallGetService("@mozilla.org/js/xpc/ContextStack;1", &sContextStack);
  }
}

static void
OnWrapperDestroyed()
{
  NS_ASSERTION(sWrapperCount, "Whaaa, unbalanced created/destroyed calls!");

  if (--sWrapperCount == 0) {
    if (sJSObjWrappers.ops) {
      NS_ASSERTION(sJSObjWrappers.entryCount == 0, "Uh, hash not empty?");

      // No more wrappers, and our hash was initialized. Finish the
      // hash to prevent leaking it.
      PL_DHashTableFinish(&sJSObjWrappers);

      sJSObjWrappers.ops = nullptr;
    }

    if (sNPObjWrappers.ops) {
      NS_ASSERTION(sNPObjWrappers.entryCount == 0, "Uh, hash not empty?");

      // No more wrappers, and our hash was initialized. Finish the
      // hash to prevent leaking it.
      PL_DHashTableFinish(&sNPObjWrappers);

      sNPObjWrappers.ops = nullptr;
    }

    // No more need for this.
    sJSRuntime = nullptr;

    NS_IF_RELEASE(sContextStack);
  }
}

struct AutoCXPusher
{
  AutoCXPusher(JSContext *cx)
  {
    // Precondition explaining why we don't need to worry about errors
    // in OnWrapperCreated.
    NS_PRECONDITION(sWrapperCount > 0,
                    "must have live wrappers when using AutoCXPusher");

    // Call OnWrapperCreated and OnWrapperDestroyed to ensure that the
    // last OnWrapperDestroyed doesn't happen while we're on the stack
    // and null out sContextStack.
    OnWrapperCreated();

    sContextStack->Push(cx);
  }

  ~AutoCXPusher()
  {
    JSContext *cx = nullptr;
    sContextStack->Pop(&cx);

    JSContext *currentCx = nullptr;
    sContextStack->Peek(&currentCx);

    if (!currentCx) {
      // No JS is running, tell the context we're done executing
      // script.

      nsIScriptContext *scx = GetScriptContextFromJSContext(cx);

      if (scx) {
        scx->ScriptEvaluated(true);
      }
    }

    OnWrapperDestroyed();
  }
};

namespace mozilla {
namespace plugins {
namespace parent {

JSContext *
GetJSContext(NPP npp)
{
  NS_ENSURE_TRUE(npp, nullptr);

  nsNPAPIPluginInstance *inst = (nsNPAPIPluginInstance *)npp->ndata;
  NS_ENSURE_TRUE(inst, nullptr);

  nsCOMPtr<nsIPluginInstanceOwner> owner;
  inst->GetOwner(getter_AddRefs(owner));
  NS_ENSURE_TRUE(owner, nullptr);

  nsCOMPtr<nsIDocument> doc;
  owner->GetDocument(getter_AddRefs(doc));
  NS_ENSURE_TRUE(doc, nullptr);

  nsCOMPtr<nsISupports> documentContainer = doc->GetContainer();
  nsCOMPtr<nsIScriptGlobalObject> sgo(do_GetInterface(documentContainer));
  NS_ENSURE_TRUE(sgo, nullptr);

  nsIScriptContext *scx = sgo->GetContext();
  NS_ENSURE_TRUE(scx, nullptr);

  return scx->GetNativeContext();
}

}
}
}

static NPP
LookupNPP(NPObject *npobj);


static jsval
NPVariantToJSVal(NPP npp, JSContext *cx, const NPVariant *variant)
{
  switch (variant->type) {
  case NPVariantType_Void :
    return JSVAL_VOID;
  case NPVariantType_Null :
    return JSVAL_NULL;
  case NPVariantType_Bool :
    return BOOLEAN_TO_JSVAL(NPVARIANT_TO_BOOLEAN(*variant));
  case NPVariantType_Int32 :
    {
      // Don't use INT_TO_JSVAL directly to prevent bugs when dealing
      // with ints larger than what fits in a integer jsval.
      jsval val;
      if (::JS_NewNumberValue(cx, NPVARIANT_TO_INT32(*variant), &val)) {
        return val;
      }

      break;
    }
  case NPVariantType_Double :
    {
      jsval val;
      if (::JS_NewNumberValue(cx, NPVARIANT_TO_DOUBLE(*variant), &val)) {
        return val;
      }

      break;
    }
  case NPVariantType_String :
    {
      const NPString *s = &NPVARIANT_TO_STRING(*variant);
      NS_ConvertUTF8toUTF16 utf16String(s->UTF8Characters, s->UTF8Length);

      JSString *str =
        ::JS_NewUCStringCopyN(cx, reinterpret_cast<const jschar*>
                                                  (utf16String.get()),
                              utf16String.Length());

      if (str) {
        return STRING_TO_JSVAL(str);
      }

      break;
    }
  case NPVariantType_Object:
    {
      if (npp) {
        JSObject *obj =
          nsNPObjWrapper::GetNewOrUsed(npp, cx, NPVARIANT_TO_OBJECT(*variant));

        if (obj) {
          return OBJECT_TO_JSVAL(obj);
        }
      }

      NS_ERROR("Error wrapping NPObject!");

      break;
    }
  default:
    NS_ERROR("Unknown NPVariant type!");
  }

  NS_ERROR("Unable to convert NPVariant to jsval!");

  return JSVAL_VOID;
}

bool
JSValToNPVariant(NPP npp, JSContext *cx, jsval val, NPVariant *variant)
{
  NS_ASSERTION(npp, "Must have an NPP to wrap a jsval!");

  if (JSVAL_IS_PRIMITIVE(val)) {
    if (val == JSVAL_VOID) {
      VOID_TO_NPVARIANT(*variant);
    } else if (JSVAL_IS_NULL(val)) {
      NULL_TO_NPVARIANT(*variant);
    } else if (JSVAL_IS_BOOLEAN(val)) {
      BOOLEAN_TO_NPVARIANT(JSVAL_TO_BOOLEAN(val), *variant);
    } else if (JSVAL_IS_INT(val)) {
      INT32_TO_NPVARIANT(JSVAL_TO_INT(val), *variant);
    } else if (JSVAL_IS_DOUBLE(val)) {
      double d = JSVAL_TO_DOUBLE(val);
      int i;
      if (JS_DoubleIsInt32(d, &i)) {
        INT32_TO_NPVARIANT(i, *variant);
      } else {
        DOUBLE_TO_NPVARIANT(d, *variant);
      }
    } else if (JSVAL_IS_STRING(val)) {
      JSString *jsstr = JSVAL_TO_STRING(val);
      size_t length;
      const jschar *chars = ::JS_GetStringCharsZAndLength(cx, jsstr, &length);
      if (!chars) {
          return false;
      }

      nsDependentString str(chars, length);

      PRUint32 len;
      char *p = ToNewUTF8String(str, &len);

      if (!p) {
        return false;
      }

      STRINGN_TO_NPVARIANT(p, len, *variant);
    } else {
      NS_ERROR("Unknown primitive type!");

      return false;
    }

    return true;
  }

  // The reflected plugin object may be in another compartment if the plugin
  // element has since been adopted into a new document. We don't bother
  // transplanting the plugin objects, and just do a unwrap with security
  // checks if we encounter one of them as an argument. If the unwrap fails,
  // we clear the pending exception and just run with the original wrapped object,
  // since sometimes there are legitimate cases where a security wrapper ends
  // up here (for example, Location objects, which are _always_ behind security
  // wrappers).
  //
  // NB: In addition to clearing the pending exception, we also have to temporarily
  // disable the error reporter, because SpiderMonkey calls it directly if there's
  // no JS code on the stack, which might be the case here.
  JSObject *obj = JSVAL_TO_OBJECT(val);
  JSErrorReporter reporter = JS_SetErrorReporter(cx, NULL);
  obj = js::UnwrapObjectChecked(cx, obj);
  JS_SetErrorReporter(cx, reporter);
  if (!obj) {
    JS_ClearPendingException(cx);
    obj = JSVAL_TO_OBJECT(val);
  }

  NPObject *npobj = nsJSObjWrapper::GetNewOrUsed(npp, cx, obj);
  if (!npobj) {
    return false;
  }

  // Pass over ownership of npobj to *variant
  OBJECT_TO_NPVARIANT(npobj, *variant);

  return true;
}

static void
ThrowJSException(JSContext *cx, const char *message)
{
  const char *ex = PeekException();

  if (ex) {
    nsAutoString ucex;

    if (message) {
      AppendASCIItoUTF16(message, ucex);

      AppendASCIItoUTF16(" [plugin exception: ", ucex);
    }

    AppendUTF8toUTF16(ex, ucex);

    if (message) {
      AppendASCIItoUTF16("].", ucex);
    }

    JSString *str = ::JS_NewUCStringCopyN(cx, (jschar *)ucex.get(),
                                          ucex.Length());

    if (str) {
      ::JS_SetPendingException(cx, STRING_TO_JSVAL(str));
    }

    PopException();
  } else {
    ::JS_ReportError(cx, message);
  }
}

static JSBool
ReportExceptionIfPending(JSContext *cx)
{
  const char *ex = PeekException();

  if (!ex) {
    return JS_TRUE;
  }

  ThrowJSException(cx, nullptr);

  return JS_FALSE;
}


nsJSObjWrapper::nsJSObjWrapper(NPP npp)
  : nsJSObjWrapperKey(nullptr, npp)
{
  MOZ_COUNT_CTOR(nsJSObjWrapper);
  OnWrapperCreated();
}

nsJSObjWrapper::~nsJSObjWrapper()
{
  MOZ_COUNT_DTOR(nsJSObjWrapper);

  // Invalidate first, since it relies on sJSRuntime and sJSObjWrappers.
  NP_Invalidate(this);

  OnWrapperDestroyed();
}

// static
NPObject *
nsJSObjWrapper::NP_Allocate(NPP npp, NPClass *aClass)
{
  NS_ASSERTION(aClass == &sJSObjWrapperNPClass,
               "Huh, wrong class passed to NP_Allocate()!!!");

  return new nsJSObjWrapper(npp);
}

// static
void
nsJSObjWrapper::NP_Deallocate(NPObject *npobj)
{
  // nsJSObjWrapper::~nsJSObjWrapper() will call NP_Invalidate().
  delete (nsJSObjWrapper *)npobj;
}

// static
void
nsJSObjWrapper::NP_Invalidate(NPObject *npobj)
{
  nsJSObjWrapper *jsnpobj = (nsJSObjWrapper *)npobj;

  if (jsnpobj && jsnpobj->mJSObj) {
    // Unroot the object's JSObject
    js_RemoveRoot(sJSRuntime, &jsnpobj->mJSObj);

    if (sJSObjWrappers.ops) {
      // Remove the wrapper from the hash

      nsJSObjWrapperKey key(jsnpobj->mJSObj, jsnpobj->mNpp);
      PL_DHashTableOperate(&sJSObjWrappers, &key, PL_DHASH_REMOVE);
    }

    // Forget our reference to the JSObject.
    jsnpobj->mJSObj = nullptr;
  }
}

static JSBool
GetProperty(JSContext *cx, JSObject *obj, NPIdentifier id, jsval *rval)
{
  NS_ASSERTION(NPIdentifierIsInt(id) || NPIdentifierIsString(id),
               "id must be either string or int!\n");
  return ::JS_GetPropertyById(cx, obj, NPIdentifierToJSId(id), rval);
}

// static
bool
nsJSObjWrapper::NP_HasMethod(NPObject *npobj, NPIdentifier id)
{
  NPP npp = NPPStack::Peek();
  JSContext *cx = GetJSContext(npp);

  if (!cx) {
    return false;
  }

  if (!npobj) {
    ThrowJSException(cx,
                     "Null npobj in nsJSObjWrapper::NP_HasMethod!");

    return false;
  }

  nsJSObjWrapper *npjsobj = (nsJSObjWrapper *)npobj;

  AutoCXPusher pusher(cx);
  JSAutoRequest ar(cx);
  JSAutoEnterCompartment ac;

  if (!ac.enter(cx, npjsobj->mJSObj))
    return false;

  AutoJSExceptionReporter reporter(cx);

  jsval v;
  JSBool ok = GetProperty(cx, npjsobj->mJSObj, id, &v);

  return ok && !JSVAL_IS_PRIMITIVE(v) &&
    ::JS_ObjectIsFunction(cx, JSVAL_TO_OBJECT(v));
}

static bool
doInvoke(NPObject *npobj, NPIdentifier method, const NPVariant *args,
         uint32_t argCount, bool ctorCall, NPVariant *result)
{
  NPP npp = NPPStack::Peek();
  JSContext *cx = GetJSContext(npp);

  if (!cx) {
    return false;
  }

  if (!npobj || !result) {
    ThrowJSException(cx, "Null npobj, or result in doInvoke!");

    return false;
  }

  // Initialize *result
  VOID_TO_NPVARIANT(*result);

  nsJSObjWrapper *npjsobj = (nsJSObjWrapper *)npobj;
  jsval fv;

  AutoCXPusher pusher(cx);
  JSAutoRequest ar(cx);
  JSAutoEnterCompartment ac;

  if (!ac.enter(cx, npjsobj->mJSObj))
    return false;

  AutoJSExceptionReporter reporter(cx);

  if (method != NPIdentifier_VOID) {
    if (!GetProperty(cx, npjsobj->mJSObj, method, &fv) ||
        ::JS_TypeOfValue(cx, fv) != JSTYPE_FUNCTION) {
      return false;
    }
  } else {
    fv = OBJECT_TO_JSVAL(npjsobj->mJSObj);
  }

  jsval jsargs_buf[8];
  jsval *jsargs = jsargs_buf;

  if (argCount > (sizeof(jsargs_buf) / sizeof(jsval))) {
    // Our stack buffer isn't large enough to hold all arguments,
    // malloc a buffer.
    jsargs = (jsval *)PR_Malloc(argCount * sizeof(jsval));
    if (!jsargs) {
      ::JS_ReportOutOfMemory(cx);

      return false;
    }
  }

  jsval v;
  JSBool ok;

  {
    JS::AutoArrayRooter tvr(cx, 0, jsargs);

    // Convert args
    for (PRUint32 i = 0; i < argCount; ++i) {
      jsargs[i] = NPVariantToJSVal(npp, cx, args + i);
      tvr.changeLength(i + 1);
    }

    if (ctorCall) {
      JSObject *newObj =
        ::JS_New(cx, npjsobj->mJSObj, argCount, jsargs);

      if (newObj) {
        v = OBJECT_TO_JSVAL(newObj);
        ok = JS_TRUE;
      } else {
        ok = JS_FALSE;
      }
    } else {
      ok = ::JS_CallFunctionValue(cx, npjsobj->mJSObj, fv, argCount, jsargs, &v);
    }

  }

  if (jsargs != jsargs_buf)
    PR_Free(jsargs);

  if (ok)
    ok = JSValToNPVariant(npp, cx, v, result);

  // return ok == JS_TRUE to quiet down compiler warning, even if
  // return ok is what we really want.
  return ok == JS_TRUE;
}

// static
bool
nsJSObjWrapper::NP_Invoke(NPObject *npobj, NPIdentifier method,
                          const NPVariant *args, uint32_t argCount,
                          NPVariant *result)
{
  if (method == NPIdentifier_VOID) {
    return false;
  }

  return doInvoke(npobj, method, args, argCount, false, result);
}

// static
bool
nsJSObjWrapper::NP_InvokeDefault(NPObject *npobj, const NPVariant *args,
                                 uint32_t argCount, NPVariant *result)
{
  return doInvoke(npobj, NPIdentifier_VOID, args, argCount, false,
                  result);
}

// static
bool
nsJSObjWrapper::NP_HasProperty(NPObject *npobj, NPIdentifier id)
{
  NPP npp = NPPStack::Peek();
  JSContext *cx = GetJSContext(npp);

  if (!cx) {
    return false;
  }

  if (!npobj) {
    ThrowJSException(cx,
                     "Null npobj in nsJSObjWrapper::NP_HasProperty!");

    return false;
  }

  nsJSObjWrapper *npjsobj = (nsJSObjWrapper *)npobj;
  JSBool found, ok = JS_FALSE;

  AutoCXPusher pusher(cx);
  JSAutoRequest ar(cx);
  AutoJSExceptionReporter reporter(cx);
  JSAutoEnterCompartment ac;

  if (!ac.enter(cx, npjsobj->mJSObj))
    return false;

  NS_ASSERTION(NPIdentifierIsInt(id) || NPIdentifierIsString(id),
               "id must be either string or int!\n");
  ok = ::JS_HasPropertyById(cx, npjsobj->mJSObj, NPIdentifierToJSId(id), &found);
  return ok && found;
}

// static
bool
nsJSObjWrapper::NP_GetProperty(NPObject *npobj, NPIdentifier id,
                               NPVariant *result)
{
  NPP npp = NPPStack::Peek();
  JSContext *cx = GetJSContext(npp);

  if (!cx) {
    return false;
  }

  if (!npobj) {
    ThrowJSException(cx,
                     "Null npobj in nsJSObjWrapper::NP_GetProperty!");

    return false;
  }

  nsJSObjWrapper *npjsobj = (nsJSObjWrapper *)npobj;

  AutoCXPusher pusher(cx);
  JSAutoRequest ar(cx);
  AutoJSExceptionReporter reporter(cx);
  JSAutoEnterCompartment ac;

  if (!ac.enter(cx, npjsobj->mJSObj))
    return false;

  jsval v;
  return (GetProperty(cx, npjsobj->mJSObj, id, &v) &&
          JSValToNPVariant(npp, cx, v, result));
}

// static
bool
nsJSObjWrapper::NP_SetProperty(NPObject *npobj, NPIdentifier id,
                               const NPVariant *value)
{
  NPP npp = NPPStack::Peek();
  JSContext *cx = GetJSContext(npp);

  if (!cx) {
    return false;
  }

  if (!npobj) {
    ThrowJSException(cx,
                     "Null npobj in nsJSObjWrapper::NP_SetProperty!");

    return false;
  }

  nsJSObjWrapper *npjsobj = (nsJSObjWrapper *)npobj;
  JSBool ok = JS_FALSE;

  AutoCXPusher pusher(cx);
  JSAutoRequest ar(cx);
  AutoJSExceptionReporter reporter(cx);
  JSAutoEnterCompartment ac;

  if (!ac.enter(cx, npjsobj->mJSObj))
    return false;

  jsval v = NPVariantToJSVal(npp, cx, value);
  JS::AutoValueRooter tvr(cx, v);

  NS_ASSERTION(NPIdentifierIsInt(id) || NPIdentifierIsString(id),
               "id must be either string or int!\n");
  ok = ::JS_SetPropertyById(cx, npjsobj->mJSObj, NPIdentifierToJSId(id), &v);

  // return ok == JS_TRUE to quiet down compiler warning, even if
  // return ok is what we really want.
  return ok == JS_TRUE;
}

// static
bool
nsJSObjWrapper::NP_RemoveProperty(NPObject *npobj, NPIdentifier id)
{
  NPP npp = NPPStack::Peek();
  JSContext *cx = GetJSContext(npp);

  if (!cx) {
    return false;
  }

  if (!npobj) {
    ThrowJSException(cx,
                     "Null npobj in nsJSObjWrapper::NP_RemoveProperty!");

    return false;
  }

  nsJSObjWrapper *npjsobj = (nsJSObjWrapper *)npobj;
  JSBool ok = JS_FALSE;

  AutoCXPusher pusher(cx);
  JSAutoRequest ar(cx);
  AutoJSExceptionReporter reporter(cx);
  jsval deleted = JSVAL_FALSE;
  JSAutoEnterCompartment ac;

  if (!ac.enter(cx, npjsobj->mJSObj))
    return false;

  NS_ASSERTION(NPIdentifierIsInt(id) || NPIdentifierIsString(id),
               "id must be either string or int!\n");
  ok = ::JS_DeletePropertyById2(cx, npjsobj->mJSObj, NPIdentifierToJSId(id), &deleted);
  if (ok && deleted == JSVAL_TRUE) {
    // FIXME: See bug 425823, we shouldn't need to do this, and once
    // that bug is fixed we can remove this code.

    JSBool hasProp;
    ok = ::JS_HasPropertyById(cx, npjsobj->mJSObj, NPIdentifierToJSId(id), &hasProp);

    if (ok && hasProp) {
      // The property might have been deleted, but it got
      // re-resolved, so no, it's not really deleted.

      deleted = JSVAL_FALSE;
    }
  }

  // return ok == JS_TRUE to quiet down compiler warning, even if
  // return ok is what we really want.
  return ok == JS_TRUE && deleted == JSVAL_TRUE;
}

//static
bool
nsJSObjWrapper::NP_Enumerate(NPObject *npobj, NPIdentifier **idarray,
                             uint32_t *count)
{
  NPP npp = NPPStack::Peek();
  JSContext *cx = GetJSContext(npp);

  *idarray = 0;
  *count = 0;

  if (!cx) {
    return false;
  }

  if (!npobj) {
    ThrowJSException(cx,
                     "Null npobj in nsJSObjWrapper::NP_Enumerate!");

    return false;
  }

  nsJSObjWrapper *npjsobj = (nsJSObjWrapper *)npobj;

  AutoCXPusher pusher(cx);
  JSAutoRequest ar(cx);
  AutoJSExceptionReporter reporter(cx);
  JSAutoEnterCompartment ac;

  if (!ac.enter(cx, npjsobj->mJSObj))
    return false;

  JS::AutoIdArray ida(cx, JS_Enumerate(cx, npjsobj->mJSObj));
  if (!ida) {
    return false;
  }

  *count = ida.length();
  *idarray = (NPIdentifier *)PR_Malloc(*count * sizeof(NPIdentifier));
  if (!*idarray) {
    ThrowJSException(cx, "Memory allocation failed for NPIdentifier!");
    return false;
  }

  for (PRUint32 i = 0; i < *count; i++) {
    jsval v;
    if (!JS_IdToValue(cx, ida[i], &v)) {
      PR_Free(*idarray);
      return false;
    }

    NPIdentifier id;
    if (JSVAL_IS_STRING(v)) {
      JSString *str = JS_InternJSString(cx, JSVAL_TO_STRING(v));
      if (!str) {
        PR_Free(*idarray);
        return false;
      }
      id = StringToNPIdentifier(cx, str);
    } else {
      NS_ASSERTION(JSVAL_IS_INT(v),
                   "The element in ida must be either string or int!\n");
      id = IntToNPIdentifier(JSVAL_TO_INT(v));
    }

    (*idarray)[i] = id;
  }

  return true;
}

//static
bool
nsJSObjWrapper::NP_Construct(NPObject *npobj, const NPVariant *args,
                             uint32_t argCount, NPVariant *result)
{
  return doInvoke(npobj, NPIdentifier_VOID, args, argCount, true, result);
}


class JSObjWrapperHashEntry : public PLDHashEntryHdr
{
public:
  nsJSObjWrapper *mJSObjWrapper;
};


static PLDHashNumber
JSObjWrapperHash(PLDHashTable *table, const void *key)
{
  const nsJSObjWrapperKey *e = static_cast<const nsJSObjWrapperKey *>(key);
  return HashGeneric(e->mJSObj, e->mNpp);
}

static bool
JSObjWrapperHashMatchEntry(PLDHashTable *table, const PLDHashEntryHdr *entry,
                           const void *key)
{
  const nsJSObjWrapperKey *objWrapperKey =
    static_cast<const nsJSObjWrapperKey *>(key);
  const JSObjWrapperHashEntry *e =
    static_cast<const JSObjWrapperHashEntry *>(entry);

  return (e->mJSObjWrapper->mJSObj == objWrapperKey->mJSObj &&
          e->mJSObjWrapper->mNpp == objWrapperKey->mNpp);
}


// Look up or create an NPObject that wraps the JSObject obj.

// static
NPObject *
nsJSObjWrapper::GetNewOrUsed(NPP npp, JSContext *cx, JSObject *obj)
{
  if (!npp) {
    NS_ERROR("Null NPP passed to nsJSObjWrapper::GetNewOrUsed()!");

    return nullptr;
  }

  if (!cx) {
    cx = GetJSContext(npp);

    if (!cx) {
      NS_ERROR("Unable to find a JSContext in nsJSObjWrapper::GetNewOrUsed()!");

      return nullptr;
    }
  }

  // No need to enter the right compartment here as we only get the
  // class and private from the JSObject, neither of which cares about
  // compartments.

  JSClass *clazz = JS_GetClass(obj);

  if (clazz == &sNPObjectJSWrapperClass) {
    // obj is one of our own, its private data is the NPObject we're
    // looking for.

    NPObject *npobj = (NPObject *)::JS_GetPrivate(obj);

    // If the private is null, that means that the object has already been torn
    // down, possible because the owning plugin was destroyed (there can be
    // multiple plugins, so the fact that it was destroyed does not prevent one
    // of its dead JS objects from being passed to another plugin). There's not
    // much use in wrapping such a dead object, so we just return null, causing
    // us to throw.
    if (!npobj)
      return nullptr;

    if (LookupNPP(npobj) == npp)
      return _retainobject(npobj);
  }

  if (!sJSObjWrappers.ops) {
    // No hash yet (or any more), initialize it.

    static PLDHashTableOps ops =
      {
        PL_DHashAllocTable,
        PL_DHashFreeTable,
        JSObjWrapperHash,
        JSObjWrapperHashMatchEntry,
        PL_DHashMoveEntryStub,
        PL_DHashClearEntryStub,
        PL_DHashFinalizeStub
      };

    if (!PL_DHashTableInit(&sJSObjWrappers, &ops, nullptr,
                           sizeof(JSObjWrapperHashEntry), 16)) {
      NS_ERROR("Error initializing PLDHashTable!");

      return nullptr;
    }
  }

  nsJSObjWrapperKey key(obj, npp);

  JSObjWrapperHashEntry *entry = static_cast<JSObjWrapperHashEntry *>
    (PL_DHashTableOperate(&sJSObjWrappers, &key, PL_DHASH_ADD));

  if (!entry) {
    // Out of memory.
    return nullptr;
  }

  if (PL_DHASH_ENTRY_IS_BUSY(entry) && entry->mJSObjWrapper) {
    // Found a live nsJSObjWrapper, return it.

    return _retainobject(entry->mJSObjWrapper);
  }

  // No existing nsJSObjWrapper, create one.

  nsJSObjWrapper *wrapper =
    (nsJSObjWrapper *)_createobject(npp, &sJSObjWrapperNPClass);

  if (!wrapper) {
    // OOM? Remove the stale entry from the hash.

    PL_DHashTableRawRemove(&sJSObjWrappers, entry);

    return nullptr;
  }

  wrapper->mJSObj = obj;

  entry->mJSObjWrapper = wrapper;

  NS_ASSERTION(wrapper->mNpp == npp, "nsJSObjWrapper::mNpp not initialized!");

  JSAutoRequest ar(cx);

  // Root the JSObject, its lifetime is now tied to that of the
  // NPObject.
  if (!::JS_AddNamedObjectRoot(cx, &wrapper->mJSObj, "nsJSObjWrapper::mJSObject")) {
    NS_ERROR("Failed to root JSObject!");

    _releaseobject(wrapper);

    PL_DHashTableRawRemove(&sJSObjWrappers, entry);

    return nullptr;
  }

  return wrapper;
}

// Climb the prototype chain, unwrapping as necessary until we find an NP object
// wrapper.
//
// Because this function unwraps, its return value must be wrapped for the cx
// compartment for callers that plan to hold onto the result or do anything
// substantial with it.
static JSObject *
GetNPObjectWrapper(JSContext *cx, JSObject *obj, bool wrapResult = true)
{
  while (obj && (obj = js::UnwrapObjectChecked(cx, obj))) {
    if (JS_GetClass(obj) == &sNPObjectJSWrapperClass) {
      if (wrapResult && !JS_WrapObject(cx, &obj)) {
        return NULL;
      }
      return obj;
    }
    obj = ::JS_GetPrototype(obj);
  }
  return NULL;
}

static NPObject *
GetNPObject(JSContext *cx, JSObject *obj)
{
  obj = GetNPObjectWrapper(cx, obj, /* wrapResult = */ false);
  if (!obj) {
    return nullptr;
  }

  return (NPObject *)::JS_GetPrivate(obj);
}


// Does not actually add a property because this is always followed by a
// SetProperty call.
static JSBool
NPObjWrapper_AddProperty(JSContext *cx, JSHandleObject obj, JSHandleId id, JSMutableHandleValue vp)
{
  NPObject *npobj = GetNPObject(cx, obj);

  if (!npobj || !npobj->_class || !npobj->_class->hasProperty ||
      !npobj->_class->hasMethod) {
    ThrowJSException(cx, "Bad NPObject as private data!");

    return JS_FALSE;
  }

  if (NPObjectIsOutOfProcessProxy(npobj)) {
    return JS_TRUE;
  }

  PluginDestructionGuard pdg(LookupNPP(npobj));

  NPIdentifier identifier = JSIdToNPIdentifier(id);
  JSBool hasProperty = npobj->_class->hasProperty(npobj, identifier);
  if (!ReportExceptionIfPending(cx))
    return JS_FALSE;

  if (hasProperty)
    return JS_TRUE;

  // We must permit methods here since JS_DefineUCFunction() will add
  // the function as a property
  JSBool hasMethod = npobj->_class->hasMethod(npobj, identifier);
  if (!ReportExceptionIfPending(cx))
    return JS_FALSE;

  if (!hasMethod) {
    ThrowJSException(cx, "Trying to add unsupported property on NPObject!");

    return JS_FALSE;
  }

  return JS_TRUE;
}

static JSBool
NPObjWrapper_DelProperty(JSContext *cx, JSHandleObject obj, JSHandleId id, JSMutableHandleValue vp)
{
  NPObject *npobj = GetNPObject(cx, obj);

  if (!npobj || !npobj->_class || !npobj->_class->hasProperty ||
      !npobj->_class->removeProperty) {
    ThrowJSException(cx, "Bad NPObject as private data!");

    return JS_FALSE;
  }

  PluginDestructionGuard pdg(LookupNPP(npobj));

  NPIdentifier identifier = JSIdToNPIdentifier(id);

  if (!NPObjectIsOutOfProcessProxy(npobj)) {
    JSBool hasProperty = npobj->_class->hasProperty(npobj, identifier);
    if (!ReportExceptionIfPending(cx))
      return JS_FALSE;

    if (!hasProperty)
      return JS_TRUE;
  }

  if (!npobj->_class->removeProperty(npobj, identifier))
    vp.set(JSVAL_FALSE);

  return ReportExceptionIfPending(cx);
}

static JSBool
NPObjWrapper_SetProperty(JSContext *cx, JSHandleObject obj, JSHandleId id, JSBool strict,
                         JSMutableHandleValue vp)
{
  NPObject *npobj = GetNPObject(cx, obj);

  if (!npobj || !npobj->_class || !npobj->_class->hasProperty ||
      !npobj->_class->setProperty) {
    ThrowJSException(cx, "Bad NPObject as private data!");

    return JS_FALSE;
  }

  // Find out what plugin (NPP) is the owner of the object we're
  // manipulating, and make it own any JSObject wrappers created here.
  NPP npp = LookupNPP(npobj);

  if (!npp) {
    ThrowJSException(cx, "No NPP found for NPObject!");

    return JS_FALSE;
  }

  PluginDestructionGuard pdg(npp);

  NPIdentifier identifier = JSIdToNPIdentifier(id);

  if (!NPObjectIsOutOfProcessProxy(npobj)) {
    JSBool hasProperty = npobj->_class->hasProperty(npobj, identifier);
    if (!ReportExceptionIfPending(cx))
      return JS_FALSE;

    if (!hasProperty) {
      ThrowJSException(cx, "Trying to set unsupported property on NPObject!");

      return JS_FALSE;
    }
  }

  NPVariant npv;
  if (!JSValToNPVariant(npp, cx, vp, &npv)) {
    ThrowJSException(cx, "Error converting jsval to NPVariant!");

    return JS_FALSE;
  }

  JSBool ok = npobj->_class->setProperty(npobj, identifier, &npv);
  _releasevariantvalue(&npv); // Release the variant
  if (!ReportExceptionIfPending(cx))
    return JS_FALSE;

  if (!ok) {
    ThrowJSException(cx, "Error setting property on NPObject!");

    return JS_FALSE;
  }

  return JS_TRUE;
}

static JSBool
NPObjWrapper_GetProperty(JSContext *cx, JSHandleObject obj, JSHandleId id, JSMutableHandleValue vp)
{
  NPObject *npobj = GetNPObject(cx, obj);

  if (!npobj || !npobj->_class || !npobj->_class->hasProperty ||
      !npobj->_class->hasMethod || !npobj->_class->getProperty) {
    ThrowJSException(cx, "Bad NPObject as private data!");

    return JS_FALSE;
  }

  // Find out what plugin (NPP) is the owner of the object we're
  // manipulating, and make it own any JSObject wrappers created here.
  NPP npp = LookupNPP(npobj);
  if (!npp) {
    ThrowJSException(cx, "No NPP found for NPObject!");

    return JS_FALSE;
  }

  PluginDestructionGuard pdg(npp);

  bool hasProperty, hasMethod;

  NPVariant npv;
  VOID_TO_NPVARIANT(npv);

  NPIdentifier identifier = JSIdToNPIdentifier(id);

  if (NPObjectIsOutOfProcessProxy(npobj)) {
    PluginScriptableObjectParent* actor =
      static_cast<ParentNPObject*>(npobj)->parent;

    // actor may be null if the plugin crashed.
    if (!actor)
      return JS_FALSE;

    JSBool success = actor->GetPropertyHelper(identifier, &hasProperty,
                                              &hasMethod, &npv);
    if (!ReportExceptionIfPending(cx)) {
      if (success)
        _releasevariantvalue(&npv);
      return JS_FALSE;
    }

    if (success) {
      // We return NPObject Member class here to support ambiguous members.
      if (hasProperty && hasMethod)
        return CreateNPObjectMember(npp, cx, obj, npobj, id, &npv, vp.address());

      if (hasProperty) {
        vp.set(NPVariantToJSVal(npp, cx, &npv));
        _releasevariantvalue(&npv);

        if (!ReportExceptionIfPending(cx))
          return JS_FALSE;
      }
    }
    return JS_TRUE;
  }

  hasProperty = npobj->_class->hasProperty(npobj, identifier);
  if (!ReportExceptionIfPending(cx))
    return JS_FALSE;

  hasMethod = npobj->_class->hasMethod(npobj, identifier);
  if (!ReportExceptionIfPending(cx))
    return JS_FALSE;

  // We return NPObject Member class here to support ambiguous members.
  if (hasProperty && hasMethod)
<<<<<<< HEAD
    return CreateNPObjectMember(npp, cx, obj, npobj, id, nsnull, vp.address());
=======
    return CreateNPObjectMember(npp, cx, obj, npobj, id, nullptr, vp);
>>>>>>> d0ad5a7d

  if (hasProperty) {
    if (npobj->_class->getProperty(npobj, identifier, &npv))
      vp.set(NPVariantToJSVal(npp, cx, &npv));

    _releasevariantvalue(&npv);

    if (!ReportExceptionIfPending(cx))
      return JS_FALSE;
  }

  return JS_TRUE;
}

static JSBool
CallNPMethodInternal(JSContext *cx, JSObject *obj, unsigned argc, jsval *argv,
                     jsval *rval, bool ctorCall)
{
  NPObject *npobj = GetNPObject(cx, obj);

  if (!npobj || !npobj->_class) {
    ThrowJSException(cx, "Bad NPObject as private data!");

    return JS_FALSE;
  }

  // Find out what plugin (NPP) is the owner of the object we're
  // manipulating, and make it own any JSObject wrappers created here.
  NPP npp = LookupNPP(npobj);

  if (!npp) {
    ThrowJSException(cx, "Error finding NPP for NPObject!");

    return JS_FALSE;
  }

  PluginDestructionGuard pdg(npp);

  NPVariant npargs_buf[8];
  NPVariant *npargs = npargs_buf;

  if (argc > (sizeof(npargs_buf) / sizeof(NPVariant))) {
    // Our stack buffer isn't large enough to hold all arguments,
    // malloc a buffer.
    npargs = (NPVariant *)PR_Malloc(argc * sizeof(NPVariant));

    if (!npargs) {
      ThrowJSException(cx, "Out of memory!");

      return JS_FALSE;
    }
  }

  // Convert arguments
  PRUint32 i;
  for (i = 0; i < argc; ++i) {
    if (!JSValToNPVariant(npp, cx, argv[i], npargs + i)) {
      ThrowJSException(cx, "Error converting jsvals to NPVariants!");

      if (npargs != npargs_buf) {
        PR_Free(npargs);
      }

      return JS_FALSE;
    }
  }

  NPVariant v;
  VOID_TO_NPVARIANT(v);

  JSObject *funobj = JSVAL_TO_OBJECT(argv[-2]);
  JSBool ok;
  const char *msg = "Error calling method on NPObject!";

  if (ctorCall) {
    // construct a new NPObject based on the NPClass in npobj. Fail if
    // no construct method is available.

    if (NP_CLASS_STRUCT_VERSION_HAS_CTOR(npobj->_class) &&
        npobj->_class->construct) {
      ok = npobj->_class->construct(npobj, npargs, argc, &v);
    } else {
      ok = JS_FALSE;

      msg = "Attempt to construct object from class with no constructor.";
    }
  } else if (funobj != obj) {
    // A obj.function() style call is made, get the method name from
    // the function object.

    if (npobj->_class->invoke) {
      JSFunction *fun = ::JS_GetObjectFunction(funobj);
      JSString *name = ::JS_InternJSString(cx, ::JS_GetFunctionId(fun));
      NPIdentifier id = StringToNPIdentifier(cx, name);

      ok = npobj->_class->invoke(npobj, id, npargs, argc, &v);
    } else {
      ok = JS_FALSE;

      msg = "Attempt to call a method on object with no invoke method.";
    }
  } else {
    if (npobj->_class->invokeDefault) {
      // obj is a callable object that is being called, no method name
      // available then. Invoke the default method.

      ok = npobj->_class->invokeDefault(npobj, npargs, argc, &v);
    } else {
      ok = JS_FALSE;

      msg = "Attempt to call a default method on object with no "
        "invokeDefault method.";
    }
  }

  // Release arguments.
  for (i = 0; i < argc; ++i) {
    _releasevariantvalue(npargs + i);
  }

  if (npargs != npargs_buf) {
    PR_Free(npargs);
  }

  if (!ok) {
    // ReportExceptionIfPending returns a return value, which is JS_TRUE
    // if no exception was thrown. In that case, throw our own.
    if (ReportExceptionIfPending(cx))
      ThrowJSException(cx, msg);

    return JS_FALSE;
  }

  *rval = NPVariantToJSVal(npp, cx, &v);

  // *rval now owns the value, release our reference.
  _releasevariantvalue(&v);

  return ReportExceptionIfPending(cx);
}

static JSBool
CallNPMethod(JSContext *cx, unsigned argc, jsval *vp)
{
  JSObject *obj = JS_THIS_OBJECT(cx, vp);
  if (!obj)
      return JS_FALSE;

  return CallNPMethodInternal(cx, obj, argc, JS_ARGV(cx, vp), vp, false);
}

struct NPObjectEnumerateState {
  PRUint32     index;
  PRUint32     length;
  NPIdentifier *value;
};

static JSBool
NPObjWrapper_newEnumerate(JSContext *cx, JSHandleObject obj, JSIterateOp enum_op,
                          jsval *statep, jsid *idp)
{
  NPObject *npobj = GetNPObject(cx, obj);
  NPIdentifier *enum_value;
  uint32_t length;
  NPObjectEnumerateState *state;

  if (!npobj || !npobj->_class) {
    ThrowJSException(cx, "Bad NPObject as private data!");
    return JS_FALSE;
  }

  PluginDestructionGuard pdg(LookupNPP(npobj));

  NS_ASSERTION(statep, "Must have a statep to enumerate!");

  switch(enum_op) {
  case JSENUMERATE_INIT:
  case JSENUMERATE_INIT_ALL:
    state = new NPObjectEnumerateState();
    if (!state) {
      ThrowJSException(cx, "Memory allocation failed for "
                       "NPObjectEnumerateState!");

      return JS_FALSE;
    }

    if (!NP_CLASS_STRUCT_VERSION_HAS_ENUM(npobj->_class) ||
        !npobj->_class->enumerate) {
      enum_value = 0;
      length = 0;
    } else if (!npobj->_class->enumerate(npobj, &enum_value, &length)) {
      delete state;

      if (ReportExceptionIfPending(cx)) {
        // ReportExceptionIfPending returns a return value, which is JS_TRUE
        // if no exception was thrown. In that case, throw our own.
        ThrowJSException(cx, "Error enumerating properties on scriptable "
                             "plugin object");
      }

      return JS_FALSE;
    }

    state->value = enum_value;
    state->length = length;
    state->index = 0;
    *statep = PRIVATE_TO_JSVAL(state);
    if (idp) {
      *idp = INT_TO_JSID(length);
    }

    break;

  case JSENUMERATE_NEXT:
    state = (NPObjectEnumerateState *)JSVAL_TO_PRIVATE(*statep);
    enum_value = state->value;
    length = state->length;
    if (state->index != length) {
      *idp = NPIdentifierToJSId(enum_value[state->index++]);
      return JS_TRUE;
    }

    // FALL THROUGH

  case JSENUMERATE_DESTROY:
    state = (NPObjectEnumerateState *)JSVAL_TO_PRIVATE(*statep);
    if (state->value)
      PR_Free(state->value);
    delete state;
    *statep = JSVAL_NULL;

    break;
  }

  return JS_TRUE;
}

static JSBool
NPObjWrapper_NewResolve(JSContext *cx, JSHandleObject obj, JSHandleId id, unsigned flags,
                        JSMutableHandleObject objp)
{
  NPObject *npobj = GetNPObject(cx, obj);

  if (!npobj || !npobj->_class || !npobj->_class->hasProperty ||
      !npobj->_class->hasMethod) {
    ThrowJSException(cx, "Bad NPObject as private data!");

    return JS_FALSE;
  }

  PluginDestructionGuard pdg(LookupNPP(npobj));

  NPIdentifier identifier = JSIdToNPIdentifier(id);

  bool hasProperty = npobj->_class->hasProperty(npobj, identifier);
  if (!ReportExceptionIfPending(cx))
    return JS_FALSE;

  if (hasProperty) {
    NS_ASSERTION(JSID_IS_STRING(id) || JSID_IS_INT(id),
                 "id must be either string or int!\n");
    if (!::JS_DefinePropertyById(cx, obj, id, JSVAL_VOID, nullptr,
                                 nullptr, JSPROP_ENUMERATE)) {
        return JS_FALSE;
    }

    objp.set(obj);

    return JS_TRUE;
  }

  bool hasMethod = npobj->_class->hasMethod(npobj, identifier);
  if (!ReportExceptionIfPending(cx))
    return JS_FALSE;

  if (hasMethod) {
    NS_ASSERTION(JSID_IS_STRING(id) || JSID_IS_INT(id),
                 "id must be either string or int!\n");

    JSFunction *fnc = ::JS_DefineFunctionById(cx, obj, id, CallNPMethod, 0,
                                              JSPROP_ENUMERATE);

    objp.set(obj);

    return fnc != nullptr;
  }

  // no property or method
  return JS_TRUE;
}

static JSBool
NPObjWrapper_Convert(JSContext *cx, JSHandleObject obj, JSType hint, JSMutableHandleValue vp)
{
  JS_ASSERT(hint == JSTYPE_NUMBER || hint == JSTYPE_STRING || hint == JSTYPE_VOID);

  // Plugins do not simply use JS_ConvertStub, and the default [[DefaultValue]]
  // behavior, because that behavior involves calling toString or valueOf on
  // objects which weren't designed to accommodate this.  Usually this wouldn't
  // be a problem, because the absence of either property, or the presence of
  // either property with a value that isn't callable, will cause that property
  // to simply be ignored.  But there is a problem in one specific case: Java,
  // specifically java.lang.Integer.  The Integer class has static valueOf
  // methods, none of which are nullary, so the JS-reflected method will behave
  // poorly when called with no arguments.  We work around this problem by
  // giving plugins a [[DefaultValue]] which uses only toString and not valueOf.

  jsval v = JSVAL_VOID;
  if (!JS_GetProperty(cx, obj, "toString", &v))
    return false;
  if (!JSVAL_IS_PRIMITIVE(v) && JS_ObjectIsCallable(cx, JSVAL_TO_OBJECT(v))) {
    if (!JS_CallFunctionValue(cx, obj, v, 0, NULL, vp.address()))
      return false;
    if (JSVAL_IS_PRIMITIVE(vp))
      return true;
  }

  JS_ReportErrorNumber(cx, js_GetErrorMessage, NULL, JSMSG_CANT_CONVERT_TO,
                       JS_GetClass(obj)->name,
                       hint == JSTYPE_VOID
                       ? "primitive type"
                       : hint == JSTYPE_NUMBER
                       ? "number"
                       : "string");
  return false;
}

static void
NPObjWrapper_Finalize(JSFreeOp *fop, JSObject *obj)
{
  NPObject *npobj = (NPObject *)::JS_GetPrivate(obj);
  if (npobj) {
    if (sNPObjWrappers.ops) {
      PL_DHashTableOperate(&sNPObjWrappers, npobj, PL_DHASH_REMOVE);
    }
  }

  if (!sDelayedReleases)
    sDelayedReleases = new nsTArray<NPObject*>;
  sDelayedReleases->AppendElement(npobj);
}

static JSBool
NPObjWrapper_Call(JSContext *cx, unsigned argc, jsval *vp)
{
  return CallNPMethodInternal(cx, JSVAL_TO_OBJECT(JS_CALLEE(cx, vp)), argc,
                              JS_ARGV(cx, vp), vp, false);
}

static JSBool
NPObjWrapper_Construct(JSContext *cx, unsigned argc, jsval *vp)
{
  return CallNPMethodInternal(cx, JSVAL_TO_OBJECT(JS_CALLEE(cx, vp)), argc,
                              JS_ARGV(cx, vp), vp, true);
}

class NPObjWrapperHashEntry : public PLDHashEntryHdr
{
public:
  NPObject *mNPObj; // Must be the first member for the PLDHash stubs to work
  JSObject *mJSObj;
  NPP mNpp;
};


// An NPObject is going away, make sure we null out the JS object's
// private data in case this is an NPObject that came from a plugin
// and it's destroyed prematurely.

// static
void
nsNPObjWrapper::OnDestroy(NPObject *npobj)
{
  if (!npobj) {
    return;
  }

  if (npobj->_class == &nsJSObjWrapper::sJSObjWrapperNPClass) {
    // npobj is one of our own, no private data to clean up here.

    return;
  }

  if (!sNPObjWrappers.ops) {
    // No hash yet (or any more), no used wrappers available.

    return;
  }

  NPObjWrapperHashEntry *entry = static_cast<NPObjWrapperHashEntry *>
    (PL_DHashTableOperate(&sNPObjWrappers, npobj, PL_DHASH_LOOKUP));

  if (PL_DHASH_ENTRY_IS_BUSY(entry) && entry->mJSObj) {
    // Found a live NPObject wrapper, null out its JSObjects' private
    // data.

    ::JS_SetPrivate(entry->mJSObj, nullptr);

    // Remove the npobj from the hash now that it went away.
    PL_DHashTableRawRemove(&sNPObjWrappers, entry);

    // The finalize hook will call OnWrapperDestroyed().
  }
}

// Look up or create a JSObject that wraps the NPObject npobj.

// static
JSObject *
nsNPObjWrapper::GetNewOrUsed(NPP npp, JSContext *cx, NPObject *npobj)
{
  if (!npobj) {
    NS_ERROR("Null NPObject passed to nsNPObjWrapper::GetNewOrUsed()!");

    return nullptr;
  }

  if (npobj->_class == &nsJSObjWrapper::sJSObjWrapperNPClass) {
    // npobj is one of our own, return its existing JSObject.

    return ((nsJSObjWrapper *)npobj)->mJSObj;
  }

  if (!npp) {
    NS_ERROR("No npp passed to nsNPObjWrapper::GetNewOrUsed()!");

    return nullptr;
  }

  if (!sNPObjWrappers.ops) {
    // No hash yet (or any more), initialize it.

    if (!PL_DHashTableInit(&sNPObjWrappers, PL_DHashGetStubOps(), nullptr,
                           sizeof(NPObjWrapperHashEntry), 16)) {
      NS_ERROR("Error initializing PLDHashTable!");

      return nullptr;
    }
  }

  NPObjWrapperHashEntry *entry = static_cast<NPObjWrapperHashEntry *>
    (PL_DHashTableOperate(&sNPObjWrappers, npobj, PL_DHASH_ADD));

  if (!entry) {
    // Out of memory
    JS_ReportOutOfMemory(cx);

    return nullptr;
  }

  if (PL_DHASH_ENTRY_IS_BUSY(entry) && entry->mJSObj) {
    // Found a live NPObject wrapper. It may not be in the same compartment
    // as cx, so we need to wrap it before returning it.
    JSObject *obj = entry->mJSObj;
    if (!JS_WrapObject(cx, &obj)) {
      return NULL;
    }
    return obj;
  }

  entry->mNPObj = npobj;
  entry->mNpp = npp;

  JSAutoRequest ar(cx);

  PRUint32 generation = sNPObjWrappers.generation;

  // No existing JSObject, create one.

  JSObject *obj = ::JS_NewObject(cx, &sNPObjectJSWrapperClass, nullptr, nullptr);

  if (generation != sNPObjWrappers.generation) {
      // Reload entry if the JS_NewObject call caused a GC and reallocated
      // the table (see bug 445229). This is guaranteed to succeed.

      entry = static_cast<NPObjWrapperHashEntry *>
        (PL_DHashTableOperate(&sNPObjWrappers, npobj, PL_DHASH_LOOKUP));
      NS_ASSERTION(entry && PL_DHASH_ENTRY_IS_BUSY(entry),
                   "Hashtable didn't find what we just added?");
  }

  if (!obj) {
    // OOM? Remove the stale entry from the hash.

    PL_DHashTableRawRemove(&sNPObjWrappers, entry);

    return nullptr;
  }

  OnWrapperCreated();

  entry->mJSObj = obj;

  ::JS_SetPrivate(obj, npobj);

  // The new JSObject now holds on to npobj
  _retainobject(npobj);

  return obj;
}


// PLDHashTable enumeration callbacks for destruction code.
static PLDHashOperator
JSObjWrapperPluginDestroyedCallback(PLDHashTable *table, PLDHashEntryHdr *hdr,
                                    PRUint32 number, void *arg)
{
  JSObjWrapperHashEntry *entry = (JSObjWrapperHashEntry *)hdr;

  nsJSObjWrapper *npobj = entry->mJSObjWrapper;

  if (npobj->mNpp == arg) {
    // Prevent invalidate() and _releaseobject() from touching the hash
    // we're enumerating.
    const PLDHashTableOps *ops = table->ops;
    table->ops = nullptr;

    if (npobj->_class && npobj->_class->invalidate) {
      npobj->_class->invalidate(npobj);
    }

    _releaseobject(npobj);

    table->ops = ops;

    return PL_DHASH_REMOVE;
  }

  return PL_DHASH_NEXT;
}

// Struct for passing an NPP and a JSContext to
// NPObjWrapperPluginDestroyedCallback
struct NppAndCx
{
  NPP npp;
  JSContext *cx;
};

static PLDHashOperator
NPObjWrapperPluginDestroyedCallback(PLDHashTable *table, PLDHashEntryHdr *hdr,
                                    PRUint32 number, void *arg)
{
  NPObjWrapperHashEntry *entry = (NPObjWrapperHashEntry *)hdr;
  NppAndCx *nppcx = reinterpret_cast<NppAndCx *>(arg);

  if (entry->mNpp == nppcx->npp) {
    // Prevent invalidate() and deallocate() from touching the hash
    // we're enumerating.
    const PLDHashTableOps *ops = table->ops;
    table->ops = nullptr;

    NPObject *npobj = entry->mNPObj;

    if (npobj->_class && npobj->_class->invalidate) {
      npobj->_class->invalidate(npobj);
    }

#ifdef NS_BUILD_REFCNT_LOGGING
    {
      int32_t refCnt = npobj->referenceCount;
      while (refCnt) {
        --refCnt;
        NS_LOG_RELEASE(npobj, refCnt, "BrowserNPObject");
      }
    }
#endif

    // Force deallocation of plugin objects since the plugin they came
    // from is being torn down.
    if (npobj->_class && npobj->_class->deallocate) {
      npobj->_class->deallocate(npobj);
    } else {
      PR_Free(npobj);
    }

    ::JS_SetPrivate(entry->mJSObj, nullptr);

    table->ops = ops;    

    return PL_DHASH_REMOVE;
  }

  return PL_DHASH_NEXT;
}

// static
void
nsJSNPRuntime::OnPluginDestroy(NPP npp)
{
  if (sJSObjWrappers.ops) {
    PL_DHashTableEnumerate(&sJSObjWrappers,
                           JSObjWrapperPluginDestroyedCallback, npp);
  }

  // Use the safe JSContext here as we're not always able to find the
  // JSContext associated with the NPP any more.

  nsCOMPtr<nsIThreadJSContextStack> stack =
    do_GetService("@mozilla.org/js/xpc/ContextStack;1");
  if (!stack) {
    NS_ERROR("No context stack available!");

    return;
  }

  JSContext* cx = stack->GetSafeJSContext();
  if (!cx) {
    NS_ERROR("No safe JS context available!");

    return;
  }

  JSAutoRequest ar(cx);

  if (sNPObjWrappers.ops) {
    NppAndCx nppcx = { npp, cx };
    PL_DHashTableEnumerate(&sNPObjWrappers,
                           NPObjWrapperPluginDestroyedCallback, &nppcx);
  }

  // If this plugin was scripted from a webpage, the plugin's
  // scriptable object will be on the DOM element's prototype
  // chain. Now that the plugin is being destroyed we need to pull the
  // plugin's scriptable object out of that prototype chain.
  if (!npp) {
    return;
  }

  // Find the plugin instance so that we can (eventually) get to the
  // DOM element
  nsNPAPIPluginInstance *inst = (nsNPAPIPluginInstance *)npp->ndata;
  if (!inst)
    return;

  nsCOMPtr<nsIDOMElement> element;
  inst->GetDOMElement(getter_AddRefs(element));
  if (!element)
    return;

  // Get the DOM element's JS object.
  nsCOMPtr<nsIXPConnect> xpc(do_GetService(nsIXPConnect::GetCID()));
  if (!xpc)
    return;

  // OK.  Now we have to get our hands on the right scope object, since
  // GetWrappedNativeOfNativeObject doesn't call PreCreate and hence won't get
  // the right scope if we pass in something bogus.  The right scope lives on
  // the script global of the element's document.
  // XXXbz we MUST have a better way of doing this... perhaps
  // GetWrappedNativeOfNativeObject _should_ call preCreate?
  nsCOMPtr<nsIContent> content(do_QueryInterface(element));
  if (!content) {
    return;
  }

  nsIDocument* doc = content->OwnerDoc();

  nsIScriptGlobalObject* sgo = doc->GetScriptGlobalObject();
  if (!sgo) {
    return;
  }

  nsCOMPtr<nsIXPConnectWrappedNative> holder;
  xpc->GetWrappedNativeOfNativeObject(cx, sgo->GetGlobalJSObject(), content,
                                      NS_GET_IID(nsISupports),
                                      getter_AddRefs(holder));
  if (!holder) {
    return;
  }

  JSObject *obj, *proto;
  holder->GetJSObject(&obj);

  JSAutoEnterCompartment ac;

  if (obj && !ac.enter(cx, obj)) {
    // Failure to enter compartment, nothing more we can do then.
    return;
  }

  // Loop over the DOM element's JS object prototype chain and remove
  // all JS objects of the class sNPObjectJSWrapperClass (there should
  // be only one, but remove all instances found in case the page put
  // more than one of the plugin's scriptable objects on the prototype
  // chain).
  while (obj && (proto = ::JS_GetPrototype(obj))) {
    // Unwrap while checking the jsclass - if the prototype is a wrapper for
    // an NP object, that counts too.
    if (JS_GetClass(js::UnwrapObject(proto)) == &sNPObjectJSWrapperClass) {
      // We found an NPObject on the proto chain, get its prototype...
      proto = ::JS_GetPrototype(proto);

      // ... and pull it out of the chain.
      ::JS_SetPrototype(cx, obj, proto);
    }

    obj = proto;
  }
}


// Find the NPP for a NPObject.
static NPP
LookupNPP(NPObject *npobj)
{
  if (npobj->_class == &nsJSObjWrapper::sJSObjWrapperNPClass) {
    nsJSObjWrapper* o = static_cast<nsJSObjWrapper*>(npobj);
    return o->mNpp;
  }

  NPObjWrapperHashEntry *entry = static_cast<NPObjWrapperHashEntry *>
    (PL_DHashTableOperate(&sNPObjWrappers, npobj, PL_DHASH_ADD));

  if (PL_DHASH_ENTRY_IS_FREE(entry)) {
    return nullptr;
  }

  NS_ASSERTION(entry->mNpp, "Live NPObject entry w/o an NPP!");

  return entry->mNpp;
}

JSBool
CreateNPObjectMember(NPP npp, JSContext *cx, JSObject *obj, NPObject* npobj,
                     jsid id,  NPVariant* getPropertyResult, jsval *vp)
{
  NS_ENSURE_TRUE(vp, JS_FALSE);

  if (!npobj || !npobj->_class || !npobj->_class->getProperty ||
      !npobj->_class->invoke) {
    ThrowJSException(cx, "Bad NPObject");

    return JS_FALSE;
  }

  NPObjectMemberPrivate *memberPrivate =
    (NPObjectMemberPrivate *)PR_Malloc(sizeof(NPObjectMemberPrivate));
  if (!memberPrivate)
    return JS_FALSE;

  // Make sure to clear all members in case something fails here
  // during initialization.
  memset(memberPrivate, 0, sizeof(NPObjectMemberPrivate));

  JSObject *memobj = ::JS_NewObject(cx, &sNPObjectMemberClass, nullptr, nullptr);
  if (!memobj) {
    PR_Free(memberPrivate);
    return JS_FALSE;
  }

  *vp = OBJECT_TO_JSVAL(memobj);
  ::JS_AddValueRoot(cx, vp);

  ::JS_SetPrivate(memobj, (void *)memberPrivate);

  NPIdentifier identifier = JSIdToNPIdentifier(id);

  jsval fieldValue;
  NPVariant npv;

  if (getPropertyResult) {
    // Plugin has already handed us the value we want here.
    npv = *getPropertyResult;
  }
  else {
    VOID_TO_NPVARIANT(npv);

    NPBool hasProperty = npobj->_class->getProperty(npobj, identifier,
                                                    &npv);
    if (!ReportExceptionIfPending(cx)) {
      ::JS_RemoveValueRoot(cx, vp);
      return JS_FALSE;
    }

    if (!hasProperty) {
      ::JS_RemoveValueRoot(cx, vp);
      return JS_FALSE;
    }
  }

  fieldValue = NPVariantToJSVal(npp, cx, &npv);

  // npobjWrapper is the JSObject through which we make sure we don't
  // outlive the underlying NPObject, so make sure it points to the
  // real JSObject wrapper for the NPObject.
  obj = GetNPObjectWrapper(cx, obj);

  memberPrivate->npobjWrapper = obj;

  memberPrivate->fieldValue = fieldValue;
  memberPrivate->methodName = identifier;
  memberPrivate->npp = npp;

  ::JS_RemoveValueRoot(cx, vp);

  return JS_TRUE;
}

static JSBool
NPObjectMember_Convert(JSContext *cx, JSHandleObject obj, JSType type, JSMutableHandleValue vp)
{
  NPObjectMemberPrivate *memberPrivate =
    (NPObjectMemberPrivate *)::JS_GetInstancePrivate(cx, obj,
                                                     &sNPObjectMemberClass,
                                                     nullptr);
  if (!memberPrivate) {
    NS_ERROR("no Ambiguous Member Private data!");
    return JS_FALSE;
  }

  switch (type) {
  case JSTYPE_VOID:
  case JSTYPE_STRING:
  case JSTYPE_NUMBER:
    vp.set(memberPrivate->fieldValue);
    if (!JSVAL_IS_PRIMITIVE(vp)) {
      return JS_DefaultValue(cx, JSVAL_TO_OBJECT(vp), type, vp.address());
    }
    return JS_TRUE;
  case JSTYPE_BOOLEAN:
  case JSTYPE_OBJECT:
    vp.set(memberPrivate->fieldValue);
    return JS_TRUE;
  case JSTYPE_FUNCTION:
    // Leave this to NPObjectMember_Call.
    return JS_TRUE;
  default:
    NS_ERROR("illegal operation on JSObject prototype object");
    return JS_FALSE;
  }
}

static void
NPObjectMember_Finalize(JSFreeOp *fop, JSObject *obj)
{
  NPObjectMemberPrivate *memberPrivate;

  memberPrivate = (NPObjectMemberPrivate *)::JS_GetPrivate(obj);
  if (!memberPrivate)
    return;

  PR_Free(memberPrivate);
}

static JSBool
NPObjectMember_Call(JSContext *cx, unsigned argc, jsval *vp)
{
  JSObject *memobj = JSVAL_TO_OBJECT(JS_CALLEE(cx, vp));
  NS_ENSURE_TRUE(memobj, JS_FALSE);

  NPObjectMemberPrivate *memberPrivate =
    (NPObjectMemberPrivate *)::JS_GetInstancePrivate(cx, memobj,
                                                     &sNPObjectMemberClass,
                                                     JS_ARGV(cx, vp));
  if (!memberPrivate || !memberPrivate->npobjWrapper)
    return JS_FALSE;

  NPObject *npobj = GetNPObject(cx, memberPrivate->npobjWrapper);
  if (!npobj) {
    ThrowJSException(cx, "Call on invalid member object");

    return JS_FALSE;
  }

  NPVariant npargs_buf[8];
  NPVariant *npargs = npargs_buf;

  if (argc > (sizeof(npargs_buf) / sizeof(NPVariant))) {
    // Our stack buffer isn't large enough to hold all arguments,
    // malloc a buffer.
    npargs = (NPVariant *)PR_Malloc(argc * sizeof(NPVariant));

    if (!npargs) {
      ThrowJSException(cx, "Out of memory!");

      return JS_FALSE;
    }
  }

  // Convert arguments
  PRUint32 i;
  jsval *argv = JS_ARGV(cx, vp);
  for (i = 0; i < argc; ++i) {
    if (!JSValToNPVariant(memberPrivate->npp, cx, argv[i], npargs + i)) {
      ThrowJSException(cx, "Error converting jsvals to NPVariants!");

      if (npargs != npargs_buf) {
        PR_Free(npargs);
      }

      return JS_FALSE;
    }
  }


  NPVariant npv;
  JSBool ok;
  ok = npobj->_class->invoke(npobj, memberPrivate->methodName,
                             npargs, argc, &npv);

  // Release arguments.
  for (i = 0; i < argc; ++i) {
    _releasevariantvalue(npargs + i);
  }

  if (npargs != npargs_buf) {
    PR_Free(npargs);
  }

  if (!ok) {
    // ReportExceptionIfPending returns a return value, which is JS_TRUE
    // if no exception was thrown. In that case, throw our own.
    if (ReportExceptionIfPending(cx))
      ThrowJSException(cx, "Error calling method on NPObject!");

    return JS_FALSE;
  }

  JS_SET_RVAL(cx, vp, NPVariantToJSVal(memberPrivate->npp, cx, &npv));

  // *vp now owns the value, release our reference.
  _releasevariantvalue(&npv);

  return ReportExceptionIfPending(cx);
}

static void
NPObjectMember_Trace(JSTracer *trc, JSObject *obj)
{
  NPObjectMemberPrivate *memberPrivate =
    (NPObjectMemberPrivate *)::JS_GetPrivate(obj);
  if (!memberPrivate)
    return;

  // Our NPIdentifier is not always interned, so we must root it explicitly.
  jsid id = NPIdentifierToJSId(memberPrivate->methodName);
  if (JSID_IS_STRING(id))
    JS_CALL_STRING_TRACER(trc, JSID_TO_STRING(id), "NPObjectMemberPrivate.methodName");

  if (!JSVAL_IS_PRIMITIVE(memberPrivate->fieldValue)) {
    JS_CALL_VALUE_TRACER(trc, memberPrivate->fieldValue,
                         "NPObject Member => fieldValue");
  }

  // There's no strong reference from our private data to the
  // NPObject, so make sure to mark the NPObject wrapper to keep the
  // NPObject alive as long as this NPObjectMember is alive.
  if (memberPrivate->npobjWrapper) {
    JS_CALL_OBJECT_TRACER(trc, memberPrivate->npobjWrapper,
                          "NPObject Member => npobjWrapper");
  }
}<|MERGE_RESOLUTION|>--- conflicted
+++ resolved
@@ -1396,11 +1396,7 @@
 
   // We return NPObject Member class here to support ambiguous members.
   if (hasProperty && hasMethod)
-<<<<<<< HEAD
-    return CreateNPObjectMember(npp, cx, obj, npobj, id, nsnull, vp.address());
-=======
-    return CreateNPObjectMember(npp, cx, obj, npobj, id, nullptr, vp);
->>>>>>> d0ad5a7d
+    return CreateNPObjectMember(npp, cx, obj, npobj, id, nullptr, vp.address());
 
   if (hasProperty) {
     if (npobj->_class->getProperty(npobj, identifier, &npv))
